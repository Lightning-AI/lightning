# Copyright The PyTorch Lightning team.
#
# Licensed under the Apache License, Version 2.0 (the "License");
# you may not use this file except in compliance with the License.
# You may obtain a copy of the License at
#
#     http://www.apache.org/licenses/LICENSE-2.0
#
# Unless required by applicable law or agreed to in writing, software
# distributed under the License is distributed on an "AS IS" BASIS,
# WITHOUT WARRANTIES OR CONDITIONS OF ANY KIND, either express or implied.
# See the License for the specific language governing permissions and
# limitations under the License.
import os
from unittest import mock
from unittest.mock import Mock, patch

import numpy
import pytest
import torch
from torch.utils.data.dataloader import DataLoader
from torch.utils.data.dataset import Dataset, IterableDataset, Subset
from torch.utils.data.distributed import DistributedSampler
from torch.utils.data.sampler import SequentialSampler

import tests.helpers.pipelines as tpipes
from pytorch_lightning import Callback, seed_everything, Trainer
from pytorch_lightning.callbacks import ModelCheckpoint
from pytorch_lightning.utilities import _TORCH_GREATER_EQUAL_1_6
from pytorch_lightning.utilities.data import has_iterable_dataset, has_len
from pytorch_lightning.utilities.exceptions import MisconfigurationException
from tests.base import EvalModelTemplate
from tests.helpers.boring_model import BoringModel, RandomDataset, RandomIterableDataset, RandomIterableDatasetWithLen
from tests.helpers.runif import RunIf


def test_fit_train_loader_only(tmpdir):
    model = EvalModelTemplate()
    train_dataloader = model.train_dataloader()

    model.train_dataloader = None
    model.val_dataloader = None
    model.test_dataloader = None

    model.validation_step = None
    model.validation_epoch_end = None

    model.test_step = None
    model.test_epoch_end = None

    trainer = Trainer(fast_dev_run=True, default_root_dir=tmpdir)
    trainer.fit(model, train_dataloader=train_dataloader)


def test_fit_val_loader_only(tmpdir):
    model = EvalModelTemplate()
    train_dataloader = model.train_dataloader()
    val_dataloader = model.val_dataloader()

    model.train_dataloader = None
    model.val_dataloader = None
    model.test_dataloader = None

    model.test_step = None
    model.test_epoch_end = None

    trainer = Trainer(fast_dev_run=True, default_root_dir=tmpdir)
    trainer.fit(model, train_dataloader=train_dataloader, val_dataloaders=val_dataloader)


@pytest.mark.parametrize("dataloader_options", [
    dict(val_check_interval=10000),
])
def test_dataloader_config_errors_runtime(tmpdir, dataloader_options):
    model = EvalModelTemplate()
    trainer = Trainer(
        default_root_dir=tmpdir,
        max_epochs=1,
        **dataloader_options,
    )
    with pytest.raises(ValueError):
        # fit model
        trainer.fit(model)


@pytest.mark.parametrize(
    "dataloader_options", [
        dict(limit_train_batches=-0.1),
        dict(limit_train_batches=1.2),
        dict(limit_val_batches=-0.1),
        dict(limit_val_batches=1.2),
        dict(limit_test_batches=-0.1),
        dict(limit_test_batches=1.2),
        dict(val_check_interval=-0.1),
        dict(val_check_interval=1.2),
        dict(overfit_batches=-0.1),
        dict(overfit_batches=1.2),
    ]
)
def test_dataloader_config_errors_init(tmpdir, dataloader_options):
    with pytest.raises(MisconfigurationException, match='passed invalid value'):
        Trainer(
            default_root_dir=tmpdir,
            max_epochs=1,
            **dataloader_options,
        )


def test_multiple_val_dataloader(tmpdir):
    """Verify multiple val_dataloader."""

    model = EvalModelTemplate()
    model.val_dataloader = model.val_dataloader__multiple
    model.validation_step = model.validation_step__multiple_dataloaders
    model.validation_epoch_end = model.validation_epoch_end__multiple_dataloaders

    # fit model
    trainer = Trainer(
        default_root_dir=tmpdir,
        max_epochs=1,
        limit_val_batches=0.1,
        limit_train_batches=1.0,
    )
    trainer.fit(model)

    # verify training completed
    assert trainer.state.finished, f"Training failed with {trainer.state}"

    # verify there are 2 val loaders
    assert len(trainer.val_dataloaders) == 2, 'Multiple val_dataloaders not initiated properly'

    # make sure predictions are good for each val set
    for dataloader in trainer.val_dataloaders:
        tpipes.run_prediction_eval_model_template(trained_model=model, dataloader=dataloader)


@pytest.mark.parametrize('ckpt_path', [None, 'best', 'specific'])
def test_multiple_eval_dataloader(tmpdir, ckpt_path):
    """Verify multiple evaluation dataloaders."""

    class MultipleTestDataloaderModel(EvalModelTemplate):

        def test_dataloader(self):
            return [self.dataloader(train=False), self.dataloader(train=False)]

        def test_step(self, *args, **kwargs):
            return super().test_step__multiple_dataloaders(*args, **kwargs)

        def val_dataloader(self):
            return self.test_dataloader()

        def validation_step(self, *args, **kwargs):
            output = self.test_step(*args, **kwargs)
            return {k.replace("test_", "val_"): v for k, v in output.items()}

    model = MultipleTestDataloaderModel()

    # fit model
    trainer = Trainer(
        default_root_dir=tmpdir,
        max_epochs=1,
        limit_val_batches=10,
        limit_train_batches=100,
    )
    trainer.fit(model)
    if ckpt_path == 'specific':
        ckpt_path = trainer.checkpoint_callback.best_model_path

    trainer.validate(ckpt_path=ckpt_path, verbose=False)
    # verify there are 2 loaders
    assert len(trainer.val_dataloaders) == 2
    # make sure predictions are good for each dl
    for dataloader in trainer.val_dataloaders:
        tpipes.run_prediction_eval_model_template(trainer.model, dataloader)

    trainer.test(ckpt_path=ckpt_path, verbose=False)
    assert len(trainer.test_dataloaders) == 2
    for dataloader in trainer.test_dataloaders:
        tpipes.run_prediction_eval_model_template(trainer.model, dataloader)


def test_train_dataloader_passed_to_fit(tmpdir):
    """Verify that train dataloader can be passed to fit """

    # only train passed to fit
    model = EvalModelTemplate()
    trainer = Trainer(
        default_root_dir=tmpdir,
        max_epochs=1,
        limit_val_batches=0.1,
        limit_train_batches=0.2,
    )
    fit_options = dict(train_dataloader=model.dataloader(train=True))
    trainer.fit(model, **fit_options)

    assert trainer.state.finished, f"Training failed with {trainer.state}"


@pytest.mark.parametrize('ckpt_path', [None, 'best', 'specific'])
@pytest.mark.parametrize("n", (1, 2))
def test_dataloaders_passed_to_fn(tmpdir, ckpt_path, n):
    """Verify that dataloaders can be passed."""

    model = EvalModelTemplate()
    if n == 1:
        dataloaders = model.dataloader(train=False)
    else:
        dataloaders = [model.dataloader(train=False)] * 2
        model.validation_step = model.validation_step__multiple_dataloaders
        model.validation_epoch_end = model.validation_epoch_end__multiple_dataloaders
        model.test_step = model.test_step__multiple_dataloaders

    # train, multiple val and multiple test passed to fit
    trainer = Trainer(
        default_root_dir=tmpdir,
        max_epochs=1,
        limit_val_batches=0.1,
        limit_train_batches=0.2,
    )
    trainer.fit(model, train_dataloader=model.dataloader(train=True), val_dataloaders=dataloaders)

    assert trainer.state.finished, f"Training failed with {trainer.state}"
    assert len(trainer.val_dataloaders) == n

    if ckpt_path == 'specific':
        ckpt_path = trainer.checkpoint_callback.best_model_path

    trainer.test(test_dataloaders=dataloaders, ckpt_path=ckpt_path)
    trainer.validate(val_dataloaders=dataloaders, ckpt_path=ckpt_path)

    assert len(trainer.val_dataloaders) == n
    assert len(trainer.test_dataloaders) == n


class DummyModel(BoringModel):

    def training_step(self, batch, batch_idx):
        self.log("loss", self.global_step)
        return super().training_step(batch, batch_idx)

    def validation_epoch_end(self, outputs):
        self.log("val_log", self.current_epoch)


class Counter(Callback):

    def __init__(self):
        super().__init__()
        self.train_epoch_count = 0
        self.val_epoch_count = 0
        self.test_epoch_count = 0
        self.train_batches_seen = 0
        self.val_batches_seen = 0
        self.test_batches_seen = 0

    def on_train_batch_start(self, trainer, pl_module, batch, batch_idx, dataloader_idx):
        self.train_batches_seen += 1

    def on_train_epoch_start(self, trainer, pl_module):
        self.train_epoch_count += 1

    def on_validation_batch_start(self, trainer, pl_module, batch, batch_idx, dataloader_idx):
        self.val_batches_seen += 1

    def on_test_batch_start(self, trainer, pl_module, batch, batch_idx, dataloader_idx):
        self.test_batches_seen += 1

    def on_validation_epoch_start(self, trainer, pl_module):
        self.val_epoch_count += 1

    def on_test_epoch_start(self, trainer, pl_module):
        self.test_epoch_count += 1


@pytest.mark.parametrize(['limit_train_batches', 'limit_val_batches', 'limit_test_batches'], [
    (0.0, 0.0, 0.0),
    (1.0, 1.0, 1.0),
])
def test_inf_dataloaders_with_limit_percent_batches(tmpdir, limit_train_batches, limit_val_batches, limit_test_batches):
    """Verify inf train, val & test dataloaders (e.g. IterableDataset) passed with batch limit in percent"""

    ckpt_callback = ModelCheckpoint(monitor="val_log", save_top_k=1, mode="max", verbose=False)
    epoch_cb = Counter()
    trainer = Trainer(
        default_root_dir=tmpdir,
        num_sanity_val_steps=0,
        max_epochs=1,
        callbacks=[epoch_cb, ckpt_callback],
        limit_train_batches=limit_train_batches,
        limit_val_batches=limit_val_batches,
        limit_test_batches=limit_test_batches,
    )
    model = DummyModel()

    batch_size = 8
    train_dl = DataLoader(dataset=RandomIterableDataset(32, 128), batch_size=batch_size)
    val_dl = DataLoader(dataset=RandomIterableDataset(32, 128), batch_size=batch_size)
    test_dl = DataLoader(dataset=RandomIterableDataset(32, 128), batch_size=batch_size)

    num_batches = 128 / batch_size
    for dl in (train_dl, val_dl, test_dl):
        if has_len(dl):
            assert len(dl) == num_batches
        else:
            assert sum(1 for _ in dl) == num_batches

    trainer.fit(model, train_dataloader=train_dl, val_dataloaders=val_dl)
    assert trainer.state.finished, f"Training failed with {trainer.state}"
    assert trainer.num_training_batches == (0 if limit_train_batches == 0.0 else float('inf'))
    assert epoch_cb.train_epoch_count == int(limit_train_batches > 0)
    assert trainer.num_val_batches[0] == (0 if limit_val_batches == 0.0 else float('inf'))
    assert epoch_cb.val_epoch_count == int(limit_val_batches > 0)

    trainer.test(model, test_dataloaders=test_dl)
    assert trainer.num_test_batches[0] == (0 if limit_test_batches == 0.0 else float('inf'))
    assert epoch_cb.test_epoch_count == int(limit_test_batches > 0)


@pytest.mark.parametrize(['dataset', 'limit_train_batches'], [
    (RandomDataset(32, 128), 0),
    (RandomDataset(32, 128), 10),
    (RandomIterableDataset(32, 128), 0),
    (RandomIterableDataset(32, 128), 10),
    (RandomIterableDatasetWithLen(32, 128), 0),
    (RandomIterableDatasetWithLen(32, 128), 10),
])
def test_dataloaders_with_limit_train_batches(tmpdir, dataset, limit_train_batches):
    """Verify inf train, val & test dataloaders (e.g. IterableDataset) passed with batch limit as number"""

    ckpt_callback = ModelCheckpoint(monitor="val_log", save_top_k=1, mode="max", verbose=False)
    epoch_cb = Counter()
    epochs = 2
    trainer = Trainer(
        default_root_dir=tmpdir,
        num_sanity_val_steps=0,
        max_epochs=epochs,
        callbacks=[epoch_cb, ckpt_callback],
        limit_train_batches=limit_train_batches,
    )
    model = DummyModel()

    batch_size = 8
    train_dl = DataLoader(dataset=dataset, batch_size=batch_size)
    val_dl = DataLoader(dataset=dataset, batch_size=batch_size)

    trainer.fit(model, train_dataloader=train_dl, val_dataloaders=val_dl)
    assert trainer.state.finished, f"Training failed with {trainer.state}"
    assert trainer.num_training_batches == limit_train_batches
    assert epoch_cb.train_epoch_count == (epochs if limit_train_batches > 0 else 0)
    assert epoch_cb.train_batches_seen == limit_train_batches * epochs


@pytest.mark.parametrize(
    ['dataset', 'limit_val_batches'],
    [
        (RandomDataset(32, 128), 0),
        (RandomDataset(32, 128), 10),
        (RandomIterableDataset(32, 128), 0),
        (RandomIterableDataset(32, 128), 10),
        (RandomIterableDatasetWithLen(32, 128), 0),
        # TODO: enable this after #6671 is merged
        # (RandomIterableDatasetWithLen(32, 128), 10),
    ]
)
def test_dataloaders_with_limit_val_batches(tmpdir, dataset, limit_val_batches):
    """Verify inf train, val & test dataloaders (e.g. IterableDataset) passed with batch limit as number"""

    epoch_cb = Counter()
    callbacks = [epoch_cb]
    checkpoint_callback = True
    if limit_val_batches > 0:
        callbacks.append(ModelCheckpoint(monitor="val_log", save_top_k=1, mode="max", verbose=False))
    else:
        checkpoint_callback = False
    epochs = 2
    trainer = Trainer(
        default_root_dir=tmpdir,
        num_sanity_val_steps=0,
        max_epochs=epochs,
        callbacks=callbacks,
        limit_val_batches=limit_val_batches,
        checkpoint_callback=checkpoint_callback,
    )
    model = DummyModel()

    batch_size = 8
    train_dl = DataLoader(dataset=dataset, batch_size=batch_size)
    val_dl = DataLoader(dataset=dataset, batch_size=batch_size)

    trainer.fit(model, train_dataloader=train_dl, val_dataloaders=val_dl)
    assert trainer.state.finished, f"Training failed with {trainer.state}"
    assert trainer.num_val_batches[0] == limit_val_batches
    assert epoch_cb.val_epoch_count == (epochs if limit_val_batches > 0 else 0)
    assert epoch_cb.val_batches_seen == limit_val_batches * epochs


@pytest.mark.parametrize(['dataset', 'limit_train_batches', 'limit_val_batches', 'limit_test_batches'], [
    (RandomDataset(32, 128), 0, 0, 0),
    (RandomDataset(32, 128), 10, 10, 10),
    (RandomIterableDataset(32, 128), 0, 0, 0),
    (RandomIterableDataset(32, 128), 10, 10, 10),
    (RandomIterableDatasetWithLen(32, 128), 0, 0, 0),
    (RandomIterableDatasetWithLen(32, 128), 10, 10, 10),
])
def test_datasets_dataloaders_with_limit_num_batches(
    tmpdir, dataset, limit_train_batches, limit_val_batches, limit_test_batches
):
    """Verify inf train, val & test dataloaders (e.g. IterableDataset) passed with batch limit as number"""

    ckpt_callback = ModelCheckpoint(monitor="val_log", save_top_k=1, mode="max", verbose=False)
    epoch_cb = Counter()
    epochs = 2
    trainer = Trainer(
        default_root_dir=tmpdir,
        num_sanity_val_steps=0,
        max_epochs=epochs,
        callbacks=[epoch_cb, ckpt_callback],
        limit_train_batches=limit_train_batches,
        limit_val_batches=limit_val_batches,
        limit_test_batches=limit_test_batches,
    )
    model = DummyModel()

    batch_size = 8
    train_dl = DataLoader(dataset=dataset, batch_size=batch_size)
    val_dl = DataLoader(dataset=dataset, batch_size=batch_size)
    test_dl = DataLoader(dataset=dataset, batch_size=batch_size)

    trainer.fit(model, train_dataloader=train_dl, val_dataloaders=val_dl)
    assert trainer.state.finished, f"Training failed with {trainer.state}"
    assert trainer.num_training_batches == limit_train_batches
    assert trainer.num_val_batches[0] == limit_val_batches
    assert epoch_cb.train_epoch_count == (epochs if limit_train_batches > 0 else 0)
    assert epoch_cb.train_batches_seen == limit_train_batches * epochs
    assert epoch_cb.val_epoch_count == (epochs if limit_val_batches > 0 else 0)
    assert epoch_cb.val_batches_seen == limit_val_batches * epochs

    trainer.test(model, test_dataloaders=test_dl)
    assert trainer.num_test_batches[0] == limit_test_batches
    assert epoch_cb.test_epoch_count == int(limit_test_batches > 0)


@pytest.mark.parametrize(['limit_train_batches', 'limit_val_batches', 'limit_test_batches'], [
    (0.0, 0.0, 0.0),
    (0, 0, 0.5),
    (1.0, 1.0, 1.0),
    (0.2, 0.4, 0.4),
])
def test_dataloaders_with_limit_percent_batches(tmpdir, limit_train_batches, limit_val_batches, limit_test_batches):
    """Verify num_batches for train, val & test dataloaders passed with batch limit in percent"""
    model = EvalModelTemplate()
    model.val_dataloader = model.val_dataloader__multiple_mixed_length
    model.test_dataloader = model.test_dataloader__multiple_mixed_length
    model.validation_step = model.validation_step__multiple_dataloaders
    model.validation_epoch_end = model.validation_epoch_end__multiple_dataloaders
    model.test_step = model.test_step__multiple_dataloaders
    model.test_epoch_end = model.test_epoch_end__multiple_dataloaders

    # train, multiple val and multiple test passed with percent_check
    trainer = Trainer(
        default_root_dir=tmpdir,
        max_epochs=1,
        limit_train_batches=limit_train_batches,
        limit_val_batches=limit_val_batches,
        limit_test_batches=limit_test_batches,
    )
    trainer.fit(model)
    expected_train_batches = int(len(trainer.train_dataloader) * limit_train_batches)
    expected_val_batches = [int(len(dataloader) * limit_val_batches) for dataloader in trainer.val_dataloaders]
    assert trainer.num_training_batches == expected_train_batches
    assert trainer.num_val_batches == expected_val_batches

    trainer.test(ckpt_path=None)
    expected_test_batches = [int(len(dataloader) * limit_test_batches) for dataloader in trainer.test_dataloaders]
    assert trainer.num_test_batches == expected_test_batches


@pytest.mark.parametrize(['limit_train_batches', 'limit_val_batches', 'limit_test_batches'], [
    (0, 0, 0),
    (1, 2, 3),
    (1, 2, 1e50),
])
@mock.patch.dict(os.environ, {"PL_DEV_DEBUG": "1"})
def test_dataloaders_with_limit_num_batches(tmpdir, limit_train_batches, limit_val_batches, limit_test_batches):
    """Verify num_batches for train, val & test dataloaders passed with batch limit as number"""

    model = EvalModelTemplate()
    model.val_dataloader = model.val_dataloader__multiple_mixed_length
    model.test_dataloader = model.test_dataloader__multiple_mixed_length
    model.validation_step = model.validation_step__multiple_dataloaders
    model.validation_epoch_end = model.validation_epoch_end__multiple_dataloaders
    model.test_step = model.test_step__multiple_dataloaders
    model.test_epoch_end = model.test_epoch_end__multiple_dataloaders

    # train, multiple val and multiple test passed with percent_check
    trainer = Trainer(
        default_root_dir=tmpdir,
        max_epochs=1,
        limit_train_batches=limit_train_batches,
        limit_val_batches=limit_val_batches,
        limit_test_batches=limit_test_batches,
    )
    trainer.fit(model)

    # -------------------------------------------
    # MAKE SURE THE TRAINER SET THE CORRECT VALUES
    # -------------------------------------------
    assert trainer.num_training_batches == limit_train_batches
    assert trainer.num_val_batches == [limit_val_batches] * len(trainer.val_dataloaders)
    trainer.test(ckpt_path=None)

    # when the limit is greater than the number of test batches it should be the num in loaders
    test_dataloader_lengths = [len(x) for x in model.test_dataloader()]
    if limit_test_batches > 1e10:
        assert trainer.num_test_batches == test_dataloader_lengths
    else:
        assert trainer.num_test_batches == [limit_test_batches] * len(trainer.test_dataloaders)

    # -------------------------------------------
    # make sure we actually saw the expected num of batches
    # -------------------------------------------
    num_val_dataloaders = len(model.val_dataloader())
    num_test_dataloaders = len(model.test_dataloader())
    if limit_train_batches > 0:

        # make sure val batches are as expected
        assert len(trainer.dev_debugger.num_seen_val_check_batches) == num_val_dataloaders
        for dataloader_idx, num_batches in trainer.dev_debugger.num_seen_val_check_batches.items():
            assert num_batches == limit_val_batches

        # make sure test batches are as expected
        assert len(trainer.dev_debugger.num_seen_test_check_batches) == num_test_dataloaders
        for dataloader_idx, num_batches in trainer.dev_debugger.num_seen_test_check_batches.items():
            if limit_test_batches > 1e10:
                assert num_batches == test_dataloader_lengths[dataloader_idx]
            else:
                assert num_batches == limit_test_batches


@mock.patch.dict(os.environ, {"PL_DEV_DEBUG": "1"})
@pytest.mark.parametrize('fast_dev_run', [True, 1, 3, -1, 'temp'])
def test_dataloaders_with_fast_dev_run(tmpdir, fast_dev_run):
    """
    Verify num_batches for train, val & test dataloaders passed with fast_dev_run
    """
    model = EvalModelTemplate()
    model.val_dataloader = model.val_dataloader__multiple_mixed_length
    model.test_dataloader = model.test_dataloader__multiple_mixed_length
    model.validation_step = model.validation_step__multiple_dataloaders
    model.validation_epoch_end = model.validation_epoch_end__multiple_dataloaders
    model.test_step = model.test_step__multiple_dataloaders
    model.test_epoch_end = model.test_epoch_end__multiple_dataloaders

    trainer_options = dict(
        default_root_dir=tmpdir,
        max_epochs=2,
        fast_dev_run=fast_dev_run,
    )

    if fast_dev_run == 'temp':
        with pytest.raises(MisconfigurationException, match='either a bool or an int'):
            Trainer(**trainer_options)
    elif fast_dev_run == -1:
        with pytest.raises(MisconfigurationException, match='should be >= 0'):
            Trainer(**trainer_options)
    else:
        trainer = Trainer(**trainer_options)

        # fast_dev_run is set to True when it is 1
        if fast_dev_run == 1:
            fast_dev_run = True

        assert trainer.fast_dev_run is fast_dev_run

        if fast_dev_run is True:
            fast_dev_run = 1

        assert trainer.limit_train_batches == fast_dev_run
        assert trainer.limit_val_batches == fast_dev_run
        assert trainer.limit_test_batches == fast_dev_run
        assert trainer.num_sanity_val_steps == 0
        assert trainer.max_epochs == 1

        trainer.fit(model)
        assert not trainer.disable_validation
        assert trainer.num_training_batches == fast_dev_run
        assert trainer.num_val_batches == [fast_dev_run] * len(trainer.val_dataloaders)

        trainer.test(ckpt_path=None)
        assert trainer.num_test_batches == [fast_dev_run] * len(trainer.test_dataloaders)

        # verify sanity check batches match as expected
        num_val_dataloaders = len(model.val_dataloader())
        assert trainer.dev_debugger.num_seen_sanity_check_batches == trainer.num_sanity_val_steps * num_val_dataloaders


@pytest.mark.parametrize('ckpt_path', [None, 'best', 'specific'])
def test_mixing_of_dataloader_options(tmpdir, ckpt_path):
    """Verify that dataloaders can be passed to fit"""

    model = EvalModelTemplate()

    trainer_options = dict(
        default_root_dir=tmpdir,
        max_epochs=1,
        limit_val_batches=0.1,
        limit_train_batches=0.2,
    )

    # fit model
    trainer = Trainer(**trainer_options)
    trainer.fit(model, val_dataloaders=model.dataloader(train=False))
    assert trainer.state.finished, f"Training failed with {trainer.state}"

    # fit model
    trainer = Trainer(**trainer_options)
    trainer.fit(model, val_dataloaders=model.dataloader(train=False))
    assert trainer.state.finished, f"Training failed with {trainer.state}"
    if ckpt_path == 'specific':
        ckpt_path = trainer.checkpoint_callback.best_model_path
    trainer.test(test_dataloaders=model.dataloader(train=False), ckpt_path=ckpt_path)

    assert len(trainer.val_dataloaders) == 1, \
        f'`val_dataloaders` not initiated properly, got {trainer.val_dataloaders}'
    assert len(trainer.test_dataloaders) == 1, \
        f'`test_dataloaders` not initiated properly, got {trainer.test_dataloaders}'


def test_train_inf_dataloader_error(tmpdir):
    """Test inf train data loader (e.g. IterableDataset)"""
    model = EvalModelTemplate()
    model.train_dataloader = model.train_dataloader__infinite

    trainer = Trainer(default_root_dir=tmpdir, max_epochs=1, val_check_interval=0.5)

    with pytest.raises(MisconfigurationException, match='using an IterableDataset'):
        trainer.fit(model)


def test_val_inf_dataloader_error(tmpdir):
    """Test inf train data loader (e.g. IterableDataset)"""
    model = EvalModelTemplate()
    model.val_dataloader = model.val_dataloader__infinite

    trainer = Trainer(default_root_dir=tmpdir, max_epochs=1, limit_val_batches=0.5)

    with pytest.raises(MisconfigurationException, match='using an IterableDataset'):
        trainer.fit(model)


def test_test_inf_dataloader_error(tmpdir):
    """Test inf train data loader (e.g. IterableDataset)"""
    model = EvalModelTemplate()
    model.test_dataloader = model.test_dataloader__infinite

    trainer = Trainer(default_root_dir=tmpdir, max_epochs=1, limit_test_batches=0.5)

    with pytest.raises(MisconfigurationException, match='using an IterableDataset'):
        trainer.test(model)


@pytest.mark.parametrize('check_interval', [50, 1.0])
def test_inf_train_dataloader(tmpdir, check_interval):
    """Test inf train data loader (e.g. IterableDataset)"""

    model = EvalModelTemplate()
    model.train_dataloader = model.train_dataloader__infinite

    trainer = Trainer(
        default_root_dir=tmpdir,
        max_epochs=1,
        val_check_interval=check_interval,
    )
    trainer.fit(model)
    # verify training completed
    assert trainer.state.finished, f"Training failed with {trainer.state}"


@pytest.mark.parametrize('check_interval', [1.0])
def test_inf_val_dataloader(tmpdir, check_interval):
    """Test inf val data loader (e.g. IterableDataset)"""

    model = EvalModelTemplate()
    model.val_dataloader = model.val_dataloader__infinite

    # logger file to get meta
    trainer = Trainer(
        default_root_dir=tmpdir,
        max_epochs=1,
        val_check_interval=check_interval,
    )
    trainer.fit(model)

    # verify training completed
    assert trainer.state.finished, f"Training failed with {trainer.state}"


def test_error_on_zero_len_dataloader(tmpdir):
    """ Test that error is raised if a zero-length dataloader is defined """

    model = EvalModelTemplate()
    model.train_dataloader = model.train_dataloader__zero_length

    # fit model
    with pytest.raises(ValueError):
        trainer = Trainer(
            default_root_dir=tmpdir,
            max_epochs=1,
            limit_train_batches=0.1,
            limit_val_batches=0.1,
            limit_test_batches=0.1,
        )
        trainer.fit(model)


@RunIf(skip_windows=True)
@pytest.mark.parametrize('ckpt_path', (None, 'best', 'specific'))
@pytest.mark.parametrize('stage', ('train', 'test', 'val'))
@patch('pytorch_lightning.trainer.data_loading.multiprocessing.cpu_count', return_value=4)
def test_warning_with_few_workers(_, tmpdir, ckpt_path, stage):
    """ Test that error is raised if dataloader with only a few workers is used """

    model = BoringModel()

    train_dl = model.train_dataloader()
    train_dl.num_workers = 0

    val_dl = model.val_dataloader()
    val_dl.num_workers = 0

    trainer = Trainer(
        default_root_dir=tmpdir,
        max_epochs=1,
        limit_val_batches=0.1,
        limit_train_batches=0.2,
    )

    with pytest.warns(
        UserWarning,
        match=f'The dataloader, {stage} dataloader{" 0" if stage != "train" else ""}, does not have many workers'
    ):
        if stage == 'test':
            ckpt_path = trainer.checkpoint_callback.best_model_path if ckpt_path == 'specific' else ckpt_path
            trainer.test(model, test_dataloaders=train_dl, ckpt_path=ckpt_path)
        else:
            trainer.fit(model, train_dataloader=train_dl, val_dataloaders=val_dl)


@RunIf(skip_windows=True)
@pytest.mark.parametrize('ckpt_path', (None, 'best', 'specific'))
@pytest.mark.parametrize('stage', ('train', 'test', 'val'))
@patch('pytorch_lightning.trainer.data_loading.multiprocessing.cpu_count', return_value=4)
def test_warning_with_few_workers_multi_loader(_, tmpdir, ckpt_path, stage):
    """ Test that error is raised if dataloader with only a few workers is used """

    model = EvalModelTemplate()
    model.training_step = model.training_step__multiple_dataloaders
    model.validation_step = model.validation_step__multiple_dataloaders
    model.validation_epoch_end = model.validation_epoch_end__multiple_dataloaders
    model.test_step = model.test_step__multiple_dataloaders
    model.test_epoch_end = model.test_epoch_end__multiple_dataloaders

    val_dl = model.dataloader(train=False)
    val_dl.num_workers = 0

    train_dl = model.dataloader(train=False)
    train_dl.num_workers = 0

    train_multi_dl = {'a_b': [train_dl, train_dl], 'c_d_e': [train_dl, train_dl, train_dl]}
    val_multi_dl = [val_dl, val_dl]
    test_multi_dl = [train_dl, train_dl]

    trainer = Trainer(
        default_root_dir=tmpdir,
        max_epochs=1,
        limit_val_batches=0.1,
        limit_train_batches=0.2,
    )

    with pytest.warns(
        UserWarning,
        match=f'The dataloader, {stage} dataloader{" 0" if stage != "train" else ""}, does not have many workers'
    ):
        if stage == 'test':
            ckpt_path = trainer.checkpoint_callback.best_model_path if ckpt_path == 'specific' else ckpt_path
            trainer.test(model, test_dataloaders=test_multi_dl, ckpt_path=ckpt_path)
        else:
            trainer.fit(model, train_dataloader=train_multi_dl, val_dataloaders=val_multi_dl)


class NumpyRandomDataset(Dataset):
    # this datset uses numpy instead of torch to produce random numbers
    size = 16

    def __getitem__(self, index):
        return numpy.random.randint(0, 100, 3)

    def __len__(self):
        return self.size


def _user_worker_init_fn(_):
    pass


@RunIf(max_torch="1.8.9")
def test_missing_worker_init_fn():
    """
    Test that naive worker seed initialization leads to undesired random state in subprocesses.
    PyTorch 1.9+ does not have this issue.
    """
    dataset = NumpyRandomDataset()

    seed_everything(0)
    dataloader = DataLoader(dataset, batch_size=2, num_workers=2, shuffle=False)
    batches0 = torch.cat([batch for batch in dataloader])

    seed_everything(0)
    dataloader = DataLoader(dataset, batch_size=2, num_workers=2, shuffle=False)
    batches1 = torch.cat([batch for batch in dataloader])

    is_duplicated = len(torch.unique(batches1, dim=0)) < len(dataset)
    is_deterministic = torch.eq(batches0, batches1).all()

    # depending on the OS, we either have
    # 1) the same seed in all worker proceses, producing duplicate samples / augmentations, or
    # 2) different seeds in each worker process, but they are not derived from the seed of the main process
    assert not is_deterministic or is_duplicated


def test_auto_add_worker_init_fn():
    """ Test Trainer adds a default worker_init_fn to the dataloader when seed_everything() is used. """
    dataset = Mock()
    dataloader = DataLoader(dataset)
    trainer = Trainer()

    # without pl.seed_everything()
    trainer.auto_add_worker_init_fn(dataloader)
    assert dataloader.worker_init_fn is None

    # with forcefully avoiding it
    seed_everything(0, workers=False)
    trainer.auto_add_worker_init_fn(dataloader)
    assert dataloader.worker_init_fn is None

    # when user already has a worker_init_fn
    user_function = _user_worker_init_fn
    dataloader.worker_init_fn = user_function
    trainer.auto_add_worker_init_fn(dataloader)
    assert dataloader.worker_init_fn is user_function
    dataloader.worker_init_fn = None

    # main use case
    seed_everything(0, workers=True)
    trainer.auto_add_worker_init_fn(dataloader)
    assert dataloader.worker_init_fn is not None


class MultiProcessModel(BoringModel):

    def __init__(self):
        super().__init__()
        self.batches_seen = []

    def training_step(self, batch, batch_idx):
        self.batches_seen.append(batch)

    def training_epoch_end(self, outputs):
        world_size = 2
        num_samples = NumpyRandomDataset.size
        all_batches = torch.cat(self.batches_seen)
        all_batches = self.all_gather(all_batches)
        assert all_batches.shape[0] == world_size
        all_batches = all_batches.view(-1, 3)
        assert len(torch.unique(all_batches, dim=0)) == num_samples


@RunIf(min_gpus=2)
def test_auto_add_worker_init_fn_distributed(tmpdir, monkeypatch):
    """ Test that the lightning worker_init_fn takes care of dataloaders in multi-gpu/multi-node training. """
    dataset = NumpyRandomDataset()
    num_workers = 2
    batch_size = 2

    dataloader = DataLoader(dataset, batch_size=batch_size, num_workers=num_workers)
    seed_everything(0, workers=True)
    trainer = Trainer(
        default_root_dir=tmpdir,
        max_epochs=1,
        gpus=2,
        accelerator="ddp_spawn",
    )
    model = MultiProcessModel()
    model.val_dataloader = None
    trainer.fit(model, train_dataloader=dataloader)


def test_warning_with_iterable_dataset_and_len(tmpdir):
    """ Tests that a warning message is shown when an IterableDataset defines `__len__`. """
    model = BoringModel()
    original_dataset = model.train_dataloader().dataset

    class IterableWithoutLen(IterableDataset):

        def __iter__(self):
            return iter(original_dataset)

    class IterableWithLen(IterableWithoutLen):

        def __len__(self):
            return len(original_dataset)

    # with __len__ defined
    dataloader = DataLoader(IterableWithLen(), batch_size=16)
    assert has_len(dataloader)
    assert has_iterable_dataset(dataloader)
    trainer = Trainer(default_root_dir=tmpdir, max_steps=3)
    with pytest.warns(UserWarning, match='Your `IterableDataset` has `__len__` defined.'):
        trainer.validate(model, val_dataloaders=[dataloader])
    with pytest.warns(UserWarning, match='Your `IterableDataset` has `__len__` defined.'):
        trainer.fit(model, train_dataloader=dataloader, val_dataloaders=[dataloader])
    with pytest.warns(UserWarning, match='Your `IterableDataset` has `__len__` defined.'):
        trainer.test(model, test_dataloaders=[dataloader])
    with pytest.warns(UserWarning, match='Your `IterableDataset` has `__len__` defined.'):
        trainer.predict(model, dataloaders=[dataloader])

    # without __len__ defined
    dataloader = DataLoader(IterableWithoutLen(), batch_size=16)
    assert not has_len(dataloader)
    assert has_iterable_dataset(dataloader)
    trainer = Trainer(default_root_dir=tmpdir, max_steps=3)
    trainer.validate(model, val_dataloaders=dataloader)
    trainer.fit(model, train_dataloader=dataloader, val_dataloaders=[dataloader])
    trainer.test(model, test_dataloaders=dataloader)
    trainer.predict(model, dataloaders=dataloader)


def test_iterable_dataset_stop_iteration_at_epoch_beginning():
    """ Test that the training loop skips execution if the iterator is empty from the start. """

    class RandomDataset(IterableDataset):

        def __init__(self, gen):
            self.gen = gen

        def __iter__(self):
            return iter(self.gen())

    class TestModel(BoringModel):

        def train_dataloader(self):
            return DataLoader(RandomDataset(self.gen), batch_size=2)

        def gen(self):
            # produce data in epoch 0
            # no data otherwise
            if self.current_epoch == 0:
                yield torch.rand(32)
                yield torch.rand(32)
                yield torch.rand(32)

    model = TestModel()
    trainer = Trainer(
        default_root_dir=os.getcwd(),
        max_epochs=2,  # we expect the second epoch to be skipped
        weights_summary=None,
    )
    trainer.fit(model)
    assert trainer.global_step == 2
    assert trainer.current_epoch == 1


@RunIf(min_gpus=2)
def test_dataloader_reinit_for_subclass(tmpdir):

    class CustomDataLoader(torch.utils.data.DataLoader):

        def __init__(
            self,
            dataset,
            batch_size=1,
            shuffle=False,
            sampler=None,
            batch_sampler=None,
            num_workers=0,
            collate_fn=None,
            pin_memory=False,
            drop_last=False,
            timeout=0,
            worker_init_fn=None,
            dummy_kwarg=None,
            **kwargs
        ):
            super().__init__(
                dataset, batch_size, shuffle, sampler, batch_sampler, num_workers, collate_fn, pin_memory, drop_last,
                timeout, worker_init_fn
            )

            self.dummy_kwarg = dummy_kwarg

    trainer = Trainer(
        gpus=[0, 1],
        num_nodes=1,
        accelerator='ddp_spawn',
        default_root_dir=tmpdir,
    )

    class CustomDummyObj:
        sampler = None

    result = trainer.auto_add_sampler(CustomDummyObj(), shuffle=True)
    assert isinstance(result, CustomDummyObj), "Wrongly reinstantiated data loader"

    dataset = list(range(1000))
    result = trainer.auto_add_sampler(CustomDataLoader(dataset), shuffle=True)
    assert isinstance(result, torch.utils.data.DataLoader)
    assert isinstance(result, CustomDataLoader)
    assert hasattr(result, 'dummy_kwarg')

    # Shuffled DataLoader should also work
    result = trainer.auto_add_sampler(CustomDataLoader(list(range(1000)), shuffle=True), shuffle=True)
    assert isinstance(result, torch.utils.data.DataLoader)
    assert isinstance(result, CustomDataLoader)
    assert hasattr(result, 'dummy_kwarg')

    class CustomSampler(torch.utils.data.Sampler):
        pass

    # Should raise an error if existing sampler is being replaced
    with pytest.raises(MisconfigurationException, match='DistributedSampler'):
        trainer.auto_add_sampler(
            CustomDataLoader(list(range(1000)), sampler=CustomSampler(list(range(1000)))), shuffle=True
        )


class DistribSamplerCallback(Callback):

    def __init__(self, expected_seeds=(0, 0, 0)):
        self.expected_seed = expected_seeds

    def on_train_start(self, trainer, pl_module):
        train_sampler = trainer.train_dataloader.sampler
        assert isinstance(train_sampler, DistributedSampler)
        assert train_sampler.shuffle
        if _TORCH_GREATER_EQUAL_1_6:
            assert train_sampler.seed == self.expected_seed[0]

    def on_validation_start(self, trainer, pl_module):
        val_sampler = trainer.val_dataloaders[0].sampler
        assert isinstance(val_sampler, DistributedSampler)
        assert not val_sampler.shuffle
        if _TORCH_GREATER_EQUAL_1_6:
            assert val_sampler.seed == self.expected_seed[1]

    def on_test_start(self, trainer, pl_module):
        test_sampler = trainer.test_dataloaders[0].sampler
        assert isinstance(test_sampler, DistributedSampler)
        assert not test_sampler.shuffle
        if _TORCH_GREATER_EQUAL_1_6:
            assert test_sampler.seed == self.expected_seed[2]


@RunIf(min_gpus=2, skip_windows=True)
def test_dataloader_distributed_sampler(tmpdir):
    """ Test DistributedSampler and it's arguments for DDP backend """
    seed_everything(123)
    model = EvalModelTemplate()
    trainer = Trainer(
        gpus=[0, 1],
        num_nodes=1,
        accelerator='ddp_spawn',
        default_root_dir=tmpdir,
        max_steps=1,
        callbacks=[DistribSamplerCallback(expected_seeds=(123, 123, 123))],
    )
    trainer.fit(model)
    trainer.test(ckpt_path=None)


class ModelWithDataLoaderDistributedSampler(EvalModelTemplate):

    def train_dataloader(self):
        dataloader = super().train_dataloader()
        dist_sampler = DistributedSampler(dataloader.dataset, shuffle=True, seed=11)
        return DataLoader(
            dataloader.dataset, batch_size=self.batch_size, drop_last=False, sampler=dist_sampler, shuffle=False
        )


@RunIf(min_gpus=2, skip_windows=True)
def test_dataloader_distributed_sampler_already_attached(tmpdir):
    """ Test DistributedSampler and it's arguments for DDP backend when DistSampler already included on dataloader """
    seed_everything(123)
    model = ModelWithDataLoaderDistributedSampler()
    trainer = Trainer(
        gpus=[0, 1],
        num_nodes=1,
        accelerator='ddp_spawn',
        default_root_dir=tmpdir,
        max_steps=100,
        callbacks=[DistribSamplerCallback(expected_seeds=(11, 123, 0))],
        replace_sampler_ddp=True,
    )
    trainer.fit(model)
    assert trainer.state.finished, "DDP Training failed"


@RunIf(min_gpus=3)
def test_batch_size_smaller_than_num_gpus(tmpdir):
    # we need at least 3 gpus for this test
    num_gpus = 3
    batch_size = 3

    class CurrentTestModel(EvalModelTemplate):

        def __init__(self, *args, **kwargs) -> None:
            super().__init__(*args, **kwargs)
            # batch norm doesn't work with batch size 1, we replace it
            self.c_d1_bn = torch.nn.ReLU()

        def training_step(self, *args, **kwargs):
            output = super().training_step(*args, **kwargs)
            loss = output['loss']
            # we make sure to add some metrics to the output dict,
            # this is essential for this test
            output['progress_bar'] = {'train_loss': loss}
            return output

        def train_dataloader(self):
            dataloader = super().train_dataloader()
            # construct a dataset with a size that is not divisible by num_gpus
            # therefore the last batch will have a size < num_gpus
            size = num_gpus * batch_size + (num_gpus - 1)
            dataset = Subset(dataloader.dataset, range(size))
            dataloader = DataLoader(
                dataset,
                batch_size=self.batch_size,
                drop_last=False,
            )
            return dataloader

    hparams = EvalModelTemplate.get_default_hparams()
    hparams['batch_size'] = batch_size
    model = CurrentTestModel(**hparams)

    trainer = Trainer(
        default_root_dir=tmpdir,
        max_epochs=1,
        limit_train_batches=0.1,
        limit_val_batches=0,
        gpus=num_gpus,
    )

    # we expect the reduction for the metrics also to happen on the last batch
    # where we will get fewer metrics than gpus
    trainer.fit(model)
    assert trainer.state.finished, f"Training failed with {trainer.state}"


@pytest.mark.parametrize(['multiple_trainloader_mode', 'num_training_batches'], [
    pytest.param("min_size", 5),
    pytest.param("max_size_cycle", 10),
])
def test_fit_multiple_train_loaders(tmpdir, multiple_trainloader_mode, num_training_batches):
    """Integration test for multple train loaders"""
    model = EvalModelTemplate()

    model.train_dataloader = model.train_dataloader__multiple_mapping
    # todo: add also `train_dataloader__multiple_sequence`
    model.training_step = model.training_step__multiple_dataloaders

    trainer = Trainer(
        max_epochs=1,
        default_root_dir=tmpdir,
        multiple_trainloader_mode=multiple_trainloader_mode,
    )
    trainer.fit(model)
    # verify the num_training_batches according to the multiple_trainloader_mode
    assert num_training_batches == trainer.num_training_batches


@pytest.mark.parametrize('check_interval', [1.0])
def test_val_dataloader_not_implemented_error(tmpdir, check_interval):
    """Test not_implemented_error data loader (e.g. IterableDataset)"""

    model = EvalModelTemplate()
    model.val_dataloader = model.val_dataloader__not_implemented_error

    # logger file to get meta
    trainer = Trainer(
        default_root_dir=tmpdir,
        max_steps=5,
        max_epochs=1,
        val_check_interval=check_interval,
    )
    trainer.fit(model)
    # verify training completed
    assert trainer.state.finished, f"Training failed with {trainer.state}"


@pytest.mark.parametrize('check_interval', [50, 1.0])
def test_train_dataloader_not_implemented_error(tmpdir, check_interval):
    """Test not_implemented_error train data loader (e.g. IterableDataset)"""

    model = EvalModelTemplate()
    model.train_dataloader = model.train_dataloader__not_implemented_error
    model.val_dataloader = model.val_dataloader__not_implemented_error

    trainer = Trainer(default_root_dir=tmpdir, max_steps=5, max_epochs=1, val_check_interval=check_interval)
    trainer.fit(model)
    # verify training completed
    assert trainer.state.finished, f"Training failed with {trainer.state}"


def test_train_dataloader_not_implemented_error_failed(tmpdir):
    """Test not_implemented_error train data loader (e.g. IterableDataset)"""
    model = EvalModelTemplate()
    model.train_dataloader = model.train_dataloader__not_implemented_error

    trainer = Trainer(default_root_dir=tmpdir, max_steps=5, max_epochs=1, val_check_interval=0.5)

    with pytest.raises(MisconfigurationException, match='using an IterableDataset'):
        trainer.fit(model)


def test_val_dataloader_not_implemented_error_failed(tmpdir):
    """Test not_implemented_error train data loader (e.g. IterableDataset)"""
    model = EvalModelTemplate()
    model.val_dataloader = model.val_dataloader__not_implemented_error

    trainer = Trainer(default_root_dir=tmpdir, max_steps=5, max_epochs=1, limit_val_batches=0.5)

    with pytest.raises(MisconfigurationException, match='using an IterableDataset'):
        trainer.fit(model)


def test_test_dataloader_not_implemented_error_failed(tmpdir):
    """Test not_implemented_error train data loader (e.g. IterableDataset)"""
    model = EvalModelTemplate()
    model.test_dataloader = model.test_dataloader__not_implemented_error

    trainer = Trainer(default_root_dir=tmpdir, max_steps=5, max_epochs=1, limit_test_batches=0.5)

    with pytest.raises(MisconfigurationException, match='using an IterableDataset'):
        trainer.test(model)


@mock.patch.dict(os.environ, {"PL_DEV_DEBUG": "1"})
def test_dataloaders_load_only_once(tmpdir):

    model = EvalModelTemplate()

    # logger file to get meta
    trainer = Trainer(
        default_root_dir=tmpdir,
        limit_train_batches=0.3,
        limit_val_batches=0.3,
        max_epochs=3,
    )
    trainer.fit(model)
    assert trainer.state.finished, f"Training failed with {trainer.state}"

    assert len(trainer.dev_debugger.val_dataloader_calls) == 1
    assert len(trainer.dev_debugger.test_dataloader_calls) == 0
    assert len(trainer.dev_debugger.train_dataloader_calls) == 1

    # verify the sequence
    calls = trainer.dev_debugger.dataloader_sequence_calls
    expected_sequence = [
        'val_dataloader',
        'train_dataloader',
    ]
    for call, expected in zip(calls, expected_sequence):
        assert call['name'] == expected


@mock.patch.dict(os.environ, {"PL_DEV_DEBUG": "1"})
def test_dataloaders_load_only_once_val_interval(tmpdir):

    model = EvalModelTemplate()

    # logger file to get meta
    trainer = Trainer(
        default_root_dir=tmpdir,
        limit_train_batches=10,
        limit_val_batches=10,
        val_check_interval=0.3,
        reload_dataloaders_every_n_epochs=True,
        max_epochs=3,
    )
    trainer.fit(model)
    assert trainer.state.finished, f"Training failed with {trainer.state}"

    trainer.test()

    assert len(trainer.dev_debugger.val_dataloader_calls) == 10
    assert len(trainer.dev_debugger.test_dataloader_calls) == 1
    assert len(trainer.dev_debugger.train_dataloader_calls) == 3

    # verify the sequence
    calls = trainer.dev_debugger.dataloader_sequence_calls
    expected_sequence = [
        'val_dataloader',
        'train_dataloader',
        'val_dataloader',
        'val_dataloader',
        'val_dataloader',
        'train_dataloader',
        'val_dataloader',
        'val_dataloader',
        'val_dataloader',
        'train_dataloader',
        'val_dataloader',
        'val_dataloader',
        'val_dataloader',
        'test_dataloader',
    ]
    for call, expected in zip(calls, expected_sequence):
        assert call['name'] == expected


@mock.patch.dict(os.environ, {"PL_DEV_DEBUG": "1"})
def test_dataloaders_load_only_once_no_sanity_check(tmpdir):

    model = EvalModelTemplate()

    # logger file to get meta
    trainer = Trainer(
        default_root_dir=tmpdir,
        limit_train_batches=0.3,
        limit_val_batches=0.3,
        num_sanity_val_steps=0,
        max_epochs=3,
    )
    trainer.fit(model)
    assert trainer.state.finished, f"Training failed with {trainer.state}"

    assert len(trainer.dev_debugger.val_dataloader_calls) == 1
    assert len(trainer.dev_debugger.test_dataloader_calls) == 0
    assert len(trainer.dev_debugger.train_dataloader_calls) == 1

    # verify the sequence
    calls = trainer.dev_debugger.dataloader_sequence_calls
    expected_sequence = [
        'train_dataloader',
        'val_dataloader',
    ]
    for call, expected in zip(calls, expected_sequence):
        assert call['name'] == expected


@pytest.mark.parametrize("n", [1, 2])
def test_dataloaders_load_every_n_epochs(tmpdir, n):

    model = BoringModel()

    trainer = Trainer(
        default_root_dir=tmpdir,
        limit_train_batches=0.3,
        limit_val_batches=0.3,
        reload_dataloaders_every_n_epochs=n,
        max_epochs=3,
    )
    trainer.fit(model)
    assert trainer.state.finished, f"Training failed with {trainer.state}"

    trainer.test()

    # verify the sequence
    calls = trainer.dev_debugger.dataloader_sequence_calls
<<<<<<< HEAD
    expected_sequence = ['val_dataloader']
    if n == 1:
        expected_sequence += ['train_dataloader', 'val_dataloader'] * 3
    elif n == 2:
        expected_sequence +=['train_dataloader', 'val_dataloader'] * 2
    expected_sequence += ['test_dataloader']

=======
    expected_sequence = [
        'val_dataloader',
        'train_dataloader',
        'val_dataloader',
        'train_dataloader',
        'val_dataloader',
        'train_dataloader',
        'val_dataloader',
        'test_dataloader',
    ]
>>>>>>> 53f8d9a8
    for call, expected in zip(calls, expected_sequence):
        assert call['name'] == expected


@pytest.mark.parametrize("n", ['test', -1])
def test_dataloaders_load_every_n_epochs_exception(tmpdir, n):

    with pytest.raises(MisconfigurationException, match='should be an int >'):
        Trainer(
            default_root_dir=tmpdir,
            reload_dataloaders_every_n_epochs=n,
        )


@mock.patch.dict(os.environ, {"PL_DEV_DEBUG": "1"})
def test_dataloaders_load_every_epoch_no_sanity_check(tmpdir):

    class TestModel(BoringModel):

        def validation_step(self, batch, batch_idx):
            self.log("dummy_val", 5.0)
            return super().validation_step(batch, batch_idx)

    model = TestModel()

    # This callback tests that the evaluation metrics are available by the time we run checkpointing
    checkpoint_callback = ModelCheckpoint(monitor="dummy_val", save_top_k=1)

    # logger file to get meta
    trainer = Trainer(
        default_root_dir=tmpdir,
        limit_train_batches=0.3,
        limit_val_batches=0.3,
        num_sanity_val_steps=0,
        reload_dataloaders_every_n_epochs=True,
        max_epochs=3,
        callbacks=[checkpoint_callback],
    )
    trainer.fit(model)
    assert trainer.state.finished, f"Training failed with {trainer.state}"

    trainer.test()

    assert len(trainer.dev_debugger.val_dataloader_calls) == 4
    assert len(trainer.dev_debugger.train_dataloader_calls) == 3
    assert len(trainer.dev_debugger.test_dataloader_calls) == 1

    # verify the sequence
    calls = trainer.dev_debugger.dataloader_sequence_calls

    expected_sequence = [
        'train_dataloader',
        'val_dataloader',
        # This has subsequent calls to val_dataloader
        # because the training loop runs the evaluation loop,
        # which reloads the val dataloader again.
        # We cannot yet rely on trainer.current_epoch=0 to skip reloading
        # the val dataloader on the first epoch because this only tracks the training epoch
        # meaning multiple passes through the validation data within a single training epoch
        # would not have the dataloader reloaded.
        # This breaks the assumption behind reload_dataloaders_every_epoch=True
        'val_dataloader',
        'train_dataloader',
        'val_dataloader',
        'train_dataloader',
        'val_dataloader',
        'test_dataloader',
    ]
    for call, expected in zip(calls, expected_sequence):
        assert call['name'] == expected


@mock.patch.dict(os.environ, {"PL_DEV_DEBUG": "1"})
def test_dataloaders_load_only_once_passed_loaders(tmpdir):

    model = EvalModelTemplate()
    train_loader = model.train_dataloader()
    model.train_dataloader = None
    val_loader = model.val_dataloader()
    model.val_dataloader = None
    test_loader = model.test_dataloader()
    model.test_dataloader = None

    # logger file to get meta
    trainer = Trainer(
        default_root_dir=tmpdir,
        limit_train_batches=0.3,
        limit_val_batches=0.3,
        max_epochs=3,
    )
    trainer.fit(model, train_loader, val_loader)
    assert trainer.state.finished, f"Training failed with {trainer.state}"

    trainer.test(test_dataloaders=test_loader)

    assert len(trainer.dev_debugger.val_dataloader_calls) == 1
    assert len(trainer.dev_debugger.test_dataloader_calls) == 1
    assert len(trainer.dev_debugger.train_dataloader_calls) == 1

    # verify the sequence
    calls = trainer.dev_debugger.dataloader_sequence_calls
    expected_sequence = [
        'val_dataloader',
        'train_dataloader',
    ]
    for call, expected in zip(calls, expected_sequence):
        assert call['name'] == expected


def test_replace_sampler_with_multiprocessing_context(tmpdir):
    """
    This test verifies that replace_sampler conserves multiprocessing context
    """
    train = RandomDataset(32, 64)
    context = 'spawn'
    train = DataLoader(train, batch_size=32, num_workers=2, multiprocessing_context=context, shuffle=True)
    trainer = Trainer(
        max_epochs=1,
        progress_bar_refresh_rate=20,
        overfit_batches=5,
    )

    new_data_loader = trainer.replace_sampler(train, SequentialSampler(train.dataset))
    assert (new_data_loader.multiprocessing_context == train.multiprocessing_context)


@pytest.mark.parametrize('multiple_trainloader_mode', ["min_size", "max_size_cycle"])
def test_correct_dataloader_idx_in_hooks(tmpdir, multiple_trainloader_mode):
    """
    Check the correct dataloader_idx inside hooks
    """

    class CustomBoringModel(BoringModel):

        def __init__(self):
            super().__init__()
            self.val_call_count = 0
            self.test_call_count = 0

        def assert_dataloader_idx_hook(self, dataloader_idx):
            if self.trainer.training:
                assert dataloader_idx is None
            elif self.trainer.validating:
                assert dataloader_idx == (0 if self.val_call_count <= 5 else 1)
            elif self.trainer.testing:
                assert dataloader_idx == (0 if self.test_call_count <= 5 else 1)

        def transfer_batch_to_device(self, batch, device, dataloader_idx):
            self.assert_dataloader_idx_hook(dataloader_idx)
            return super().transfer_batch_to_device(batch, device, dataloader_idx)

        def on_before_batch_transfer(self, batch, dataloader_idx):
            # incrementing here since this is the first hook called at each step
            if self.trainer.validating:
                self.val_call_count += 1
            elif self.trainer.testing:
                self.test_call_count += 1

            self.assert_dataloader_idx_hook(dataloader_idx)
            return super().on_before_batch_transfer(batch, dataloader_idx)

        def on_after_batch_transfer(self, batch, dataloader_idx):
            self.assert_dataloader_idx_hook(dataloader_idx)
            return super().on_after_batch_transfer(batch, dataloader_idx)

        def training_step(self, batch, batch_idx):
            return super().training_step(batch['a'], batch_idx)

        def validation_step(self, batch, batch_idx, dataloader_idx):
            self.assert_dataloader_idx_hook(dataloader_idx)
            out = super().validation_step(batch, batch_idx)
            loss = out.pop('x')
            out[f'val_loss_{dataloader_idx}'] = loss
            return out

        def test_step(self, batch, batch_idx, dataloader_idx):
            self.assert_dataloader_idx_hook(dataloader_idx)
            out = super().test_step(batch, batch_idx)
            loss = out.pop('y')
            out[f'test_loss_{dataloader_idx}'] = loss
            return out

        def predict(self, batch, batch_idx, dataloader_idx):
            self.assert_dataloader_idx_hook(dataloader_idx)
            return super().predict(batch, batch_idx, dataloader_idx)

        def assert_epoch_end_outputs(self, outputs, mode):
            assert len(outputs) == 2
            assert all(f'{mode}_loss_0' in x for x in outputs[0])
            assert all(f'{mode}_loss_1' in x for x in outputs[1])

        def validation_epoch_end(self, outputs):
            self.assert_epoch_end_outputs(outputs, mode='val')

        def test_epoch_end(self, outputs):
            self.assert_epoch_end_outputs(outputs, mode='test')

        def train_dataloader(self):
            return {'a': DataLoader(RandomDataset(32, 64)), 'b': DataLoader(RandomDataset(32, 64))}

        def val_dataloader(self):
            return [DataLoader(RandomDataset(32, 64)), DataLoader(RandomDataset(32, 64))]

        def test_dataloader(self):
            return [DataLoader(RandomDataset(32, 64)), DataLoader(RandomDataset(32, 64))]

        def predict_dataloader(self):
            return [DataLoader(RandomDataset(32, 64)), DataLoader(RandomDataset(32, 64))]

    model = CustomBoringModel()

    trainer = Trainer(
        default_root_dir=tmpdir,
        fast_dev_run=5,
        multiple_trainloader_mode=multiple_trainloader_mode,
    )

    trainer.fit(model)
    assert trainer.state.finished, f"Training failed with {trainer.state}"
    trainer.test(ckpt_path=None)

    preds = trainer.predict(model)
    assert len(preds) == 2
    assert all(len(x) == 5 for x in preds)


def test_request_dataloader(tmpdir):
    """
        This test asserts dataloader can be modified and properly set to the trainer.
    """

    class DataLoaderWrapper:

        def __init__(self, loader):
            self.loader = loader
            self._iter = iter(self.loader)

        def __iter__(self):
            self._iter = iter(self.loader)
            return self._iter

        def __next__(self):
            return next(self._iter)

    class DataLoaderFunc:

        def __init__(self, loader):
            self.loader = loader

        def __call__(self):
            return self.loader

    class TestModel(BoringModel):

        def __init__(self):
            super().__init__()
            self.on_train_dataloader_called = False
            self.on_train_batch_start_called = False
            self.on_val_dataloader_called = False
            self.on_val_batch_start_called = False

        def on_train_dataloader(self) -> None:
            loader = self.train_dataloader()
            self.train_dataloader = DataLoaderFunc(DataLoaderWrapper(loader))
            self.on_train_dataloader_called = True

        def on_train_batch_start(self, batch, batch_idx: int, dataloader_idx: int) -> None:
            assert isinstance(self.trainer.train_dataloader.loaders, DataLoaderWrapper)
            self.on_train_batch_start_called = True

        def on_val_dataloader(self) -> None:
            loader = self.val_dataloader()
            self.val_dataloader = DataLoaderFunc(DataLoaderWrapper(loader))
            self.on_val_dataloader_called = True

        def on_validation_batch_start(self, batch, batch_idx: int, dataloader_idx: int) -> None:
            assert isinstance(self.trainer.val_dataloaders[0], DataLoaderWrapper)
            self.on_val_batch_start_called = True

    trainer = Trainer(
        default_root_dir=tmpdir,
        limit_train_batches=2,
        limit_val_batches=2,
        max_epochs=1,
    )
    model = TestModel()
    trainer.fit(model)
    trainer.test(model)
    assert model.on_train_dataloader_called
    assert model.on_train_batch_start_called
    assert model.on_val_dataloader_called
    assert model.on_val_batch_start_called<|MERGE_RESOLUTION|>--- conflicted
+++ resolved
@@ -1368,7 +1368,6 @@
 
     # verify the sequence
     calls = trainer.dev_debugger.dataloader_sequence_calls
-<<<<<<< HEAD
     expected_sequence = ['val_dataloader']
     if n == 1:
         expected_sequence += ['train_dataloader', 'val_dataloader'] * 3
@@ -1376,18 +1375,6 @@
         expected_sequence +=['train_dataloader', 'val_dataloader'] * 2
     expected_sequence += ['test_dataloader']
 
-=======
-    expected_sequence = [
-        'val_dataloader',
-        'train_dataloader',
-        'val_dataloader',
-        'train_dataloader',
-        'val_dataloader',
-        'train_dataloader',
-        'val_dataloader',
-        'test_dataloader',
-    ]
->>>>>>> 53f8d9a8
     for call, expected in zip(calls, expected_sequence):
         assert call['name'] == expected
 

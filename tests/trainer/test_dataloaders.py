# Copyright The PyTorch Lightning team.
#
# Licensed under the Apache License, Version 2.0 (the "License");
# you may not use this file except in compliance with the License.
# You may obtain a copy of the License at
#
#     http://www.apache.org/licenses/LICENSE-2.0
#
# Unless required by applicable law or agreed to in writing, software
# distributed under the License is distributed on an "AS IS" BASIS,
# WITHOUT WARRANTIES OR CONDITIONS OF ANY KIND, either express or implied.
# See the License for the specific language governing permissions and
# limitations under the License.
import os
from unittest.mock import call, Mock, patch

import numpy
import pytest
import torch
from torch.utils.data import RandomSampler
from torch.utils.data.dataloader import DataLoader
from torch.utils.data.dataset import Dataset, IterableDataset, Subset
from torch.utils.data.distributed import DistributedSampler
from torch.utils.data.sampler import SequentialSampler

import tests.helpers.pipelines as tpipes
from pytorch_lightning import Callback, seed_everything, Trainer
from pytorch_lightning.callbacks import ModelCheckpoint
from pytorch_lightning.utilities.data import has_iterable_dataset, has_len
from pytorch_lightning.utilities.distributed import replace_sampler
from pytorch_lightning.utilities.exceptions import MisconfigurationException
from tests.base import EvalModelTemplate
from tests.helpers.boring_model import BoringModel, RandomDataset, RandomIterableDataset, RandomIterableDatasetWithLen
from tests.helpers.runif import RunIf


def test_fit_train_loader_only(tmpdir):
    model = EvalModelTemplate()
    train_dataloader = model.train_dataloader()

    model.train_dataloader = None
    model.val_dataloader = None
    model.test_dataloader = None

    model.validation_step = None
    model.validation_epoch_end = None

    model.test_step = None
    model.test_epoch_end = None

    trainer = Trainer(fast_dev_run=True, default_root_dir=tmpdir)
    trainer.fit(model, train_dataloader=train_dataloader)


def test_fit_val_loader_only(tmpdir):
    model = EvalModelTemplate()
    train_dataloader = model.train_dataloader()
    val_dataloader = model.val_dataloader()

    model.train_dataloader = None
    model.val_dataloader = None
    model.test_dataloader = None

    model.test_step = None
    model.test_epoch_end = None

    trainer = Trainer(fast_dev_run=True, default_root_dir=tmpdir)
    trainer.fit(model, train_dataloader=train_dataloader, val_dataloaders=val_dataloader)


@pytest.mark.parametrize("dataloader_options", [dict(val_check_interval=10000)])
def test_dataloader_config_errors_runtime(tmpdir, dataloader_options):
    model = EvalModelTemplate()
    trainer = Trainer(default_root_dir=tmpdir, max_epochs=1, **dataloader_options)
    with pytest.raises(ValueError):
        # fit model
        trainer.fit(model)


@pytest.mark.parametrize(
    "dataloader_options",
    [
        dict(limit_train_batches=-0.1),
        dict(limit_train_batches=1.2),
        dict(limit_val_batches=-0.1),
        dict(limit_val_batches=1.2),
        dict(limit_test_batches=-0.1),
        dict(limit_test_batches=1.2),
        dict(val_check_interval=-0.1),
        dict(val_check_interval=1.2),
        dict(overfit_batches=-0.1),
        dict(overfit_batches=1.2),
    ],
)
def test_dataloader_config_errors_init(tmpdir, dataloader_options):
    with pytest.raises(MisconfigurationException, match="passed invalid value"):
        Trainer(default_root_dir=tmpdir, max_epochs=1, **dataloader_options)


def test_multiple_val_dataloader(tmpdir):
    """Verify multiple val_dataloader."""

    model = EvalModelTemplate()
    model.val_dataloader = model.val_dataloader__multiple
    model.validation_step = model.validation_step__multiple_dataloaders
    model.validation_epoch_end = model.validation_epoch_end__multiple_dataloaders

    # fit model
    trainer = Trainer(default_root_dir=tmpdir, max_epochs=1, limit_val_batches=0.1, limit_train_batches=1.0)
    trainer.fit(model)

    # verify training completed
    assert trainer.state.finished, f"Training failed with {trainer.state}"

    # verify there are 2 val loaders
    assert len(trainer.val_dataloaders) == 2, "Multiple val_dataloaders not initiated properly"

    # make sure predictions are good for each val set
    for dataloader in trainer.val_dataloaders:
        tpipes.run_prediction_eval_model_template(trained_model=model, dataloader=dataloader)


@pytest.mark.parametrize("ckpt_path", [None, "best", "specific"])
def test_multiple_eval_dataloader(tmpdir, ckpt_path):
    """Verify multiple evaluation dataloaders."""

    class MultipleTestDataloaderModel(EvalModelTemplate):
        def test_dataloader(self):
            return [self.dataloader(train=False), self.dataloader(train=False)]

        def test_step(self, *args, **kwargs):
            return super().test_step__multiple_dataloaders(*args, **kwargs)

        def val_dataloader(self):
            return self.test_dataloader()

        def validation_step(self, *args, **kwargs):
            output = self.test_step(*args, **kwargs)
            return {k.replace("test_", "val_"): v for k, v in output.items()}

    model = MultipleTestDataloaderModel()

    # fit model
    trainer = Trainer(default_root_dir=tmpdir, max_epochs=1, limit_val_batches=10, limit_train_batches=100)
    trainer.fit(model)
    if ckpt_path == "specific":
        ckpt_path = trainer.checkpoint_callback.best_model_path

    trainer.validate(ckpt_path=ckpt_path, verbose=False)
    # verify there are 2 loaders
    assert len(trainer.val_dataloaders) == 2
    # make sure predictions are good for each dl
    for dataloader in trainer.val_dataloaders:
        tpipes.run_prediction_eval_model_template(trainer.model, dataloader)

    trainer.test(ckpt_path=ckpt_path, verbose=False)
    assert len(trainer.test_dataloaders) == 2
    for dataloader in trainer.test_dataloaders:
        tpipes.run_prediction_eval_model_template(trainer.model, dataloader)


def test_train_dataloader_passed_to_fit(tmpdir):
    """Verify that train dataloader can be passed to fit."""

    # only train passed to fit
    model = EvalModelTemplate()
    trainer = Trainer(default_root_dir=tmpdir, max_epochs=1, limit_val_batches=0.1, limit_train_batches=0.2)
    fit_options = dict(train_dataloader=model.dataloader(train=True))
    trainer.fit(model, **fit_options)

    assert trainer.state.finished, f"Training failed with {trainer.state}"


@pytest.mark.parametrize("ckpt_path", [None, "best", "specific"])
@pytest.mark.parametrize("n", (1, 2))
def test_dataloaders_passed_to_fn(tmpdir, ckpt_path, n):
    """Verify that dataloaders can be passed."""

    model = EvalModelTemplate()
    if n == 1:
        dataloaders = model.dataloader(train=False)
    else:
        dataloaders = [model.dataloader(train=False)] * 2
        model.validation_step = model.validation_step__multiple_dataloaders
        model.validation_epoch_end = model.validation_epoch_end__multiple_dataloaders
        model.test_step = model.test_step__multiple_dataloaders

    # multiple val dataloaders passed to fit
    trainer = Trainer(default_root_dir=tmpdir, max_epochs=1, limit_val_batches=0.1, limit_train_batches=0.2)
    trainer.fit(model, train_dataloader=model.dataloader(train=True), val_dataloaders=dataloaders)

    assert trainer.state.finished, f"Training failed with {trainer.state}"
    assert len(trainer.val_dataloaders) == n

    if ckpt_path == "specific":
        ckpt_path = trainer.checkpoint_callback.best_model_path

    trainer.test(test_dataloaders=dataloaders, ckpt_path=ckpt_path)
    assert len(trainer.test_dataloaders) == n

    trainer.validate(val_dataloaders=dataloaders, ckpt_path=ckpt_path)
    assert len(trainer.val_dataloaders) == n


class DummyModel(BoringModel):
    def training_step(self, batch, batch_idx):
        self.log("loss", self.global_step)
        return super().training_step(batch, batch_idx)

    def validation_epoch_end(self, outputs):
        self.log("val_log", self.current_epoch)


class Counter(Callback):
    def __init__(self):
        super().__init__()
        self.train_epoch_count = 0
        self.val_epoch_count = 0
        self.test_epoch_count = 0
        self.train_batches_seen = 0
        self.val_batches_seen = 0
        self.test_batches_seen = 0

    def on_train_batch_start(self, trainer, pl_module, batch, batch_idx):
        self.train_batches_seen += 1

    def on_train_epoch_start(self, trainer, pl_module):
        self.train_epoch_count += 1

    def on_validation_batch_start(self, trainer, pl_module, batch, batch_idx, dataloader_idx):
        self.val_batches_seen += 1

    def on_test_batch_start(self, trainer, pl_module, batch, batch_idx, dataloader_idx):
        self.test_batches_seen += 1

    def on_validation_epoch_start(self, trainer, pl_module):
        self.val_epoch_count += 1

    def on_test_epoch_start(self, trainer, pl_module):
        self.test_epoch_count += 1


@pytest.mark.parametrize(
    ["limit_train_batches", "limit_val_batches", "limit_test_batches"], [(0.0, 0.0, 0.0), (1.0, 1.0, 1.0)]
)
def test_inf_dataloaders_with_limit_percent_batches(tmpdir, limit_train_batches, limit_val_batches, limit_test_batches):
    """Verify inf train, val & test dataloaders (e.g. IterableDataset) passed with batch limit in percent."""

    ckpt_callback = ModelCheckpoint(monitor="val_log", save_top_k=1, mode="max", verbose=False)
    epoch_cb = Counter()
    trainer = Trainer(
        default_root_dir=tmpdir,
        num_sanity_val_steps=0,
        max_epochs=1,
        callbacks=[epoch_cb, ckpt_callback],
        limit_train_batches=limit_train_batches,
        limit_val_batches=limit_val_batches,
        limit_test_batches=limit_test_batches,
    )
    model = DummyModel()

    batch_size = 8
    train_dl = DataLoader(dataset=RandomIterableDataset(32, 128), batch_size=batch_size)
    val_dl = DataLoader(dataset=RandomIterableDataset(32, 128), batch_size=batch_size)
    test_dl = DataLoader(dataset=RandomIterableDataset(32, 128), batch_size=batch_size)

    num_batches = 128 / batch_size
    for dl in (train_dl, val_dl, test_dl):
        if has_len(dl):
            assert len(dl) == num_batches
        else:
            assert sum(1 for _ in dl) == num_batches

    trainer.fit(model, train_dataloader=train_dl, val_dataloaders=val_dl)
    assert trainer.state.finished, f"Training failed with {trainer.state}"
    assert trainer.num_training_batches == (0 if limit_train_batches == 0.0 else float("inf"))
    assert epoch_cb.train_epoch_count == int(limit_train_batches > 0)
    assert trainer.num_val_batches[0] == (0 if limit_val_batches == 0.0 else float("inf"))
    assert epoch_cb.val_epoch_count == int(limit_val_batches > 0)

    trainer.test(model, test_dataloaders=test_dl)
    assert trainer.num_test_batches[0] == (0 if limit_test_batches == 0.0 else float("inf"))
    assert epoch_cb.test_epoch_count == int(limit_test_batches > 0)


@pytest.mark.parametrize(
    ["dataset", "limit_train_batches"],
    [
        (RandomDataset(32, 128), 0),
        (RandomDataset(32, 128), 10),
        (RandomIterableDataset(32, 128), 0),
        (RandomIterableDataset(32, 128), 10),
        (RandomIterableDatasetWithLen(32, 128), 0),
        (RandomIterableDatasetWithLen(32, 128), 10),
    ],
)
def test_dataloaders_with_limit_train_batches(tmpdir, dataset, limit_train_batches):
    """Verify inf train, val & test dataloaders (e.g. IterableDataset) passed with batch limit as number."""

    ckpt_callback = ModelCheckpoint(monitor="val_log", save_top_k=1, mode="max", verbose=False)
    epoch_cb = Counter()
    epochs = 2
    trainer = Trainer(
        default_root_dir=tmpdir,
        num_sanity_val_steps=0,
        max_epochs=epochs,
        callbacks=[epoch_cb, ckpt_callback],
        limit_train_batches=limit_train_batches,
    )
    model = DummyModel()

    batch_size = 8
    train_dl = DataLoader(dataset=dataset, batch_size=batch_size)
    val_dl = DataLoader(dataset=dataset, batch_size=batch_size)

    trainer.fit(model, train_dataloader=train_dl, val_dataloaders=val_dl)
    assert trainer.state.finished, f"Training failed with {trainer.state}"
    assert trainer.num_training_batches == limit_train_batches
    assert epoch_cb.train_epoch_count == (epochs if limit_train_batches > 0 else 0)
    assert epoch_cb.train_batches_seen == limit_train_batches * epochs


@pytest.mark.parametrize(
    ["dataset", "limit_val_batches"],
    [
        (RandomDataset(32, 128), 0),
        (RandomDataset(32, 128), 10),
        (RandomIterableDataset(32, 128), 0),
        (RandomIterableDataset(32, 128), 10),
        (RandomIterableDatasetWithLen(32, 128), 0),
        (RandomIterableDatasetWithLen(32, 128), 10),
    ],
)
def test_dataloaders_with_limit_val_batches(tmpdir, dataset, limit_val_batches):
    """Verify inf train, val & test dataloaders (e.g. IterableDataset) passed with batch limit as number."""

    epoch_cb = Counter()
    callbacks = [epoch_cb]
    enable_checkpointing = False
    if limit_val_batches > 0:
        callbacks.append(ModelCheckpoint(monitor="val_log", save_top_k=1, mode="max", verbose=False))
        enable_checkpointing = True

    epochs = 2
    trainer = Trainer(
        default_root_dir=tmpdir,
        num_sanity_val_steps=0,
        max_epochs=epochs,
        callbacks=callbacks,
        limit_val_batches=limit_val_batches,
        enable_checkpointing=enable_checkpointing,
    )
    model = DummyModel()

    batch_size = 8
    train_dl = DataLoader(dataset=dataset, batch_size=batch_size)
    val_dl = DataLoader(dataset=dataset, batch_size=batch_size)

    trainer.fit(model, train_dataloader=train_dl, val_dataloaders=val_dl)
    assert trainer.state.finished, f"Training failed with {trainer.state}"
    assert trainer.num_val_batches[0] == limit_val_batches
    assert epoch_cb.val_epoch_count == (epochs if limit_val_batches > 0 else 0)
    assert epoch_cb.val_batches_seen == limit_val_batches * epochs


@pytest.mark.parametrize(
    ["dataset", "limit_train_batches", "limit_val_batches", "limit_test_batches"],
    [
        (RandomDataset(32, 128), 0, 0, 0),
        (RandomDataset(32, 128), 10, 10, 10),
        (RandomIterableDataset(32, 128), 0, 0, 0),
        (RandomIterableDataset(32, 128), 10, 10, 10),
        (RandomIterableDatasetWithLen(32, 128), 0, 0, 0),
        (RandomIterableDatasetWithLen(32, 128), 10, 10, 10),
    ],
)
def test_datasets_dataloaders_with_limit_num_batches(
    tmpdir, dataset, limit_train_batches, limit_val_batches, limit_test_batches
):
    """Verify inf train, val & test dataloaders (e.g. IterableDataset) passed with batch limit as number."""

    ckpt_callback = ModelCheckpoint(monitor="val_log", save_top_k=1, mode="max", verbose=False)
    epoch_cb = Counter()
    epochs = 2
    trainer = Trainer(
        default_root_dir=tmpdir,
        num_sanity_val_steps=0,
        max_epochs=epochs,
        callbacks=[epoch_cb, ckpt_callback],
        limit_train_batches=limit_train_batches,
        limit_val_batches=limit_val_batches,
        limit_test_batches=limit_test_batches,
    )
    model = DummyModel()

    batch_size = 8
    train_dl = DataLoader(dataset=dataset, batch_size=batch_size)
    val_dl = DataLoader(dataset=dataset, batch_size=batch_size)
    test_dl = DataLoader(dataset=dataset, batch_size=batch_size)

    trainer.fit(model, train_dataloader=train_dl, val_dataloaders=val_dl)
    assert trainer.state.finished, f"Training failed with {trainer.state}"
    assert trainer.num_training_batches == limit_train_batches
    assert trainer.num_val_batches[0] == limit_val_batches
    assert epoch_cb.train_epoch_count == (epochs if limit_train_batches > 0 else 0)
    assert epoch_cb.train_batches_seen == limit_train_batches * epochs
    assert epoch_cb.val_epoch_count == (epochs if limit_val_batches > 0 else 0)
    assert epoch_cb.val_batches_seen == limit_val_batches * epochs

    trainer.test(model, test_dataloaders=test_dl)
    assert trainer.num_test_batches[0] == limit_test_batches
    assert epoch_cb.test_epoch_count == int(limit_test_batches > 0)


@pytest.mark.parametrize(
    ["limit_train_batches", "limit_val_batches", "limit_test_batches"],
    [(0.0, 0.0, 0.0), (0, 0, 0.5), (1.0, 1.0, 1.0), (0.2, 0.4, 0.4)],
)
def test_dataloaders_with_limit_percent_batches(tmpdir, limit_train_batches, limit_val_batches, limit_test_batches):
    """Verify num_batches for train, val & test dataloaders passed with batch limit in percent."""
    model = EvalModelTemplate()
    model.val_dataloader = model.val_dataloader__multiple_mixed_length
    model.test_dataloader = model.test_dataloader__multiple_mixed_length
    model.validation_step = model.validation_step__multiple_dataloaders
    model.validation_epoch_end = model.validation_epoch_end__multiple_dataloaders
    model.test_step = model.test_step__multiple_dataloaders
    model.test_epoch_end = model.test_epoch_end__multiple_dataloaders

    # train, multiple val and multiple test passed with percent_check
    trainer = Trainer(
        default_root_dir=tmpdir,
        max_epochs=1,
        limit_train_batches=limit_train_batches,
        limit_val_batches=limit_val_batches,
        limit_test_batches=limit_test_batches,
    )
    trainer.fit(model)
    expected_train_batches = int(len(trainer.train_dataloader) * limit_train_batches)
    expected_val_batches = [int(len(dataloader) * limit_val_batches) for dataloader in trainer.val_dataloaders]
    assert trainer.num_training_batches == expected_train_batches
    assert trainer.num_val_batches == expected_val_batches

    trainer.test(model)
    expected_test_batches = [int(len(dataloader) * limit_test_batches) for dataloader in trainer.test_dataloaders]
    assert trainer.num_test_batches == expected_test_batches


@pytest.mark.parametrize(
    ["limit_train_batches", "limit_val_batches", "limit_test_batches"], [(0, 0, 0), (1, 2, 3), (1, 2, 1e50)]
)
def test_dataloaders_with_limit_num_batches(tmpdir, limit_train_batches, limit_val_batches, limit_test_batches):
    """Verify num_batches for train, val & test dataloaders passed with batch limit as number."""

    model = EvalModelTemplate()
    model.val_dataloader = model.val_dataloader__multiple_mixed_length
    model.test_dataloader = model.test_dataloader__multiple_mixed_length
    model.validation_step = model.validation_step__multiple_dataloaders
    model.validation_epoch_end = model.validation_epoch_end__multiple_dataloaders
    model.test_step = model.test_step__multiple_dataloaders
    model.test_epoch_end = model.test_epoch_end__multiple_dataloaders

    # train, multiple val and multiple test passed with percent_check
    trainer = Trainer(
        default_root_dir=tmpdir,
        max_epochs=1,
        limit_train_batches=limit_train_batches,
        limit_val_batches=limit_val_batches,
        limit_test_batches=limit_test_batches,
        num_sanity_val_steps=0,
    )

    with patch.object(
        trainer.fit_loop.epoch_loop.val_loop.epoch_loop,
        "_evaluation_step",
        wraps=trainer.fit_loop.epoch_loop.val_loop.epoch_loop._evaluation_step,
    ) as mocked:
        trainer.fit(model)
        assert trainer.num_training_batches == limit_train_batches
        assert trainer.num_val_batches == [limit_val_batches] * len(trainer.val_dataloaders)
        assert mocked.call_count == limit_val_batches * len(trainer.val_dataloaders)

    with patch.object(
        trainer.test_loop.epoch_loop,
        "_evaluation_step",
        wraps=trainer.test_loop.epoch_loop._evaluation_step,
    ) as mocked:
        trainer.test(model)
        test_dataloader_lengths = [len(x) for x in model.test_dataloader()]
        if limit_test_batches > 1e10:
            # when the limit is greater than the number of test batches it should be the num in loaders
            assert trainer.num_test_batches == test_dataloader_lengths
            assert mocked.call_count == sum(test_dataloader_lengths)
        else:
            assert trainer.num_test_batches == [limit_test_batches] * len(trainer.test_dataloaders)
            assert mocked.call_count == limit_test_batches * len(trainer.test_dataloaders)


@pytest.mark.parametrize("fast_dev_run", [True, 1, 3, -1, "temp"])
def test_dataloaders_with_fast_dev_run(tmpdir, fast_dev_run):
    """Verify num_batches for train, val & test dataloaders passed with fast_dev_run."""
    model = EvalModelTemplate()
    model.val_dataloader = model.val_dataloader__multiple_mixed_length
    model.test_dataloader = model.test_dataloader__multiple_mixed_length
    model.validation_step = model.validation_step__multiple_dataloaders
    model.validation_epoch_end = model.validation_epoch_end__multiple_dataloaders
    model.test_step = model.test_step__multiple_dataloaders
    model.test_epoch_end = model.test_epoch_end__multiple_dataloaders

    trainer_options = dict(default_root_dir=tmpdir, max_epochs=2, fast_dev_run=fast_dev_run)

    if fast_dev_run == "temp":
        with pytest.raises(MisconfigurationException, match="either a bool or an int"):
            Trainer(**trainer_options)
    elif fast_dev_run == -1:
        with pytest.raises(MisconfigurationException, match="should be >= 0"):
            Trainer(**trainer_options)
    else:
        trainer = Trainer(**trainer_options)

        # fast_dev_run is set to True when it is 1
        if fast_dev_run == 1:
            fast_dev_run = True

        assert trainer.fast_dev_run is fast_dev_run

        if fast_dev_run is True:
            fast_dev_run = 1

        assert trainer.limit_train_batches == fast_dev_run
        assert trainer.limit_val_batches == fast_dev_run
        assert trainer.limit_test_batches == fast_dev_run
        assert trainer.num_sanity_val_steps == 0
        assert trainer.max_epochs == 1

        trainer.fit(model)
        assert trainer.enable_validation
        assert trainer.num_training_batches == fast_dev_run
        assert trainer.num_val_batches == [fast_dev_run] * len(trainer.val_dataloaders)

        trainer.test(model)
        assert trainer.num_test_batches == [fast_dev_run] * len(trainer.test_dataloaders)


@pytest.mark.parametrize("ckpt_path", [None, "best", "specific"])
def test_mixing_of_dataloader_options(tmpdir, ckpt_path):
    """Verify that dataloaders can be passed to fit."""

    model = EvalModelTemplate()

    trainer_options = dict(default_root_dir=tmpdir, max_epochs=1, limit_val_batches=0.1, limit_train_batches=0.2)

    # fit model
    trainer = Trainer(**trainer_options)
    trainer.fit(model, val_dataloaders=model.dataloader(train=False))

    # fit model
    trainer = Trainer(**trainer_options)
    trainer.fit(model, val_dataloaders=model.dataloader(train=False))
    assert len(trainer.val_dataloaders) == 1, f"`val_dataloaders` not initiated properly, got {trainer.val_dataloaders}"

    if ckpt_path == "specific":
        ckpt_path = trainer.checkpoint_callback.best_model_path
    trainer.test(test_dataloaders=model.dataloader(train=False), ckpt_path=ckpt_path)
    assert (
        len(trainer.test_dataloaders) == 1
    ), f"`test_dataloaders` not initiated properly, got {trainer.test_dataloaders}"


def test_train_inf_dataloader_error(tmpdir):
    """Test inf train data loader (e.g. IterableDataset)"""
    model = EvalModelTemplate()
    model.train_dataloader = model.train_dataloader__infinite

    trainer = Trainer(default_root_dir=tmpdir, max_epochs=1, val_check_interval=0.5)

    with pytest.raises(MisconfigurationException, match="using an IterableDataset"):
        trainer.fit(model)


def test_val_inf_dataloader_error(tmpdir):
    """Test inf train data loader (e.g. IterableDataset)"""
    model = EvalModelTemplate()
    model.val_dataloader = model.val_dataloader__infinite

    trainer = Trainer(default_root_dir=tmpdir, max_epochs=1, limit_val_batches=0.5)

    with pytest.raises(MisconfigurationException, match="using an IterableDataset"):
        trainer.fit(model)


def test_test_inf_dataloader_error(tmpdir):
    """Test inf train data loader (e.g. IterableDataset)"""
    model = EvalModelTemplate()
    model.test_dataloader = model.test_dataloader__infinite

    trainer = Trainer(default_root_dir=tmpdir, max_epochs=1, limit_test_batches=0.5)

    with pytest.raises(MisconfigurationException, match="using an IterableDataset"):
        trainer.test(model)


@pytest.mark.parametrize("check_interval", [50, 1.0])
def test_inf_train_dataloader(tmpdir, check_interval):
    """Test inf train data loader (e.g. IterableDataset)"""

    model = EvalModelTemplate()
    model.train_dataloader = model.train_dataloader__infinite

    trainer = Trainer(default_root_dir=tmpdir, max_epochs=1, val_check_interval=check_interval)
    trainer.fit(model)
    # verify training completed
    assert trainer.state.finished, f"Training failed with {trainer.state}"


@pytest.mark.parametrize("check_interval", [1.0])
def test_inf_val_dataloader(tmpdir, check_interval):
    """Test inf val data loader (e.g. IterableDataset)"""

    model = EvalModelTemplate()
    model.val_dataloader = model.val_dataloader__infinite

    # logger file to get meta
    trainer = Trainer(default_root_dir=tmpdir, max_epochs=1, val_check_interval=check_interval)
    trainer.fit(model)

    # verify training completed
    assert trainer.state.finished, f"Training failed with {trainer.state}"


def test_error_on_zero_len_dataloader(tmpdir):
    """Test that error is raised if a zero-length dataloader is defined."""

    model = EvalModelTemplate()
    model.train_dataloader = model.train_dataloader__zero_length

    # fit model
    with pytest.raises(ValueError):
        trainer = Trainer(
            default_root_dir=tmpdir,
            max_epochs=1,
            limit_train_batches=0.1,
            limit_val_batches=0.1,
            limit_test_batches=0.1,
        )
        trainer.fit(model)


@RunIf(skip_windows=True)
@pytest.mark.parametrize("ckpt_path", (None, "best", "specific"))
@pytest.mark.parametrize("stage", ("train", "test", "val"))
@patch("pytorch_lightning.trainer.data_loading.multiprocessing.cpu_count", return_value=4)
def test_warning_with_few_workers(_, tmpdir, ckpt_path, stage):
    """Test that error is raised if dataloader with only a few workers is used."""

    model = BoringModel()

    train_dl = model.train_dataloader()
    train_dl.num_workers = 0

    val_dl = model.val_dataloader()
    val_dl.num_workers = 0

    trainer = Trainer(default_root_dir=tmpdir, max_epochs=1, limit_val_batches=0.1, limit_train_batches=0.2)

    with pytest.warns(
        UserWarning,
        match=f'The dataloader, {stage}_dataloader{" 0" if stage != "train" else ""}, does not have many workers',
    ):
        if stage == "test":
            if ckpt_path in ("specific", "best"):
                trainer.fit(model, train_dataloader=train_dl, val_dataloaders=val_dl)
            ckpt_path = trainer.checkpoint_callback.best_model_path if ckpt_path == "specific" else ckpt_path
            trainer.test(model, test_dataloaders=train_dl, ckpt_path=ckpt_path)
        else:
            trainer.fit(model, train_dataloader=train_dl, val_dataloaders=val_dl)


@RunIf(skip_windows=True)
@pytest.mark.parametrize("ckpt_path", (None, "best", "specific"))
@pytest.mark.parametrize("stage", ("train", "test", "val"))
@patch("pytorch_lightning.trainer.data_loading.multiprocessing.cpu_count", return_value=4)
def test_warning_with_few_workers_multi_loader(_, tmpdir, ckpt_path, stage):
    """Test that error is raised if dataloader with only a few workers is used."""

    model = EvalModelTemplate()
    model.training_step = model.training_step__multiple_dataloaders
    model.validation_step = model.validation_step__multiple_dataloaders
    model.validation_epoch_end = model.validation_epoch_end__multiple_dataloaders
    model.test_step = model.test_step__multiple_dataloaders
    model.test_epoch_end = model.test_epoch_end__multiple_dataloaders

    val_dl = model.dataloader(train=False)
    val_dl.num_workers = 0

    train_dl = model.dataloader(train=False)
    train_dl.num_workers = 0

    train_multi_dl = {"a_b": [train_dl, train_dl], "c_d_e": [train_dl, train_dl, train_dl]}
    val_multi_dl = [val_dl, val_dl]
    test_multi_dl = [train_dl, train_dl]

    trainer = Trainer(default_root_dir=tmpdir, max_epochs=1, limit_val_batches=0.1, limit_train_batches=0.2)

    with pytest.warns(
        UserWarning,
        match=f'The dataloader, {stage}_dataloader{" 0" if stage != "train" else ""}, does not have many workers',
    ):
        if stage == "test":
            if ckpt_path in ("specific", "best"):
                trainer.fit(model, train_dataloader=train_multi_dl, val_dataloaders=val_multi_dl)
            ckpt_path = trainer.checkpoint_callback.best_model_path if ckpt_path == "specific" else ckpt_path
            trainer.test(model, test_dataloaders=test_multi_dl, ckpt_path=ckpt_path)
        else:
            trainer.fit(model, train_dataloader=train_multi_dl, val_dataloaders=val_multi_dl)


class NumpyRandomDataset(Dataset):
    # this datset uses numpy instead of torch to produce random numbers
    size = 16

    def __getitem__(self, index):
        return numpy.random.randint(0, 100, 3)

    def __len__(self):
        return self.size


def _user_worker_init_fn(_):
    pass


@RunIf(max_torch="1.8.9")
def test_missing_worker_init_fn():
    """Test that naive worker seed initialization leads to undesired random state in subprocesses.

    PyTorch 1.9+ does not have this issue.
    """
    dataset = NumpyRandomDataset()

    seed_everything(0)
    dataloader = DataLoader(dataset, batch_size=2, num_workers=2, shuffle=False)
    batches0 = torch.cat(list(dataloader))

    seed_everything(0)
    dataloader = DataLoader(dataset, batch_size=2, num_workers=2, shuffle=False)
    batches1 = torch.cat(list(dataloader))

    is_duplicated = len(torch.unique(batches1, dim=0)) < len(dataset)
    is_deterministic = torch.eq(batches0, batches1).all()

    # depending on the OS, we either have
    # 1) the same seed in all worker proceses, producing duplicate samples / augmentations, or
    # 2) different seeds in each worker process, but they are not derived from the seed of the main process
    assert not is_deterministic or is_duplicated


def test_auto_add_worker_init_fn():
    """Test Trainer adds a default worker_init_fn to the dataloader when seed_everything() is used."""
    dataset = Mock()
    dataloader = DataLoader(dataset)
    trainer = Trainer()

    # without pl.seed_everything()
    trainer.auto_add_worker_init_fn(dataloader)
    assert dataloader.worker_init_fn is None

    # with forcefully avoiding it
    seed_everything(0, workers=False)
    trainer.auto_add_worker_init_fn(dataloader)
    assert dataloader.worker_init_fn is None

    # when user already has a worker_init_fn
    user_function = _user_worker_init_fn
    dataloader.worker_init_fn = user_function
    trainer.auto_add_worker_init_fn(dataloader)
    assert dataloader.worker_init_fn is user_function
    dataloader.worker_init_fn = None

    # main use case
    seed_everything(0, workers=True)
    trainer.auto_add_worker_init_fn(dataloader)
    assert dataloader.worker_init_fn is not None


class MultiProcessModel(BoringModel):
    def __init__(self):
        super().__init__()
        self.batches_seen = []

    def training_step(self, batch, batch_idx):
        self.batches_seen.append(batch)

    def training_epoch_end(self, outputs):
        world_size = 2
        num_samples = NumpyRandomDataset.size
        all_batches = torch.cat(self.batches_seen)
        all_batches = self.all_gather(all_batches)
        assert all_batches.shape[0] == world_size
        all_batches = all_batches.view(-1, 3)
        assert len(torch.unique(all_batches, dim=0)) == num_samples


@RunIf(min_gpus=2)
def test_auto_add_worker_init_fn_distributed(tmpdir, monkeypatch):
    """Test that the lightning worker_init_fn takes care of dataloaders in multi-gpu/multi-node training."""
    dataset = NumpyRandomDataset()
    num_workers = 2
    batch_size = 2

    dataloader = DataLoader(dataset, batch_size=batch_size, num_workers=num_workers)
    seed_everything(0, workers=True)
    trainer = Trainer(default_root_dir=tmpdir, max_epochs=1, gpus=2, accelerator="ddp_spawn")
    model = MultiProcessModel()
    model.val_dataloader = None
    trainer.fit(model, train_dataloader=dataloader)


def test_warning_with_small_dataloader_and_logging_interval(tmpdir):
    """Test that a warning message is shown if the dataloader length is too short for the chosen logging
    interval."""
    model = BoringModel()
    dataloader = DataLoader(RandomDataset(32, length=10))
    model.train_dataloader = lambda: dataloader

    with pytest.warns(UserWarning, match=r"The number of training samples \(10\) is smaller than the logging interval"):
        trainer = Trainer(default_root_dir=tmpdir, max_epochs=1, log_every_n_steps=11)
        trainer.fit(model)

    with pytest.warns(UserWarning, match=r"The number of training samples \(1\) is smaller than the logging interval"):
        trainer = Trainer(default_root_dir=tmpdir, max_epochs=1, log_every_n_steps=2, limit_train_batches=1)
        trainer.fit(model)


def test_warning_with_iterable_dataset_and_len(tmpdir):
    """Tests that a warning message is shown when an IterableDataset defines `__len__`."""
    model = BoringModel()
    original_dataset = model.train_dataloader().dataset

    class IterableWithoutLen(IterableDataset):
        def __iter__(self):
            return iter(original_dataset)

    class IterableWithLen(IterableWithoutLen):
        def __len__(self):
            return len(original_dataset)

    # with __len__ defined
    dataloader = DataLoader(IterableWithLen(), batch_size=16)
    assert has_len(dataloader)
    assert has_iterable_dataset(dataloader)
    trainer = Trainer(default_root_dir=tmpdir, max_steps=3)
    with pytest.warns(UserWarning, match="Your `IterableDataset` has `__len__` defined."):
        trainer.validate(model, val_dataloaders=[dataloader])
    with pytest.warns(UserWarning, match="Your `IterableDataset` has `__len__` defined."):
        trainer.fit(model, train_dataloader=dataloader, val_dataloaders=[dataloader])
    with pytest.warns(UserWarning, match="Your `IterableDataset` has `__len__` defined."):
        trainer.test(model, test_dataloaders=[dataloader])
    with pytest.warns(UserWarning, match="Your `IterableDataset` has `__len__` defined."):
        trainer.predict(model, dataloaders=[dataloader])

    # without __len__ defined
    dataloader = DataLoader(IterableWithoutLen(), batch_size=16)
    assert not has_len(dataloader)
    assert has_iterable_dataset(dataloader)
    trainer = Trainer(default_root_dir=tmpdir, max_steps=3)
    trainer.validate(model, val_dataloaders=dataloader)
    trainer.fit(model, train_dataloader=dataloader, val_dataloaders=[dataloader])
    trainer.test(model, test_dataloaders=dataloader)
    trainer.predict(model, dataloaders=dataloader)


@pytest.mark.parametrize("yield_at_all", (False, True))
def test_iterable_dataset_stop_iteration_at_epoch_beginning(yield_at_all):
    """Test that the training loop skips execution if the iterator is empty from the start."""

    class TestDataset(IterableDataset):
        def __init__(self, gen):
            self.gen = gen

        def __iter__(self):
            return iter(self.gen())

    class TestModel(BoringModel):
        def gen(self):
            # produce data in epoch 0, no data otherwise
            if yield_at_all and self.current_epoch == 0:
                yield torch.rand(32)
                yield torch.rand(32)
                yield torch.rand(32)

    model = TestModel()
    train_dataloader = DataLoader(TestDataset(model.gen), batch_size=2)
    trainer = Trainer(
        default_root_dir=os.getcwd(), max_epochs=2, weights_summary=None  # we expect the second epoch to be skipped
    )
    trainer.fit(model, train_dataloader=train_dataloader)
    assert trainer.global_step == 2 * yield_at_all
    assert trainer.current_epoch == 1


class DistribSamplerCallback(Callback):
    def __init__(self, expected_seeds=(0, 0, 0)):
        self.expected_seed = expected_seeds

    def on_train_start(self, trainer, pl_module):
        train_sampler = trainer.train_dataloader.sampler
        assert isinstance(train_sampler, DistributedSampler)
        assert train_sampler.shuffle
        assert train_sampler.seed == self.expected_seed[0]

    def on_validation_start(self, trainer, pl_module):
        val_sampler = trainer.val_dataloaders[0].sampler
        assert isinstance(val_sampler, DistributedSampler)
        assert not val_sampler.shuffle
        assert val_sampler.seed == self.expected_seed[1]

    def on_test_start(self, trainer, pl_module):
        test_sampler = trainer.test_dataloaders[0].sampler
        assert isinstance(test_sampler, DistributedSampler)
        assert not test_sampler.shuffle
        assert test_sampler.seed == self.expected_seed[2]


@RunIf(min_gpus=2, skip_windows=True)
def test_dataloader_distributed_sampler(tmpdir):
    """Test DistributedSampler and it's arguments for DDP backend."""
    seed_everything(123)
    model = EvalModelTemplate()
    trainer = Trainer(
        gpus=[0, 1],
        num_nodes=1,
        accelerator="ddp_spawn",
        default_root_dir=tmpdir,
        max_steps=1,
        callbacks=[DistribSamplerCallback(expected_seeds=(123, 123, 123))],
    )
    trainer.fit(model)
    trainer.test(model)


class ModelWithDataLoaderDistributedSampler(EvalModelTemplate):
    def train_dataloader(self):
        dataloader = super().train_dataloader()
        dist_sampler = DistributedSampler(dataloader.dataset, shuffle=True, seed=11)
        return DataLoader(
            dataloader.dataset, batch_size=self.batch_size, drop_last=False, sampler=dist_sampler, shuffle=False
        )


@RunIf(min_gpus=2, skip_windows=True)
def test_dataloader_distributed_sampler_already_attached(tmpdir):
    """Test DistributedSampler and it's arguments for DDP backend when DistSampler already included on
    dataloader."""
    seed_everything(123)
    model = ModelWithDataLoaderDistributedSampler()
    trainer = Trainer(
        gpus=[0, 1],
        num_nodes=1,
        accelerator="ddp_spawn",
        default_root_dir=tmpdir,
        max_steps=100,
        callbacks=[DistribSamplerCallback(expected_seeds=(11, 123, 0))],
        replace_sampler_ddp=True,
    )
    trainer.fit(model)
    assert trainer.state.finished, "DDP Training failed"


@RunIf(min_gpus=3)
def test_batch_size_smaller_than_num_gpus(tmpdir):
    # we need at least 3 gpus for this test
    num_gpus = 3
    batch_size = 3

    class CurrentTestModel(EvalModelTemplate):
        def __init__(self, *args, **kwargs) -> None:
            super().__init__(*args, **kwargs)
            # batch norm doesn't work with batch size 1, we replace it
            self.c_d1_bn = torch.nn.ReLU()

        def training_step(self, *args, **kwargs):
            output = super().training_step(*args, **kwargs)
            loss = output["loss"]
            # we make sure to add some metrics to the output dict,
            # this is essential for this test
            output["progress_bar"] = {"train_loss": loss}
            return output

        def train_dataloader(self):
            dataloader = super().train_dataloader()
            # construct a dataset with a size that is not divisible by num_gpus
            # therefore the last batch will have a size < num_gpus
            size = num_gpus * batch_size + (num_gpus - 1)
            dataset = Subset(dataloader.dataset, range(size))
            dataloader = DataLoader(dataset, batch_size=self.batch_size, drop_last=False)
            return dataloader

    hparams = EvalModelTemplate.get_default_hparams()
    hparams["batch_size"] = batch_size
    model = CurrentTestModel(**hparams)

    trainer = Trainer(
        default_root_dir=tmpdir, max_epochs=1, limit_train_batches=0.1, limit_val_batches=0, gpus=num_gpus
    )

    # we expect the reduction for the metrics also to happen on the last batch
    # where we will get fewer metrics than gpus
    trainer.fit(model)
    assert trainer.state.finished, f"Training failed with {trainer.state}"


@pytest.mark.parametrize(
    ["multiple_trainloader_mode", "num_training_batches"],
    [("min_size", 5), ("max_size_cycle", 10)],
)
def test_fit_multiple_train_loaders(tmpdir, multiple_trainloader_mode, num_training_batches):
    """Integration test for multple train loaders."""
    model = EvalModelTemplate()

    model.train_dataloader = model.train_dataloader__multiple_mapping
    # todo: add also `train_dataloader__multiple_sequence`
    model.training_step = model.training_step__multiple_dataloaders

    trainer = Trainer(max_epochs=1, default_root_dir=tmpdir, multiple_trainloader_mode=multiple_trainloader_mode)
    trainer.fit(model)
    # verify the num_training_batches according to the multiple_trainloader_mode
    assert num_training_batches == trainer.num_training_batches


@pytest.mark.parametrize("check_interval", [1.0])
def test_val_dataloader_not_implemented_error(tmpdir, check_interval):
    """Test not_implemented_error data loader (e.g. IterableDataset)"""

    model = EvalModelTemplate()
    model.val_dataloader = model.val_dataloader__not_implemented_error

    # logger file to get meta
    trainer = Trainer(default_root_dir=tmpdir, max_steps=5, max_epochs=1, val_check_interval=check_interval)
    trainer.fit(model)
    # verify training completed
    assert trainer.state.finished, f"Training failed with {trainer.state}"


@pytest.mark.parametrize("check_interval", [50, 1.0])
def test_train_dataloader_not_implemented_error(tmpdir, check_interval):
    """Test not_implemented_error train data loader (e.g. IterableDataset)"""

    model = EvalModelTemplate()
    model.train_dataloader = model.train_dataloader__not_implemented_error
    model.val_dataloader = model.val_dataloader__not_implemented_error

    trainer = Trainer(default_root_dir=tmpdir, max_steps=5, max_epochs=1, val_check_interval=check_interval)
    trainer.fit(model)
    # verify training completed
    assert trainer.state.finished, f"Training failed with {trainer.state}"


def test_train_dataloader_not_implemented_error_failed(tmpdir):
    """Test not_implemented_error train data loader (e.g. IterableDataset)"""
    model = EvalModelTemplate()
    model.train_dataloader = model.train_dataloader__not_implemented_error

    trainer = Trainer(default_root_dir=tmpdir, max_steps=5, max_epochs=1, val_check_interval=0.5)

    with pytest.raises(MisconfigurationException, match="using an IterableDataset"):
        trainer.fit(model)


def test_val_dataloader_not_implemented_error_failed(tmpdir):
    """Test not_implemented_error train data loader (e.g. IterableDataset)"""
    model = EvalModelTemplate()
    model.val_dataloader = model.val_dataloader__not_implemented_error

    trainer = Trainer(default_root_dir=tmpdir, max_steps=5, max_epochs=1, limit_val_batches=0.5)

    with pytest.raises(MisconfigurationException, match="using an IterableDataset"):
        trainer.fit(model)


def test_test_dataloader_not_implemented_error_failed(tmpdir):
    """Test not_implemented_error train data loader (e.g. IterableDataset)"""
    model = EvalModelTemplate()
    model.test_dataloader = model.test_dataloader__not_implemented_error

    trainer = Trainer(default_root_dir=tmpdir, max_steps=5, max_epochs=1, limit_test_batches=0.5)

    with pytest.raises(MisconfigurationException, match="using an IterableDataset"):
        trainer.test(model)


def test_dataloaders_load_only_once(tmpdir):
    model = BoringModel()
    tracker = Mock()

    model.train_dataloader = Mock(wraps=model.train_dataloader)
    model.val_dataloader = Mock(wraps=model.val_dataloader)
    model.test_dataloader = Mock(wraps=model.test_dataloader)

    tracker.attach_mock(model.train_dataloader, "train_dataloader")
    tracker.attach_mock(model.val_dataloader, "val_dataloader")
    tracker.attach_mock(model.test_dataloader, "test_dataloader")

    trainer = Trainer(default_root_dir=tmpdir, limit_train_batches=0.3, limit_val_batches=0.3, max_epochs=3)
    trainer.fit(model)

    model.train_dataloader.assert_called_once()
    model.val_dataloader.assert_called_once()
    model.test_dataloader.assert_not_called()

    assert tracker.mock_calls == [call.val_dataloader(), call.train_dataloader()]


def test_dataloaders_load_only_once_val_interval(tmpdir):
    model = BoringModel()

    # logger file to get meta
    trainer = Trainer(
        default_root_dir=tmpdir,
        limit_train_batches=10,
        limit_val_batches=10,
        val_check_interval=0.3,
        reload_dataloaders_every_n_epochs=True,
        max_epochs=3,
    )

    tracker = Mock()
    model.train_dataloader = Mock(wraps=model.train_dataloader)
    model.val_dataloader = Mock(wraps=model.val_dataloader)
    model.test_dataloader = Mock(wraps=model.test_dataloader)

    tracker.attach_mock(model.train_dataloader, "train_dataloader")
    tracker.attach_mock(model.val_dataloader, "val_dataloader")
    tracker.attach_mock(model.test_dataloader, "test_dataloader")

    trainer.fit(model)
    trainer.test(model)

    # verify the sequence
    expected_sequence = [
        call.val_dataloader(),
        call.train_dataloader(),
        call.val_dataloader(),
        call.val_dataloader(),
        call.val_dataloader(),
        call.train_dataloader(),
        call.val_dataloader(),
        call.val_dataloader(),
        call.val_dataloader(),
        call.train_dataloader(),
        call.val_dataloader(),
        call.val_dataloader(),
        call.val_dataloader(),
        call.test_dataloader(),
    ]
    assert tracker.mock_calls == expected_sequence


def test_dataloaders_load_only_once_no_sanity_check(tmpdir):
    model = BoringModel()

    # logger file to get meta
    trainer = Trainer(
        default_root_dir=tmpdir, limit_train_batches=0.3, limit_val_batches=0.3, num_sanity_val_steps=0, max_epochs=3
    )

    tracker = Mock()
    model.train_dataloader = Mock(wraps=model.train_dataloader)
    model.val_dataloader = Mock(wraps=model.val_dataloader)
    model.test_dataloader = Mock(wraps=model.test_dataloader)

    tracker.attach_mock(model.train_dataloader, "train_dataloader")
    tracker.attach_mock(model.val_dataloader, "val_dataloader")
    tracker.attach_mock(model.test_dataloader, "test_dataloader")

    trainer.fit(model)

    # verify the sequence
    expected_sequence = [call.train_dataloader(), call.val_dataloader()]
    assert tracker.mock_calls == expected_sequence


@pytest.mark.parametrize("n", [1, 2])
def test_dataloaders_load_every_n_epochs(tmpdir, n):
    model = BoringModel()

    trainer = Trainer(
        default_root_dir=tmpdir,
        limit_train_batches=0.3,
        limit_val_batches=0.3,
        reload_dataloaders_every_n_epochs=n,
        max_epochs=3,
    )

    tracker = Mock()
    model.train_dataloader = Mock(wraps=model.train_dataloader)
    model.val_dataloader = Mock(wraps=model.val_dataloader)
    model.test_dataloader = Mock(wraps=model.test_dataloader)

    tracker.attach_mock(model.train_dataloader, "train_dataloader")
    tracker.attach_mock(model.val_dataloader, "val_dataloader")
    tracker.attach_mock(model.test_dataloader, "test_dataloader")

    trainer.fit(model)
    trainer.test(model)

    # verify the sequence
    expected_sequence = [call.val_dataloader()]
    if n == 1:
        expected_sequence += [call.train_dataloader(), call.val_dataloader()] * 3
    elif n == 2:
        expected_sequence += [call.train_dataloader(), call.val_dataloader()] * 2
    expected_sequence += [call.test_dataloader()]
    assert tracker.mock_calls == expected_sequence


@pytest.mark.parametrize("n", ["test", -1])
def test_dataloaders_load_every_n_epochs_exception(tmpdir, n):

    with pytest.raises(MisconfigurationException, match="should be an int >"):
        Trainer(default_root_dir=tmpdir, reload_dataloaders_every_n_epochs=n)


def test_dataloaders_load_every_epoch_no_sanity_check(tmpdir):
    class TestModel(BoringModel):
        def validation_step(self, batch, batch_idx):
            self.log("dummy_val", 5.0)
            return super().validation_step(batch, batch_idx)

    model = TestModel()

    # This callback tests that the evaluation metrics are available by the time we run checkpointing
    checkpoint_callback = ModelCheckpoint(monitor="dummy_val", save_top_k=1)

    # logger file to get meta
    trainer = Trainer(
        default_root_dir=tmpdir,
        limit_train_batches=0.3,
        limit_val_batches=0.3,
        num_sanity_val_steps=0,
        reload_dataloaders_every_n_epochs=True,
        max_epochs=3,
        callbacks=[checkpoint_callback],
    )

    tracker = Mock()
    model.train_dataloader = Mock(wraps=model.train_dataloader)
    model.val_dataloader = Mock(wraps=model.val_dataloader)
    model.test_dataloader = Mock(wraps=model.test_dataloader)

    tracker.attach_mock(model.train_dataloader, "train_dataloader")
    tracker.attach_mock(model.val_dataloader, "val_dataloader")
    tracker.attach_mock(model.test_dataloader, "test_dataloader")

    trainer.fit(model)
    trainer.test(model)

    expected_calls = [
        call.train_dataloader(),
        call.val_dataloader(),
        # This has subsequent calls to val_dataloader
        # because the training loop runs the evaluation loop,
        # which reloads the val dataloader again.
        # We cannot yet rely on trainer.current_epoch=0 to skip reloading
        # the val dataloader on the first epoch because this only tracks the training epoch
        # meaning multiple passes through the validation data within a single training epoch
        # would not have the dataloader reloaded.
        # This breaks the assumption behind reload_dataloaders_every_epoch=True
        call.val_dataloader(),
        call.train_dataloader(),
        call.val_dataloader(),
        call.train_dataloader(),
        call.val_dataloader(),
        call.test_dataloader(),
    ]
    assert tracker.mock_calls == expected_calls


def test_dataloaders_load_only_once_passed_loaders(tmpdir):
    model = BoringModel()
    train_dataloader = model.train_dataloader()
    val_dataloader = model.val_dataloader()
    test_dataloader = model.test_dataloader()

    # delete dataloader methods on the model
    model.train_dataloader = None
    model.val_dataloader = None
    model.test_dataloader = None

    trainer = Trainer(default_root_dir=tmpdir, limit_train_batches=0.3, limit_val_batches=0.3, max_epochs=3)

    trainer.reset_train_dataloader = Mock(wraps=trainer.reset_train_dataloader)
    trainer.reset_val_dataloader = Mock(wraps=trainer.reset_val_dataloader)
    trainer.reset_test_dataloader = Mock(wraps=trainer.reset_test_dataloader)

    tracker = Mock()
    tracker.attach_mock(trainer.reset_train_dataloader, "reset_train_dataloader")
    tracker.attach_mock(trainer.reset_val_dataloader, "reset_val_dataloader")
    tracker.attach_mock(trainer.reset_test_dataloader, "reset_test_dataloader")

    trainer.fit(model, train_dataloader, val_dataloader)
    trainer.test(model, test_dataloaders=test_dataloader)

    trainer.reset_train_dataloader.assert_called_once()
    trainer.reset_val_dataloader.assert_called_once()
    trainer.reset_test_dataloader.assert_called_once()

    assert tracker.mock_calls == [
        call.reset_val_dataloader(),
        call.reset_train_dataloader(model=model),
        call.reset_test_dataloader(),
    ]


<<<<<<< HEAD
def test_replace_sampler_with_multiprocessing_context(tmpdir):
    """
    This test verifies that replace_sampler conserves multiprocessing context
    """
    train = RandomDataset(32, 64)
    context = 'spawn'
    train = DataLoader(train, batch_size=32, num_workers=2, multiprocessing_context=context, shuffle=True)
    new_data_loader = replace_sampler(train, SequentialSampler(train.dataset))
    assert (new_data_loader.multiprocessing_context == train.multiprocessing_context)
=======
def test_dataloaders_reset_and_attach(tmpdir):
    """Test that repeated calls to Trainer.{fit,validate,test,predict} properly reset dataloaders before attaching
    the new one."""
    # the assertions compare the datasets and not dataloaders since we patch and replace the samplers
    dataloader_0 = DataLoader(dataset=RandomDataset(32, 64))
    dataloader_1 = DataLoader(dataset=RandomDataset(32, 64))
    dataloader_2 = DataLoader(dataset=RandomDataset(32, 64))
    dataloader_3 = DataLoader(dataset=RandomDataset(32, 64))
    model = BoringModel()
    trainer = Trainer(default_root_dir=tmpdir, fast_dev_run=1)

    # 1st fit
    trainer.fit(model, train_dataloaders=dataloader_0, val_dataloaders=dataloader_1)
    assert trainer.train_dataloader.loaders.dataset is dataloader_0.dataset
    assert trainer.val_dataloaders[0].dataset is dataloader_1.dataset
    # 2nd fit
    trainer.fit(model, train_dataloaders=dataloader_2, val_dataloaders=dataloader_3)
    assert trainer.train_dataloader.loaders.dataset is dataloader_2.dataset
    assert trainer.val_dataloaders[0].dataset is dataloader_3.dataset

    # 1st validate
    trainer.validate(model, dataloaders=dataloader_0)
    assert trainer.val_dataloaders[0].dataset is dataloader_0.dataset
    # 2nd validate
    trainer.validate(model, dataloaders=dataloader_1)
    assert trainer.val_dataloaders[0].dataset is dataloader_1.dataset

    # 1st test
    trainer.test(model, dataloaders=dataloader_0)
    assert trainer.test_dataloaders[0].dataset is dataloader_0.dataset
    # 2nd test
    trainer.test(model, dataloaders=dataloader_1)
    assert trainer.test_dataloaders[0].dataset is dataloader_1.dataset

    # 1st predict
    trainer.predict(model, dataloaders=dataloader_0)
    assert trainer.predict_dataloaders[0].dataset is dataloader_0.dataset
    # 2nd predict
    trainer.predict(model, dataloaders=dataloader_1)
    assert trainer.predict_dataloaders[0].dataset is dataloader_1.dataset


@pytest.mark.parametrize("multiple_trainloader_mode", ["min_size", "max_size_cycle"])
def test_correct_dataloader_idx_in_hooks(tmpdir, multiple_trainloader_mode):
    """Check the correct dataloader_idx inside hooks."""

    class CustomBoringModel(BoringModel):
        def __init__(self):
            super().__init__()
            self.val_call_count = 0
            self.test_call_count = 0

        def assert_dataloader_idx_hook(self, dataloader_idx):
            if self.trainer.training:
                assert dataloader_idx == 0
            elif self.trainer.validating:
                assert dataloader_idx == (0 if self.val_call_count <= 5 else 1)
            elif self.trainer.testing:
                assert dataloader_idx == (0 if self.test_call_count <= 5 else 1)

        def transfer_batch_to_device(self, batch, device, dataloader_idx):
            self.assert_dataloader_idx_hook(dataloader_idx)
            return super().transfer_batch_to_device(batch, device, dataloader_idx)

        def on_before_batch_transfer(self, batch, dataloader_idx):
            # incrementing here since this is the first hook called at each step
            if self.trainer.validating:
                self.val_call_count += 1
            elif self.trainer.testing:
                self.test_call_count += 1

            self.assert_dataloader_idx_hook(dataloader_idx)
            return super().on_before_batch_transfer(batch, dataloader_idx)

        def on_after_batch_transfer(self, batch, dataloader_idx):
            self.assert_dataloader_idx_hook(dataloader_idx)
            return super().on_after_batch_transfer(batch, dataloader_idx)

        def training_step(self, batch, batch_idx):
            return super().training_step(batch["a"], batch_idx)

        def validation_step(self, batch, batch_idx, dataloader_idx):
            self.assert_dataloader_idx_hook(dataloader_idx)
            out = super().validation_step(batch, batch_idx)
            loss = out.pop("x")
            out[f"val_loss_{dataloader_idx}"] = loss
            return out

        def test_step(self, batch, batch_idx, dataloader_idx):
            self.assert_dataloader_idx_hook(dataloader_idx)
            out = super().test_step(batch, batch_idx)
            loss = out.pop("y")
            out[f"test_loss_{dataloader_idx}"] = loss
            return out

        def predict(self, batch, batch_idx, dataloader_idx):
            self.assert_dataloader_idx_hook(dataloader_idx)
            return super().predict(batch, batch_idx, dataloader_idx)

        def assert_epoch_end_outputs(self, outputs, mode):
            assert len(outputs) == 2
            assert all(f"{mode}_loss_0" in x for x in outputs[0])
            assert all(f"{mode}_loss_1" in x for x in outputs[1])

        def validation_epoch_end(self, outputs):
            self.assert_epoch_end_outputs(outputs, mode="val")

        def test_epoch_end(self, outputs):
            self.assert_epoch_end_outputs(outputs, mode="test")

        def train_dataloader(self):
            return {"a": DataLoader(RandomDataset(32, 64)), "b": DataLoader(RandomDataset(32, 64))}

        def val_dataloader(self):
            return [DataLoader(RandomDataset(32, 64)), DataLoader(RandomDataset(32, 64))]

        def test_dataloader(self):
            return [DataLoader(RandomDataset(32, 64)), DataLoader(RandomDataset(32, 64))]

        def predict_dataloader(self):
            return [DataLoader(RandomDataset(32, 64)), DataLoader(RandomDataset(32, 64))]

    model = CustomBoringModel()

    trainer = Trainer(default_root_dir=tmpdir, fast_dev_run=5, multiple_trainloader_mode=multiple_trainloader_mode)

    trainer.fit(model)
    assert trainer.state.finished, f"Training failed with {trainer.state}"
    trainer.test(model)

    preds = trainer.predict(model)
    assert len(preds) == 2
    assert all(len(x) == 5 for x in preds)


def test_request_dataloader(tmpdir):
    """This test asserts dataloader can be modified and properly set to the trainer."""

    class DataLoaderWrapper:
        def __init__(self, loader):
            self.loader = loader
            self._iter = iter(self.loader)

        def __iter__(self):
            self._iter = iter(self.loader)
            return self._iter

        def __next__(self):
            return next(self._iter)

    class DataLoaderFunc:
        def __init__(self, loader):
            self.loader = loader

        def __call__(self):
            return self.loader

    class TestModel(BoringModel):
        def __init__(self):
            super().__init__()
            self.on_train_dataloader_called = False
            self.on_train_batch_start_called = False
            self.on_val_dataloader_called = False
            self.on_val_batch_start_called = False

        def on_train_dataloader(self) -> None:
            loader = self.train_dataloader()
            self.train_dataloader = DataLoaderFunc(DataLoaderWrapper(loader))
            self.on_train_dataloader_called = True

        def on_train_batch_start(self, batch, batch_idx: int) -> None:
            assert isinstance(self.trainer.train_dataloader.loaders, DataLoaderWrapper)
            self.on_train_batch_start_called = True

        def on_val_dataloader(self) -> None:
            loader = self.val_dataloader()
            self.val_dataloader = DataLoaderFunc(DataLoaderWrapper(loader))
            self.on_val_dataloader_called = True

        def on_validation_batch_start(self, batch, batch_idx: int, dataloader_idx: int) -> None:
            assert isinstance(self.trainer.val_dataloaders[0], DataLoaderWrapper)
            self.on_val_batch_start_called = True

    trainer = Trainer(default_root_dir=tmpdir, limit_train_batches=2, limit_val_batches=2, max_epochs=1)
    model = TestModel()
    trainer.fit(model)
    trainer.test(model)
    assert model.on_train_dataloader_called
    assert model.on_train_batch_start_called
    assert model.on_val_dataloader_called
    assert model.on_val_batch_start_called


@pytest.mark.parametrize("num_loaders", [1, 2])
def test_multiple_dataloaders_with_random_sampler_overfit_batches(num_loaders, tmpdir):
    class TestModel(BoringModel):
        def training_step(self, batch, batch_idx):
            for idx in range(num_loaders):
                assert isinstance(self.trainer.train_dataloader.loaders[idx].loader.sampler, SequentialSampler)
            return super().training_step(batch[0], batch_idx)

        def _create_dataloader(self):
            ds = RandomDataset(32, 64)
            return DataLoader(ds, sampler=RandomSampler(ds))

        def train_dataloader(self):
            return [self._create_dataloader() for _ in range(num_loaders)]

        validation_step = None

    trainer = Trainer(default_root_dir=tmpdir, overfit_batches=1.0, max_epochs=1)
    trainer.fit(TestModel())
>>>>>>> f14a47a0
<|MERGE_RESOLUTION|>--- conflicted
+++ resolved
@@ -1311,17 +1311,6 @@
     ]
 
 
-<<<<<<< HEAD
-def test_replace_sampler_with_multiprocessing_context(tmpdir):
-    """
-    This test verifies that replace_sampler conserves multiprocessing context
-    """
-    train = RandomDataset(32, 64)
-    context = 'spawn'
-    train = DataLoader(train, batch_size=32, num_workers=2, multiprocessing_context=context, shuffle=True)
-    new_data_loader = replace_sampler(train, SequentialSampler(train.dataset))
-    assert (new_data_loader.multiprocessing_context == train.multiprocessing_context)
-=======
 def test_dataloaders_reset_and_attach(tmpdir):
     """Test that repeated calls to Trainer.{fit,validate,test,predict} properly reset dataloaders before attaching
     the new one."""
@@ -1533,5 +1522,4 @@
         validation_step = None
 
     trainer = Trainer(default_root_dir=tmpdir, overfit_batches=1.0, max_epochs=1)
-    trainer.fit(TestModel())
->>>>>>> f14a47a0
+    trainer.fit(TestModel())
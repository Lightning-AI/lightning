--- conflicted
+++ resolved
@@ -70,18 +70,7 @@
             using_lbfgs,
         ):
             super().optimizer_step(
-<<<<<<< HEAD
                 epoch, batch_idx, optimizer, optimizer_idx, optimizer_closure, on_tpu, using_native_amp, using_lbfgs
-=======
-                epoch,
-                batch_idx,
-                optimizer,
-                optimizer_idx,
-                optimizer_closure,
-                on_tpu,
-                using_native_amp,
-                using_lbfgs,
->>>>>>> 03a73b37
             )
             self.called.append(
                 "optimizer_step"

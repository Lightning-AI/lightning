# Copyright The PyTorch Lightning team.
#
# Licensed under the Apache License, Version 2.0 (the "License");
# you may not use this file except in compliance with the License.
# You may obtain a copy of the License at
#
#     http://www.apache.org/licenses/LICENSE-2.0
#
# Unless required by applicable law or agreed to in writing, software
# distributed under the License is distributed on an "AS IS" BASIS,
# WITHOUT WARRANTIES OR CONDITIONS OF ANY KIND, either express or implied.
# See the License for the specific language governing permissions and
# limitations under the License.
import inspect
import pickle
from argparse import ArgumentParser, Namespace
from unittest import mock

import pytest

import tests.helpers.utils as tutils
from pytorch_lightning import Trainer
from pytorch_lightning.utilities import argparse
from tests.helpers.runif import RunIf


@mock.patch("argparse.ArgumentParser.parse_args")
def test_default_args(mock_argparse, tmpdir):
    """Tests default argument parser for Trainer."""
    mock_argparse.return_value = Namespace(**Trainer.default_attributes())

    # logger file to get meta
    logger = tutils.get_default_logger(tmpdir)

    parser = ArgumentParser(add_help=False)
    args = parser.parse_args()
    args.logger = logger

    args.max_epochs = 5
    trainer = Trainer.from_argparse_args(args)

    assert isinstance(trainer, Trainer)
    assert trainer.max_epochs == 5


@pytest.mark.parametrize("cli_args", [["--accumulate_grad_batches=22"], ["--weights_save_path=./"], []])
def test_add_argparse_args_redefined(cli_args: list):
    """Redefines some default Trainer arguments via the cli and tests the Trainer initialization correctness."""
    parser = ArgumentParser(add_help=False)
    parser = Trainer.add_argparse_args(parent_parser=parser)

    args = parser.parse_args(cli_args)

    # make sure we can pickle args
    pickle.dumps(args)

    # Check few deprecated args are not in namespace:
    for depr_name in ("gradient_clip", "nb_gpu_nodes", "max_nb_epochs"):
        assert depr_name not in args

    trainer = Trainer.from_argparse_args(args=args)
    pickle.dumps(trainer)

    assert isinstance(trainer, Trainer)


@pytest.mark.parametrize("cli_args", [["--accumulate_grad_batches=22"], ["--weights_save_path=./"], []])
def test_add_argparse_args(cli_args: list):
    """Simple test ensuring Trainer.add_argparse_args works."""
    parser = ArgumentParser(add_help=False)
    parser = Trainer.add_argparse_args(parser)
    args = parser.parse_args(cli_args)
    assert Trainer.from_argparse_args(args)

    parser = ArgumentParser(add_help=False)
    parser = Trainer.add_argparse_args(parser, use_argument_group=False)
    args = parser.parse_args(cli_args)
    assert Trainer.from_argparse_args(args)


def test_get_init_arguments_and_types():
    """Asserts a correctness of the `get_init_arguments_and_types` Trainer classmethod."""
    args = argparse.get_init_arguments_and_types(Trainer)
    parameters = inspect.signature(Trainer).parameters
    assert len(parameters) == len(args)
    for arg in args:
        assert parameters[arg[0]].default == arg[2]

    kwargs = {arg[0]: arg[2] for arg in args}
    trainer = Trainer(**kwargs)
    assert isinstance(trainer, Trainer)


@pytest.mark.parametrize("cli_args", [["--callbacks=1", "--logger"], ["--foo", "--bar=1"]])
def test_add_argparse_args_redefined_error(cli_args: list, monkeypatch):
    """Asserts thar an error raised in case of passing not default cli arguments."""

    class _UnkArgError(Exception):
        pass

    def _raise():
        raise _UnkArgError

    parser = ArgumentParser(add_help=False)
    parser = Trainer.add_argparse_args(parent_parser=parser)

    monkeypatch.setattr(parser, "exit", lambda *args: _raise(), raising=True)

    with pytest.raises(_UnkArgError):
        parser.parse_args(cli_args)


@pytest.mark.parametrize(
    ["cli_args", "expected"],
    [
        ("--auto_lr_find --auto_scale_batch_size power", {"auto_lr_find": True, "auto_scale_batch_size": "power"}),
        (
            "--auto_lr_find any_string --auto_scale_batch_size",
            {"auto_lr_find": "any_string", "auto_scale_batch_size": True},
        ),
        ("--auto_lr_find TRUE --auto_scale_batch_size FALSE", {"auto_lr_find": True, "auto_scale_batch_size": False}),
        ("--auto_lr_find t --auto_scale_batch_size ON", {"auto_lr_find": True, "auto_scale_batch_size": True}),
        ("--auto_lr_find 0 --auto_scale_batch_size n", {"auto_lr_find": False, "auto_scale_batch_size": False}),
        (
            "",
            {
                # These parameters are marked as Optional[...] in Trainer.__init__, with None as default.
                # They should not be changed by the argparse interface.
                "min_steps": None,
                "max_steps": None,
                "log_gpu_memory": None,
                "accelerator": None,
                "weights_save_path": None,
                "resume_from_checkpoint": None,
                "profiler": None,
            },
        ),
    ],
)
def test_argparse_args_parsing(cli_args, expected):
    """Test multi type argument with bool."""
    cli_args = cli_args.split(" ") if cli_args else []
    with mock.patch("argparse._sys.argv", ["any.py"] + cli_args):
        parser = ArgumentParser(add_help=False)
        parser = Trainer.add_argparse_args(parent_parser=parser)
        args = Trainer.parse_argparser(parser)

    for k, v in expected.items():
        assert getattr(args, k) == v
    assert Trainer.from_argparse_args(args)


@RunIf(min_python="3.7.0")
@pytest.mark.parametrize(
    "cli_args,expected",
    [("", False), ("--fast_dev_run=0", False), ("--fast_dev_run=True", True), ("--fast_dev_run 2", 2)],
)
def test_argparse_args_parsing_fast_dev_run(cli_args, expected):
    """Test multi type argument with bool."""
    cli_args = cli_args.split(" ") if cli_args else []
    with mock.patch("argparse._sys.argv", ["any.py"] + cli_args):
        parser = ArgumentParser(add_help=False)
        parser = Trainer.add_argparse_args(parent_parser=parser)
        args = Trainer.parse_argparser(parser)
    assert args.fast_dev_run is expected


@pytest.mark.parametrize(
    ["cli_args", "expected_parsed", "expected_device_ids"],
    [("", None, None), ("--gpus 1", 1, [0]), ("--gpus 0,", "0,", [0])],
)
@RunIf(min_gpus=1)
def test_argparse_args_parsing_gpus(cli_args, expected_parsed, expected_device_ids):
    """Test multi type argument with bool."""
    cli_args = cli_args.split(" ") if cli_args else []
    with mock.patch("argparse._sys.argv", ["any.py"] + cli_args):
        parser = ArgumentParser(add_help=False)
        parser = Trainer.add_argparse_args(parent_parser=parser)
        args = Trainer.parse_argparser(parser)

    assert args.gpus == expected_parsed
    trainer = Trainer.from_argparse_args(args)
    assert trainer.data_parallel_device_ids == expected_device_ids


@RunIf(min_python="3.7.0")
@pytest.mark.parametrize(
    ["cli_args", "extra_args"],
    [
<<<<<<< HEAD
        pytest.param({}, {}),
        pytest.param({"logger": False}, {}),
        pytest.param({"logger": False}, {"logger": True}),
        pytest.param({"logger": False}, {"enable_checkpointing": True}),
=======
        ({}, {}),
        ({"logger": False}, {}),
        ({"logger": False}, {"logger": True}),
        ({"logger": False}, {"checkpoint_callback": True}),
>>>>>>> 0d3325ea
    ],
)
def test_init_from_argparse_args(cli_args, extra_args):
    unknown_args = dict(unknown_arg=0)

    # unkown args in the argparser/namespace should be ignored
    with mock.patch("pytorch_lightning.Trainer.__init__", autospec=True, return_value=None) as init:
        trainer = Trainer.from_argparse_args(Namespace(**cli_args, **unknown_args), **extra_args)
        expected = dict(cli_args)
        expected.update(extra_args)  # extra args should override any cli arg
        init.assert_called_with(trainer, **expected)

    # passing in unknown manual args should throw an error
    with pytest.raises(TypeError, match=r"__init__\(\) got an unexpected keyword argument 'unknown_arg'"):
        Trainer.from_argparse_args(Namespace(**cli_args), **extra_args, **unknown_args)<|MERGE_RESOLUTION|>--- conflicted
+++ resolved
@@ -187,17 +187,10 @@
 @pytest.mark.parametrize(
     ["cli_args", "extra_args"],
     [
-<<<<<<< HEAD
-        pytest.param({}, {}),
-        pytest.param({"logger": False}, {}),
-        pytest.param({"logger": False}, {"logger": True}),
-        pytest.param({"logger": False}, {"enable_checkpointing": True}),
-=======
         ({}, {}),
         ({"logger": False}, {}),
         ({"logger": False}, {"logger": True}),
-        ({"logger": False}, {"checkpoint_callback": True}),
->>>>>>> 0d3325ea
+        ({"logger": False}, {"enable_checkpointing": True}),
     ],
 )
 def test_init_from_argparse_args(cli_args, extra_args):

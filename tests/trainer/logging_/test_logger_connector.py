--- conflicted
+++ resolved
@@ -487,16 +487,6 @@
         def validation_step(self, batch, *args, **kwargs):
             return {"val": torch.tensor([0, 1])}
 
-<<<<<<< HEAD
-        def test_step(self, batch, *args, **kwargs):
-            return {"test": torch.tensor([0, 1])}
-
-    model = TestModel()
-    model.validation_epoch_end = None
-    model.test_epoch_end = None
-
-    trainer = Trainer(default_root_dir=tmpdir, fast_dev_run=True, progress_bar_refresh_rate=0)
-=======
         def validation_epoch_end(self, outputs):
             # ensure validation step returns still appear here
             assert len(outputs) == 2
@@ -513,7 +503,6 @@
 
     model = TestModel()
     trainer = Trainer(default_root_dir=tmpdir, fast_dev_run=2, progress_bar_refresh_rate=0)
->>>>>>> bc613611
     trainer.fit(model)
     trainer.validate(model)
     trainer.test(model)

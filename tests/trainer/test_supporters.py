--- conflicted
+++ resolved
@@ -18,20 +18,12 @@
 from torch.utils.data import TensorDataset
 
 from pytorch_lightning.trainer.supporters import (
-<<<<<<< HEAD
     CycleIterator,
     CombinedLoader,
     CombinedDataset,
     CombinedLoaderIterator,
     TensorRunningAccum,
     _nested_calc_num_data,
-=======
-    CombinedDataset,
-    CombinedLoader,
-    CombinedLoaderIterator,
-    CycleIterator,
-    TensorRunningAccum,
->>>>>>> a9d9f33a
 )
 from pytorch_lightning.utilities.exceptions import MisconfigurationException
 

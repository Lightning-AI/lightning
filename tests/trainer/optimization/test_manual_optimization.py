# Copyright The PyTorch Lightning team.
#
# Licensed under the Apache License, Version 2.0 (the "License");
# you may not use this file except in compliance with the License.
# You may obtain a copy of the License at
#
#     http://www.apache.org/licenses/LICENSE-2.0
#
# Unless required by applicable law or agreed to in writing, software
# distributed under the License is distributed on an "AS IS" BASIS,
# WITHOUT WARRANTIES OR CONDITIONS OF ANY KIND, either express or implied.
# See the License for the specific language governing permissions and
# limitations under the License.
import collections
import os
from copy import deepcopy
from unittest import mock
from unittest.mock import ANY, call, patch

import pytest
import torch
import torch.distributed as torch_distrib
import torch.nn.functional as F

from pytorch_lightning import seed_everything, Trainer
from pytorch_lightning.callbacks import Callback
from pytorch_lightning.utilities import _APEX_AVAILABLE
from tests.base.boring_model import BoringModel


@mock.patch.dict(os.environ, {"PL_DEV_DEBUG": "1"})
def test_multiple_optimizers_manual(tmpdir):
    """
    Tests that only training_step can be used
    """
    class TestModel(BoringModel):

        def __init__(self):
            super().__init__()
            self.automatic_optimization = False

        def training_step(self, batch, batch_idx, optimizer_idx):
            # manual
            (opt_a, opt_b) = self.optimizers()
            loss_1 = self.step(batch[0])

            # make sure there are no grads
            if batch_idx > 0:
                assert torch.all(self.layer.weight.grad == 0)

            self.manual_backward(loss_1, opt_a)
            opt_a.step()
            opt_a.zero_grad()
            assert torch.all(self.layer.weight.grad == 0)

            # fake discriminator
            loss_2 = self.step(batch[0])

            # ensure we forward the correct params to the optimizer
            # without retain_graph we can't do multiple backward passes
            self.manual_backward(loss_2, opt_b, retain_graph=True)
            self.manual_backward(loss_2, opt_a, retain_graph=True)

            assert self.layer.weight.grad is not None
            opt_b.step()
            opt_b.zero_grad()
            assert torch.all(self.layer.weight.grad == 0)

        def training_epoch_end(self, outputs) -> None:
            # outputs should be an array with an entry per optimizer
            assert len(outputs) == 2

        def configure_optimizers(self):
            optimizer = torch.optim.SGD(self.layer.parameters(), lr=0.1)
            optimizer_2 = torch.optim.SGD(self.layer.parameters(), lr=0.1)
            return optimizer, optimizer_2

    model = TestModel()
    model.val_dataloader = None

    limit_train_batches = 2
    trainer = Trainer(
        default_root_dir=tmpdir,
        limit_train_batches=limit_train_batches,
        limit_val_batches=2,
        max_epochs=1,
        log_every_n_steps=1,
        weights_summary=None,
    )

    trainer.fit(model)

    num_manual_backward_calls = 3
    assert trainer.dev_debugger.count_events('backward_call') == limit_train_batches * num_manual_backward_calls


@mock.patch.dict(os.environ, {"PL_DEV_DEBUG": "1"})
def test_multiple_optimizers_manual_return(tmpdir):
    """
    Tests that only training_step can be used
    """
    class TestModel(BoringModel):
        def __init__(self):
            super().__init__()
            self.automatic_optimization = False

        def training_step(self, batch, batch_idx, optimizer_idx):
            # manual
            (opt_a, opt_b) = self.optimizers()
            loss_1 = self.step(batch[0])

            # make sure there are no grads
            if batch_idx > 0:
                assert torch.all(self.layer.weight.grad == 0)

            self.manual_backward(loss_1, opt_a)
            opt_a.step()
            opt_a.zero_grad()
            assert torch.all(self.layer.weight.grad == 0)

            # fake discriminator
            loss_2 = self.step(batch[0])

            # ensure we forward the correct params to the optimizer
            # without retain_graph we can't do multiple backward passes
            self.manual_backward(loss_2, opt_b, retain_graph=True)
            self.manual_backward(loss_2, opt_a, retain_graph=True)

            assert self.layer.weight.grad is not None
            opt_b.step()
            opt_b.zero_grad()
            assert torch.all(self.layer.weight.grad == 0)

            return {'something': 'else'}

        def training_epoch_end(self, outputs) -> None:
            # outputs should be an array with an entry per optimizer
            assert len(outputs) == 2

        def configure_optimizers(self):
            optimizer = torch.optim.SGD(self.layer.parameters(), lr=0.1)
            optimizer_2 = torch.optim.SGD(self.layer.parameters(), lr=0.1)
            return optimizer, optimizer_2

    model = TestModel()
    model.val_dataloader = None

    limit_train_batches = 2
    trainer = Trainer(
        default_root_dir=tmpdir,
        limit_train_batches=limit_train_batches,
        limit_val_batches=2,
        max_epochs=1,
        log_every_n_steps=1,
        weights_summary=None,
    )

    trainer.fit(model)

    num_manual_backward_calls = 3
    assert trainer.dev_debugger.count_events('backward_call') == limit_train_batches * num_manual_backward_calls


@mock.patch.dict(os.environ, {"PL_DEV_DEBUG": "1"})
def test_multiple_optimizers_manual_return_and_log(tmpdir):
    """
    Tests that only training_step can be used
    """
    class TestModel(BoringModel):
        def __init__(self):
            super().__init__()
            self.automatic_optimization = False

        def training_step(self, batch, batch_idx, optimizer_idx):
            # manual
            (opt_a, opt_b) = self.optimizers()
            loss_1 = self.step(batch[0])

            # make sure there are no grads
            if batch_idx > 0:
                assert torch.all(self.layer.weight.grad == 0)

            self.manual_backward(loss_1, opt_a)
            opt_a.step()
            opt_a.zero_grad()
            assert torch.all(self.layer.weight.grad == 0)

            # fake discriminator
            loss_2 = self.step(batch[0])

            # ensure we forward the correct params to the optimizer
            # without retain_graph we can't do multiple backward passes
            self.manual_backward(loss_2, opt_b, retain_graph=True)
            self.manual_backward(loss_2, opt_a, retain_graph=True)
            self.log('a', loss_2, on_epoch=True)

            assert self.layer.weight.grad is not None
            opt_b.step()
            opt_b.zero_grad()
            assert torch.all(self.layer.weight.grad == 0)

            return {'something': 'else'}

        def training_epoch_end(self, outputs) -> None:
            # outputs should be an array with an entry per optimizer
            assert len(outputs) == 2

        def configure_optimizers(self):
            optimizer = torch.optim.SGD(self.layer.parameters(), lr=0.1)
            optimizer_2 = torch.optim.SGD(self.layer.parameters(), lr=0.1)
            return optimizer, optimizer_2

    model = TestModel()
    model.val_dataloader = None

    limit_train_batches = 2
    trainer = Trainer(
        default_root_dir=tmpdir,
        limit_train_batches=limit_train_batches,
        limit_val_batches=2,
        max_epochs=1,
        log_every_n_steps=1,
        weights_summary=None,
    )

    trainer.fit(model)

    num_manual_backward_calls = 3
    assert trainer.dev_debugger.count_events('backward_call') == limit_train_batches * num_manual_backward_calls

    expected = {'a_step', 'a_epoch', 'epoch'}
    logged = set(trainer.logged_metrics.keys())
    assert expected == logged


@mock.patch.dict(os.environ, {"PL_DEV_DEBUG": "1"})
@pytest.mark.skipif(not torch.cuda.is_available(), reason="test requires GPU machine")
def test_multiple_optimizers_manual_native_amp(tmpdir):
    """
    Tests that only training_step can be used
    """
    class TestModel(BoringModel):
        def __init__(self):
            super().__init__()
            self.automatic_optimization = False

        def training_step(self, batch, batch_idx, optimizer_idx):
            # manual
            (opt_a, opt_b) = self.optimizers()
            loss_1 = self.step(batch[0])

            # make sure there are no grads
            if batch_idx > 0:
                assert torch.all(self.layer.weight.grad == 0)

            self.manual_backward(loss_1, opt_a)
            opt_a.step()
            opt_a.zero_grad()
            assert torch.all(self.layer.weight.grad == 0)

            # fake discriminator
            loss_2 = self.step(batch[0])

            # ensure we forward the correct params to the optimizer
            # without retain_graph we can't do multiple backward passes
            self.manual_backward(loss_2, opt_b, retain_graph=True)
            self.manual_backward(loss_2, opt_a, retain_graph=True)

            assert self.layer.weight.grad is not None
            opt_b.step()
            opt_b.zero_grad()
            assert torch.all(self.layer.weight.grad == 0)

        def training_epoch_end(self, outputs) -> None:
            # outputs should be an array with an entry per optimizer
            assert len(outputs) == 2

        def configure_optimizers(self):
            optimizer = torch.optim.SGD(self.layer.parameters(), lr=0.1)
            optimizer_2 = torch.optim.SGD(self.layer.parameters(), lr=0.1)
            return optimizer, optimizer_2

    model = TestModel()
    model.val_dataloader = None

    limit_train_batches = 2
    trainer = Trainer(
        default_root_dir=tmpdir,
        limit_train_batches=limit_train_batches,
        limit_val_batches=2,
        max_epochs=1,
        log_every_n_steps=1,
        weights_summary=None,
        precision=16,
        gpus=1,
    )

    trainer.fit(model)

    num_manual_backward_calls = 3
    assert trainer.dev_debugger.count_events('backward_call') == limit_train_batches * num_manual_backward_calls


@mock.patch.dict(os.environ, {"PL_DEV_DEBUG": "1"})
@pytest.mark.skipif(not torch.cuda.is_available(), reason="test requires GPU machine")
@pytest.mark.skipif(not _APEX_AVAILABLE, reason="test requires apex")
def test_multiple_optimizers_manual_apex(tmpdir):
    """
    Tests that only training_step can be used
    """
    class TestModel(BoringModel):
        def __init__(self):
            super().__init__()
            self.automatic_optimization = False

        def training_step(self, batch, batch_idx, optimizer_idx):
            # manual
            (opt_a, opt_b) = self.optimizers()
            x = batch[0]

            loss_1 = self(x)
            loss_1 = self.loss(loss_1, loss_1)

            # make sure there are no grads
            if batch_idx > 0:
                assert torch.all(self.layer.weight.grad == 0)

            self.manual_backward(loss_1, opt_a)
            opt_a.step()
            opt_a.zero_grad()
            assert torch.all(self.layer.weight.grad == 0)

            # fake discriminator
            loss_2 = self(x)
            loss_2 = self.loss(loss_2, loss_2)

            # ensure we forward the correct params to the optimizer
            # without retain_graph we can't do multiple backward passes
            self.manual_backward(loss_2, opt_b, retain_graph=True)
            self.manual_backward(loss_2, opt_a, retain_graph=True)

            assert self.layer.weight.grad is not None
            opt_b.step()
            opt_b.zero_grad()
            assert torch.all(self.layer.weight.grad == 0)

        def training_epoch_end(self, outputs) -> None:
            # outputs should be an array with an entry per optimizer
            assert len(outputs) == 2

        def configure_optimizers(self):
            optimizer = torch.optim.SGD(self.layer.parameters(), lr=0.1)
            optimizer_2 = torch.optim.SGD(self.layer.parameters(), lr=0.1)
            return optimizer, optimizer_2

    model = TestModel()
    model.val_dataloader = None

    limit_train_batches = 2
    trainer = Trainer(
        default_root_dir=tmpdir,
        limit_train_batches=limit_train_batches,
        limit_val_batches=2,
        max_epochs=1,
        log_every_n_steps=1,
        weights_summary=None,
        precision=16,
        amp_level='O2',
        amp_backend='apex',
        gpus=1
    )

    trainer.fit(model)

    num_manual_backward_calls = 3
    assert trainer.dev_debugger.count_events('backward_call') == limit_train_batches * num_manual_backward_calls


class ManualOptimizationExtendedModel(BoringModel):

    count = 0
    called = collections.defaultdict(int)
    detach = False

    def __init__(self):
        super().__init__()
        self.automatic_optimization = False

    @property
    def should_update(self):
        return self.count % 2 == 0

    def on_train_batch_start(self, batch, batch_idx, dataloader_idx):
        self.called["on_train_batch_start"] += 1
        self.weight_before = self.layer.weight.clone()

    def training_step(self, batch, batch_idx):
        self.called["training_step"] += 1
        opt = self.optimizers()
        output = self.layer(batch)

        loss = self.loss(batch, output)
        loss /= loss.clone().detach()
        loss *= 0.1

        if self.should_update:

            self.manual_backward(loss, opt)
            opt.step()

        return loss.detach() if self.detach else loss

    def on_train_batch_end(self, outputs, batch, batch_idx, dataloader_idx):
        self.called["on_train_batch_end"] += 1
        after_before = self.layer.weight.clone()
        if self.should_update:
            try:
                assert not torch.equal(self.weight_before, after_before), self.count
            # todo: specify the possible exception
            except Exception:
                # TODO: Figure out why 1 every 3 runs, weights don't get updated on count = 4"
                pass
        else:
            try:
                assert torch.equal(self.weight_before, after_before)
            # todo: specify the possible exception
            except Exception:
                # almost no diff between before and after
                assert torch.abs(torch.sum(self.weight_before) - torch.sum(after_before)).item() < 10e-6
        assert torch.all(self.layer.weight.grad == 0)
        self.count += 1

    def on_train_end(self):
        assert self.called["training_step"] == 10
        assert self.called["on_train_batch_start"] == 10
        assert self.called["on_train_batch_end"] == 10


@pytest.mark.skipif(not torch.cuda.is_available(), reason="test requires GPU machine")
@pytest.mark.skipif(torch.cuda.device_count() < 2, reason="test requires multi-GPU machine")
def test_manual_optimization_and_return_tensor(tmpdir):
    """
    This test verify that in `manual_optimization`
    we don't add gradient when the user return loss in `training_step`
    """

    model = ManualOptimizationExtendedModel()
    model.training_step_end = None
    model.training_epoch_end = None

    trainer = Trainer(
        max_epochs=1,
        default_root_dir=tmpdir,
        limit_train_batches=10,
        limit_test_batches=0,
        limit_val_batches=0,
        precision=16,
        amp_backend='native',
        accelerator="ddp_spawn",
        gpus=2,
    )
    trainer.fit(model)


@pytest.mark.skipif(not torch.cuda.is_available(), reason="test requires GPU machine")
@pytest.mark.skipif(torch.cuda.device_count() < 2, reason="test requires multi-GPU machine")
def test_manual_optimization_and_return_detached_tensor(tmpdir):
    """
    This test verify that in `manual_optimization`
    we don't add gradient when the user return loss in `training_step`
    When the tensor is detached, return MisConfiguration Error.
    """

    model = ManualOptimizationExtendedModel()
    model.detach = True
    model.training_step_end = None
    model.training_epoch_end = None

    trainer = Trainer(
        max_epochs=1,
        default_root_dir=tmpdir,
        limit_train_batches=10,
        limit_test_batches=0,
        limit_val_batches=0,
        precision=16,
        amp_backend='native',
        accelerator="ddp_spawn",
        gpus=2,
    )
    expected_message = "In manual optimization, `training_step` should not return a Tensor"
    with pytest.raises(Exception, match=expected_message):
        trainer.fit(model)


@pytest.mark.skipif(not torch.cuda.is_available(), reason="test requires GPU machine")
def test_manual_optimization_and_accumulated_gradient(tmpdir):
    """
    This test verify that in `automatic_optimization=False`,
    step is being called only when we shouldn't accumulate.
    """
    seed_everything(234)

    class ExtendedModel(BoringModel):

        count = 1
        called = collections.defaultdict(int)
        detach = False

        def __init__(self):
            super().__init__()
            self.automatic_optimization = False

        @property
        def should_update(self):
            return self.count % 2 == 0

        @property
        def should_have_updated(self):
            return self.count % 4 == 0

        @property
        def has_gradient(self):
            return self.layer.weight.grad is not None

        def on_train_batch_start(self, batch, batch_idx, dataloader_idx):
            self.called["on_train_batch_start"] += 1
            self.weight_before = self.layer.weight.clone()

        def training_step(self, batch, batch_idx):
            self.called["training_step"] += 1
            opt = self.optimizers()
            output = self.layer(batch)

            loss = self.loss(batch, output)
            loss /= loss.clone().detach()
            loss *= 0.1

            if self.should_update:

                self.manual_backward(loss, opt)
                opt.step()

            return loss.detach() if self.detach else loss

        def on_train_batch_end(self, outputs, batch, batch_idx, dataloader_idx):
            self.called["on_train_batch_end"] += 1
            after_before = self.layer.weight.clone()
            if self.should_update and self.should_have_updated:
                assert not torch.equal(self.weight_before, after_before), self.count
                assert torch.all(self.layer.weight.grad == 0)
            else:
                assert torch.equal(self.weight_before, after_before)
                if self.count > 1:
                    if self.count % 4 == 1:
                        assert torch.all(self.layer.weight.grad == 0)
                    else:
                        assert torch.sum(self.layer.weight.grad) != 0
            self.count += 1

        def on_train_end(self):
            assert self.called["training_step"] == 20
            assert self.called["on_train_batch_start"] == 20
            assert self.called["on_train_batch_end"] == 20

    model = ExtendedModel()
    model.training_step_end = None
    model.training_epoch_end = None

    trainer = Trainer(
        max_epochs=1,
        default_root_dir=tmpdir,
        limit_train_batches=20,
        limit_test_batches=0,
        limit_val_batches=0,
        precision=16,
        amp_backend='native',
        accumulate_grad_batches=4,
        gpus=1,
    )
    trainer.fit(model)


@mock.patch.dict(os.environ, {"PL_DEV_DEBUG": "1"})
@pytest.mark.skipif(not torch.cuda.is_available(), reason="test requires GPU machine")
def test_multiple_optimizers_step(tmpdir):
    """
    Tests that `step` works with several optimizers
    """
    class TestModel(BoringModel):

        called = False

        def __init__(self):
            super().__init__()
            self.automatic_optimization = False

        def on_after_backward(self):
            self.called = True
            norm = torch.nn.utils.clip_grad_norm_(self.parameters(), 2)
            if not (torch.isinf(norm) or torch.isnan(norm)):
                assert norm.item() < 100, norm.item()

        def training_step(self, batch, batch_idx, optimizer_idx):
            # manual
            (opt_a, opt_b) = self.optimizers()
            x = batch[0]

            loss_1 = self(x)
            loss_1 = self.loss(loss_1, loss_1)

            # make sure there are no grads
            if self.layer.weight.grad is not None:
                assert torch.all(self.layer.weight.grad == 0)

            self.manual_backward(loss_1, opt_a)
            opt_a.step()

            # fake discriminator
            loss_2 = self(x)
            loss_2 = self.loss(loss_2, loss_2)

            # ensure we forward the correct params to the optimizer
            # without retain_graph we can't do multiple backward passes
            self.manual_backward(loss_2, opt_b, retain_graph=True)
            self.manual_backward(loss_2, opt_a, retain_graph=True)

            assert self.layer.weight.grad is not None
            opt_b.step()

        def training_epoch_end(self, outputs) -> None:
            # outputs should be an array with an entry per optimizer
            assert len(outputs) == 2

        def configure_optimizers(self):
            optimizer = torch.optim.SGD(self.layer.parameters(), lr=0.1)
            optimizer_2 = torch.optim.SGD(self.layer.parameters(), lr=0.1)
            return optimizer, optimizer_2

    model = TestModel()
    model.val_dataloader = None

    limit_train_batches = 2
    trainer = Trainer(
        default_root_dir=tmpdir,
        limit_train_batches=limit_train_batches,
        limit_val_batches=2,
        max_epochs=1,
        log_every_n_steps=1,
        weights_summary=None,
        precision=16,
        amp_backend='native',
        gpus=1,
    )

    trainer.fit(model)

    num_manual_backward_calls = 3
    assert trainer.dev_debugger.count_events('backward_call') == limit_train_batches * num_manual_backward_calls
    assert model.called


@mock.patch.dict(os.environ, {"PL_DEV_DEBUG": "1"})
def test_step_with_optimizer_closure(tmpdir):
    """
    Tests that `step` works with optimizer_closure
    """

    class TestModel(BoringModel):

        _losses = []

        def __init__(self):
            super().__init__()
            self.automatic_optimization = False

        def training_step(self, batch, batch_idx):
            # manual

            # make sure there are no grads
            if self.layer.weight.grad is not None:
                assert torch.all(self.layer.weight.grad == 0)

            opt = self.optimizers()

            def compute_loss():
                x = batch[0]
                x = F.dropout(x, 0.1)
                predictions = self(x)
                predictions = F.dropout(predictions, 0.1)
                loss = self.loss(None, predictions)
                return loss

            def optimizer_closure():
                # emulate bayesian optimization.
                num_backward = 2
                losses = []
                for backward_idx in range(num_backward):
                    loss = compute_loss()
                    losses.append(loss)
                    retain_graph = (num_backward - 1) != backward_idx
                    self.manual_backward(loss, opt, retain_graph=retain_graph)
                # emulate MC dropout training
                loss = torch.stack(losses).mean()
                self._losses.append(loss)
                self.log("train_loss", loss, on_step=True, prog_bar=True, on_epoch=True)
                assert losses[0] != losses[1]

            weight_before = self.layer.weight.clone()

            opt.step(closure=optimizer_closure)

            weight_after = self.layer.weight.clone()
            assert not torch.equal(weight_before, weight_after)

        def training_epoch_end(self, outputs) -> None:
            # outputs should be an array with an entry per optimizer
            assert len(outputs) == 2

        def configure_optimizers(self):
            optimizer = torch.optim.SGD(self.layer.parameters(), lr=0.1)
            return optimizer

    model = TestModel()
    model.val_dataloader = None
    model.training_epoch_end = None

    limit_train_batches = 2
    trainer = Trainer(
        default_root_dir=tmpdir,
        limit_train_batches=limit_train_batches,
        limit_val_batches=2,
        max_epochs=1,
        log_every_n_steps=1,
    )

    trainer.fit(model)
    assert trainer.dev_debugger.count_events('backward_call') == limit_train_batches * 2
    assert trainer.logger_connector.progress_bar_metrics["train_loss_step"] == model._losses[-1]
    assert trainer.logger_connector.progress_bar_metrics["train_loss_epoch"] == torch.stack(model._losses).mean()


@mock.patch.dict(os.environ, {"PL_DEV_DEBUG": "1"})
def test_step_with_optimizer_closure_and_accumulated_grad(tmpdir):
    """
    Tests that `step` works with optimizer_closure and accumulated_grad
    """

    class TestModel(BoringModel):
        def __init__(self):
            super().__init__()
            self.automatic_optimization = False

        def training_step(self, batch, batch_idx):
            # manual
            opt = self.optimizers()
            x = batch[0]

            loss_1 = self(x)
            loss_1 = self.loss(loss_1, loss_1)

            def optimizer_closure():
                # emulate bayesian optimization.
                num_backward = 1
                for backward_idx in range(num_backward + 1):
                    retain_graph = num_backward != backward_idx # noqa E225
                    self.manual_backward(loss_1, opt, retain_graph=retain_graph)

            weight_before = self.layer.weight.clone()

            opt.step(closure=optimizer_closure)

            weight_after = self.layer.weight.clone()
            if not self.trainer.train_loop.should_accumulate():
                assert not torch.equal(weight_before, weight_after)
            else:
                assert self.layer.weight.grad is not None

        def training_epoch_end(self, outputs) -> None:
            # outputs should be an array with an entry per optimizer
            assert len(outputs) == 2

        def configure_optimizers(self):
            optimizer = torch.optim.SGD(self.layer.parameters(), lr=0.1)
            return optimizer

    model = TestModel()
    model.val_dataloader = None
    model.training_epoch_end = None

    limit_train_batches = 4
    trainer = Trainer(
        default_root_dir=tmpdir,
        limit_train_batches=limit_train_batches,
        limit_val_batches=2,
        max_epochs=1,
        log_every_n_steps=1,
        accumulate_grad_batches=2,
    )

    trainer.fit(model)
    assert trainer.dev_debugger.count_events('backward_call') == limit_train_batches * 2


@mock.patch.dict(os.environ, {"PL_DEV_DEBUG": "1"})
@patch("torch.optim.SGD.step")
def test_step_with_optimizer_closure_and_extra_arguments(step_mock, tmpdir):
    """
    Tests that `step` works with optimizer_closure and extra arguments
    """

    class TestModel(BoringModel):
        def __init__(self):
            super().__init__()
            self.automatic_optimization = False

        def training_step(self, batch, batch_idx):
            # manual
            opt = self.optimizers()
            x = batch[0]

            loss_1 = self(x)
            loss_1 = self.loss(loss_1, loss_1)

            def optimizer_closure():
                # emulate bayesian optimization.
                num_backward = 1
                for backward_idx in range(num_backward + 1):
                    retain_graph = num_backward != backward_idx # noqa E225
                    self.manual_backward(loss_1, opt, retain_graph=retain_graph)

            opt.step(closure=optimizer_closure)

        def training_epoch_end(self, outputs) -> None:
            # outputs should be an array with an entry per optimizer
            assert len(outputs) == 2

        def configure_optimizers(self):
            optimizer = torch.optim.SGD(self.layer.parameters(), lr=0.1)
            return optimizer

    model = TestModel()
    model.val_dataloader = None
    model.training_epoch_end = None

    limit_train_batches = 4
    trainer = Trainer(
        default_root_dir=tmpdir,
        limit_train_batches=limit_train_batches,
        limit_val_batches=2,
        max_epochs=1,
        log_every_n_steps=1,
        accumulate_grad_batches=2,
    )

    trainer.fit(model)
    expected_calls = [call(closure=ANY) for s in range(2)]
    step_mock.assert_has_calls(expected_calls)


@mock.patch.dict(os.environ, {"PL_DEV_DEBUG": "1"})
@patch("torch.optim.Adam.step")
@patch("torch.optim.SGD.step")
def test_step_with_optimizer_closure_with_different_frequencies(mock_sgd_step, mock_adam_step, tmpdir):
    """
    Tests that `step` works with optimizer_closure and different accumulated_gradient frequency
    """

    class TestModel(BoringModel):
        def __init__(self):
            super().__init__()
            self.automatic_optimization = False

        def training_step(self, batch, batch_idx, optimizer_idx):

            # emulate gans training
            opt_gen, opt_dis = self.optimizers()

            # Note: Be careful, don't log on the same key in self.log in both closure
            # as they will be aggregated together on epoch_end

            def compute_loss():
                x = batch[0]
                x = F.dropout(x, 0.1)
                predictions = self(x)
                predictions = F.dropout(predictions, 0.1)
                loss = self.loss(None, predictions)
                return loss

            def gen_closure():
                loss_gen = compute_loss()
                self.log("loss_gen", loss_gen, on_step=True, on_epoch=True)
                self.manual_backward(loss_gen, opt_gen)

            def dis_closure():
                loss_dis = compute_loss()
                self.log("loss_dis", loss_dis, on_step=True, on_epoch=True)
                self.manual_backward(loss_dis, opt_dis)

            # this will accumulate gradients for 2 batches and then call opt_gen.step()
            opt_gen.step(closure=gen_closure, make_optimizer_step=(batch_idx % 2 == 0), optim='sgd')

            # update discriminator every 4 baches
            # therefore, no gradient accumulation for discriminator
            if batch_idx % 4 == 0:
                # Note: Set make_optimizer_step to True or it will use by default
                # Trainer(accumulate_grad_batches=x)
                opt_dis.step(closure=dis_closure, make_optimizer_step=True)

        def training_epoch_end(self, outputs) -> None:
            # outputs should be an array with an entry per optimizer
            assert len(outputs) == 2

        def configure_optimizers(self):
            optimizer_gen = torch.optim.SGD(self.layer.parameters(), lr=0.1)
            optimizer_dis = torch.optim.Adam(self.layer.parameters(), lr=0.001)
            return [optimizer_gen, optimizer_dis]

    model = TestModel()
    model.val_dataloader = None
    model.training_epoch_end = None

    limit_train_batches = 8
    trainer = Trainer(
        default_root_dir=tmpdir,
        limit_train_batches=limit_train_batches,
        limit_val_batches=2,
        max_epochs=1,
        log_every_n_steps=1,
        accumulate_grad_batches=2,
    )

    trainer.fit(model)
    expected_calls = [call(closure=ANY, optim='sgd') for s in range(4)]
    mock_sgd_step.assert_has_calls(expected_calls)
    expected_calls = [call(closure=ANY) for s in range(2)]
    mock_adam_step.assert_has_calls(expected_calls)


class TestManualOptimizationDDPCallack(Callback):

    def on_train_end(self, trainer, pl_module):

        opt_a, opt_b = pl_module.optimizers()
        assert opt_a._total_optimizer_step_calls == 4
        assert opt_b._total_optimizer_step_calls == 2


class TesManualOptimizationDDPModel(BoringModel):
    def __init__(self):
        super().__init__()
        self.automatic_optimization = False

    def loss_ones(self, batch, prediction):
        # An arbitrary loss to have a loss that updates the model weights during `Trainer.fit` calls
        return torch.nn.functional.mse_loss(prediction, torch.ones_like(prediction))

    def loss_zeros(self, batch, prediction):
        # An arbitrary loss to have a loss that updates the model weights during `Trainer.fit` calls
        return torch.nn.functional.mse_loss(prediction, torch.zeros_like(prediction))

    def manual_sync_grad(self) -> bool:
        torch_distrib.all_reduce(self.layer.weight.grad.data, async_op=False)
        return True

    def training_step(self, batch, batch_idx, optimizer_idx):

        # emulate gans training
        opt_gen, opt_dis = self.optimizers()

        # Note: Be careful, don't log on the same key in self.log in both closure
        # as they will be aggregated together on epoch_end

        world_size = torch_distrib.get_world_size(torch_distrib.group.WORLD)
        assert world_size == 2

        make_gen_optimizer_step = batch_idx % 2 == 1
        make_dis_optimizer_step = batch_idx % 4 == 0

        def compute_loss():
            x = batch[0]
            x = F.dropout(x, 0.1)
            predictions = self(x)
            predictions = F.dropout(predictions, 0.1)
            loss_ones = self.loss_ones(None, predictions)
            loss_zeros = self.loss_zeros(None, predictions)
            return loss_ones, loss_zeros

        def make_manual_backward(loss, opt, retain_graph=False, make_optimizer_step=True):
            self.manual_backward(loss, opt, retain_graph=retain_graph)
            if make_optimizer_step:
                grad_clone = self.layer.weight.grad.clone()
                assert self.manual_sync_grad()
                self.layer.weight.grad /= world_size
                assert torch.equal(self.layer.weight.grad, grad_clone)

        def gen_closure():
            loss_ones_gen, loss_zeros = compute_loss()
            make_manual_backward(loss_ones_gen, opt_gen, retain_graph=True, make_optimizer_step=make_gen_optimizer_step)
            make_manual_backward(loss_ones_gen, opt_gen, make_optimizer_step=make_gen_optimizer_step)

        def dis_closure():
            loss_ones_gen, loss_zeros = compute_loss()
            make_manual_backward(loss_ones_gen, opt_dis, retain_graph=True, make_optimizer_step=make_dis_optimizer_step)
            make_manual_backward(loss_ones_gen, opt_dis, make_optimizer_step=make_dis_optimizer_step)

        # this will accumulate gradients for 2 batches and then call opt_gen.step()
        opt_gen.step(closure=gen_closure, make_optimizer_step=make_gen_optimizer_step)

<<<<<<< HEAD
        # update discriminator every 4 baches
        # therefore, no gradient accumulation for discriminator
        if make_dis_optimizer_step:
            # Note: Set make_optimizer_step to True or it will use by default
            # Trainer(accumulate_grad_batches=x)
            opt_dis.step(closure=dis_closure, make_optimizer_step=True)
=======
            # update discriminator every 4 baches
            # therefore, no gradient accumulation for discriminator
            if batch_idx % 4 == 0:
                # Note: Set make_optimizer_step to True or it will use by default
                # Trainer(accumulate_grad_batches=x)
                opt_dis.step(closure=dis_closure, make_optimizer_step=True, optim='adam')
>>>>>>> 6ef66371

    def training_epoch_end(self, outputs) -> None:
        # outputs should be an array with an entry per optimizer
        assert len(outputs) == 2

    def configure_optimizers(self):
        optimizer_gen = torch.optim.SGD(self.layer.parameters(), lr=0.1)
        optimizer_dis = torch.optim.Adam(self.layer.parameters(), lr=0.001)
        return [optimizer_gen, optimizer_dis]


def train_manual_optimization(tmpdir, accelerator):

    seed_everything(42)

    model = TesManualOptimizationDDPModel()
    model_copy = deepcopy(model)
    model.val_dataloader = None
    model.training_epoch_end = None

    limit_train_batches = 8
    trainer = Trainer(
        default_root_dir=tmpdir,
        limit_train_batches=limit_train_batches,
        limit_val_batches=2,
        max_epochs=1,
        log_every_n_steps=1,
        accumulate_grad_batches=2,
        gpus=2,
        accelerator=accelerator,
        callbacks=[TestManualOptimizationDDPCallack()]
    )

    trainer.fit(model)

    for param, param_copy in zip(model.parameters(), model_copy.parameters()):
        assert not torch.equal(param.cpu().data, param_copy.data)


@pytest.mark.skipif(torch.cuda.device_count() < 2, reason="test requires multi-GPU machine")
@pytest.mark.skipif(not os.getenv("PL_RUNNING_SPECIAL_TESTS", '0') == '1',
                    reason="test should be run outside of pytest")
def test_step_with_optimizer_closure_with_different_frequencies_ddp(tmpdir):
    """
    Tests that `step` works with optimizer_closure and different accumulated_gradient frequency
    """

    train_manual_optimization(tmpdir, "ddp")


@pytest.mark.skipif(torch.cuda.device_count() < 2, reason="test requires multi-GPU machine")
def test_step_with_optimizer_closure_with_different_frequencies_ddp_spawn(tmpdir):
    """
    Tests that `step` works with optimizer_closure and different accumulated_gradient frequency
    """

    train_manual_optimization(tmpdir, "ddp_spawn")<|MERGE_RESOLUTION|>--- conflicted
+++ resolved
@@ -1006,21 +1006,12 @@
         # this will accumulate gradients for 2 batches and then call opt_gen.step()
         opt_gen.step(closure=gen_closure, make_optimizer_step=make_gen_optimizer_step)
 
-<<<<<<< HEAD
         # update discriminator every 4 baches
         # therefore, no gradient accumulation for discriminator
         if make_dis_optimizer_step:
             # Note: Set make_optimizer_step to True or it will use by default
             # Trainer(accumulate_grad_batches=x)
             opt_dis.step(closure=dis_closure, make_optimizer_step=True)
-=======
-            # update discriminator every 4 baches
-            # therefore, no gradient accumulation for discriminator
-            if batch_idx % 4 == 0:
-                # Note: Set make_optimizer_step to True or it will use by default
-                # Trainer(accumulate_grad_batches=x)
-                opt_dis.step(closure=dis_closure, make_optimizer_step=True, optim='adam')
->>>>>>> 6ef66371
 
     def training_epoch_end(self, outputs) -> None:
         # outputs should be an array with an entry per optimizer

--- conflicted
+++ resolved
@@ -899,12 +899,7 @@
     trainer.fit(model)
     expected_calls = [call(optim='sgd') for s in range(4)]
     mock_sgd_step.assert_has_calls(expected_calls)
-<<<<<<< HEAD
     expected_calls = [call() for s in range(2)]
-    mock_adam_step.assert_has_calls(expected_calls)
-=======
-
-    expected_calls = [call(closure=ANY, optim='adam') for s in range(2)]
     mock_adam_step.assert_has_calls(expected_calls)
 
 
@@ -934,5 +929,4 @@
             enable_pl_optimizer=True,
         )
     except MisconfigurationException as e:
-        assert "`Trainer(automatic_optimization=False, enable_pl_optimizer=True, ...) is not supported" in str(e)
->>>>>>> 02152c17
+        assert "`Trainer(automatic_optimization=False, enable_pl_optimizer=True, ...) is not supported" in str(e)
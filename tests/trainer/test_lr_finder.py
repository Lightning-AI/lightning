--- conflicted
+++ resolved
@@ -270,12 +270,6 @@
 
 def test_lr_finder_fails_fast_on_bad_config(tmpdir):
     """ Test that tune fails if the model does not have a lr BEFORE running lr find """
-<<<<<<< HEAD
-    # note: this did not raise an exception before #5638 because lr_find is skipped
-    # during fast_dev_run and the lr attribute check was done after lr_find
-    trainer = Trainer(default_root_dir=tmpdir, fast_dev_run=True, auto_lr_find=True)
-=======
     trainer = Trainer(default_root_dir=tmpdir, max_steps=2, auto_lr_find=True)
->>>>>>> 863a70c2
     with pytest.raises(MisconfigurationException, match='should have one of these fields'):
         trainer.tune(BoringModel())
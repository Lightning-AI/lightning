# Copyright The PyTorch Lightning team.
#
# Licensed under the Apache License, Version 2.0 (the "License");
# you may not use this file except in compliance with the License.
# You may obtain a copy of the License at
#
#     http://www.apache.org/licenses/LICENSE-2.0
#
# Unless required by applicable law or agreed to in writing, software
# distributed under the License is distributed on an "AS IS" BASIS,
# WITHOUT WARRANTIES OR CONDITIONS OF ANY KIND, either express or implied.
# See the License for the specific language governing permissions and
# limitations under the License.
import pytest
from torch.utils.data import DataLoader

from pytorch_lightning.trainer.trainer import Trainer
from tests.helpers import BoringModel, RandomDataset


@pytest.mark.parametrize(
    "max_epochs,expected_val_loop_calls,expected_val_batches,limit_val_batches",
    [(1, 1, [2], 2), (4, 2, [0, 2, 0, 2], 2), (5, 3, [0, 2, 0, 2, 2], 2), (1, 0, [0], 0)],
)
def test_check_val_every_n_epoch(tmpdir, max_epochs, expected_val_loop_calls, expected_val_batches, limit_val_batches):
    class TestModel(BoringModel):
        val_epoch_calls = 0
        val_batches = []
        val_enabled = None

        def on_train_epoch_end(self, *args, **kwargs):
            self.val_batches.append(self.trainer.progress_bar_callback.total_val_batches)
            self.val_enabled = trainer.fit_loop.epoch_loop._should_check_val_epoch()

        def on_validation_epoch_start(self) -> None:
            self.val_epoch_calls += 1

    model = TestModel()
    trainer = Trainer(
        default_root_dir=tmpdir,
        max_epochs=max_epochs,
        num_sanity_val_steps=0,
        limit_val_batches=limit_val_batches,
        check_val_every_n_epoch=2,
        logger=False,
    )
    trainer.fit(model)
    assert trainer.state.finished, f"Training failed with {trainer.state}"

    assert model.val_epoch_calls == expected_val_loop_calls
    assert model.val_batches == expected_val_batches
<<<<<<< HEAD
    assert model.val_enabled is not None and model.val_enabled == (limit_val_batches > 0)
=======


def test_check_val_every_n_epoch_with_max_steps(tmpdir):
    data_samples_train = 2
    check_val_every_n_epoch = 3
    max_epochs = 4

    class TestModel(BoringModel):
        def __init__(self):
            super().__init__()
            self.validation_called_at_step = set()

        def validation_step(self, *args):
            self.validation_called_at_step.add(self.global_step)
            return super().validation_step(*args)

        def train_dataloader(self):
            return DataLoader(RandomDataset(32, data_samples_train))

    model = TestModel()
    trainer = Trainer(
        default_root_dir=tmpdir,
        max_steps=data_samples_train * max_epochs,
        check_val_every_n_epoch=check_val_every_n_epoch,
        num_sanity_val_steps=0,
    )

    trainer.fit(model)

    assert trainer.current_epoch == max_epochs
    assert trainer.global_step == max_epochs * data_samples_train
    assert list(model.validation_called_at_step) == [data_samples_train * check_val_every_n_epoch]
>>>>>>> f931e273
<|MERGE_RESOLUTION|>--- conflicted
+++ resolved
@@ -49,9 +49,7 @@
 
     assert model.val_epoch_calls == expected_val_loop_calls
     assert model.val_batches == expected_val_batches
-<<<<<<< HEAD
     assert model.val_enabled is not None and model.val_enabled == (limit_val_batches > 0)
-=======
 
 
 def test_check_val_every_n_epoch_with_max_steps(tmpdir):
@@ -83,5 +81,4 @@
 
     assert trainer.current_epoch == max_epochs
     assert trainer.global_step == max_epochs * data_samples_train
-    assert list(model.validation_called_at_step) == [data_samples_train * check_val_every_n_epoch]
->>>>>>> f931e273
+    assert list(model.validation_called_at_step) == [data_samples_train * check_val_every_n_epoch]
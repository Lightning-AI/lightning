--- conflicted
+++ resolved
@@ -4,10 +4,7 @@
 from pytorch_lightning import Trainer, Callback
 from tests.base import EvalModelTemplate
 from pytorch_lightning.utilities.exceptions import MisconfigurationException
-<<<<<<< HEAD
-=======
 from tests.base.boring_model import BoringModel
->>>>>>> 2cf17a37
 
 
 def test_optimizer_with_scheduling(tmpdir):
@@ -301,9 +298,6 @@
 
     assert len(trainer.lr_schedulers) == 0
     assert len(trainer.optimizers) == 0
-<<<<<<< HEAD
-    assert len(trainer.optimizer_frequencies) == 0
-=======
     assert len(trainer.optimizer_frequencies) == 0
 
 
@@ -351,5 +345,4 @@
         max_epochs=1,
         weights_summary=None,
     )
-    trainer.fit(model)
->>>>>>> 2cf17a37
+    trainer.fit(model)
# Copyright The PyTorch Lightning team.
#
# Licensed under the Apache License, Version 2.0 (the "License");
# you may not use this file except in compliance with the License.
# You may obtain a copy of the License at
#
#     http://www.apache.org/licenses/LICENSE-2.0
#
# Unless required by applicable law or agreed to in writing, software
# distributed under the License is distributed on an "AS IS" BASIS,
# WITHOUT WARRANTIES OR CONDITIONS OF ANY KIND, either express or implied.
# See the License for the specific language governing permissions and
# limitations under the License.
import gc
import logging
import math
import os
import pickle
import sys
from argparse import Namespace
from copy import deepcopy
from pathlib import Path
from unittest.mock import ANY, call, patch

import cloudpickle
import pytest
import torch
from omegaconf import OmegaConf
from torch.nn.parallel.distributed import DistributedDataParallel
from torch.optim import SGD
from torch.utils.data import DataLoader

import tests.helpers.utils as tutils
from pytorch_lightning import Callback, LightningDataModule, LightningModule, Trainer
from pytorch_lightning.callbacks import EarlyStopping, ModelCheckpoint
from pytorch_lightning.callbacks.prediction_writer import BasePredictionWriter
from pytorch_lightning.core.saving import load_hparams_from_tags_csv, load_hparams_from_yaml, save_hparams_to_tags_csv
from pytorch_lightning.loggers import TensorBoardLogger
from pytorch_lightning.overrides.distributed import IndexBatchSamplerWrapper, UnrepeatedDistributedSampler
from pytorch_lightning.plugins import DDPSpawnPlugin
from pytorch_lightning.trainer.states import TrainerFn
from pytorch_lightning.utilities import DeviceType, DistributedType
from pytorch_lightning.utilities.cloud_io import load as pl_load
from pytorch_lightning.utilities.exceptions import DeadlockDetectedException, MisconfigurationException
from pytorch_lightning.utilities.seed import seed_everything
from tests.base import EvalModelTemplate
from tests.helpers import BoringModel, RandomDataset
from tests.helpers.runif import RunIf


@pytest.mark.parametrize("url_ckpt", [True, False])
def test_no_val_module(monkeypatch, tmpdir, tmpdir_server, url_ckpt):
    """Tests use case where trainer saves the model, and user loads it from tags independently."""
    # set $TORCH_HOME, which determines torch hub's cache path, to tmpdir
    monkeypatch.setenv("TORCH_HOME", str(tmpdir))

    model = EvalModelTemplate()

    # logger file to get meta
    logger = tutils.get_default_logger(tmpdir)

    trainer = Trainer(default_root_dir=tmpdir, max_epochs=1, logger=logger, callbacks=[ModelCheckpoint(dirpath=tmpdir)])
    # fit model
    trainer.fit(model)
    # training complete
    assert trainer.state.finished, f"Training failed with {trainer.state}"

    # save model
    new_weights_path = os.path.join(tmpdir, "save_test.ckpt")
    trainer.save_checkpoint(new_weights_path)

    # assert ckpt has hparams
    ckpt = torch.load(new_weights_path)
    assert LightningModule.CHECKPOINT_HYPER_PARAMS_KEY in ckpt.keys(), "hyper_parameters missing from checkpoints"

    # load new model
    hparams_path = tutils.get_data_path(logger, path_dir=tmpdir)
    hparams_path = os.path.join(hparams_path, "hparams.yaml")
    ckpt_path = (
        f"http://{tmpdir_server[0]}:{tmpdir_server[1]}/{os.path.basename(new_weights_path)}"
        if url_ckpt
        else new_weights_path
    )
    model_2 = EvalModelTemplate.load_from_checkpoint(checkpoint_path=ckpt_path, hparams_file=hparams_path)
    model_2.eval()


@pytest.mark.parametrize("url_ckpt", [True, False])
def test_no_val_end_module(monkeypatch, tmpdir, tmpdir_server, url_ckpt):
    """Tests use case where trainer saves the model, and user loads it from tags independently."""
    # set $TORCH_HOME, which determines torch hub's cache path, to tmpdir
    monkeypatch.setenv("TORCH_HOME", tmpdir)

    model = EvalModelTemplate()

    # logger file to get meta
    logger = tutils.get_default_logger(tmpdir)

    # fit model
    trainer = Trainer(default_root_dir=tmpdir, max_epochs=1, logger=logger, callbacks=[ModelCheckpoint(dirpath=tmpdir)])
    trainer.fit(model)

    # training complete
    assert trainer.state.finished, f"Training failed with {trainer.state}"

    # save model
    new_weights_path = os.path.join(tmpdir, "save_test.ckpt")
    trainer.save_checkpoint(new_weights_path)

    # load new model
    hparams_path = tutils.get_data_path(logger, path_dir=tmpdir)
    hparams_path = os.path.join(hparams_path, "hparams.yaml")
    ckpt_path = (
        f"http://{tmpdir_server[0]}:{tmpdir_server[1]}/{os.path.basename(new_weights_path)}"
        if url_ckpt
        else new_weights_path
    )
    model_2 = EvalModelTemplate.load_from_checkpoint(checkpoint_path=ckpt_path, hparams_file=hparams_path)
    model_2.eval()


@pytest.mark.parametrize("url_ckpt", [True, False])
def test_strict_model_load(monkeypatch, tmpdir, tmpdir_server, url_ckpt):
    """Tests use case where trainer saves the model, and user loads it from tags independently."""
    # set $TORCH_HOME, which determines torch hub's cache path, to tmpdir
    monkeypatch.setenv("TORCH_HOME", tmpdir)

    model = EvalModelTemplate()
    # Extra layer
    model.c_d3 = torch.nn.Linear(model.hidden_dim, model.hidden_dim)

    # logger file to get meta
    logger = tutils.get_default_logger(tmpdir)

    # fit model
    trainer = Trainer(default_root_dir=tmpdir, max_epochs=1, logger=logger, callbacks=[ModelCheckpoint(dirpath=tmpdir)])
    trainer.fit(model)

    # training complete
    assert trainer.state.finished, f"Training failed with {trainer.state}"

    # save model
    new_weights_path = os.path.join(tmpdir, "save_test.ckpt")
    trainer.save_checkpoint(new_weights_path)

    # load new model
    hparams_path = tutils.get_data_path(logger, path_dir=tmpdir)
    hparams_path = os.path.join(hparams_path, "hparams.yaml")
    ckpt_path = (
        f"http://{tmpdir_server[0]}:{tmpdir_server[1]}/{os.path.basename(new_weights_path)}"
        if url_ckpt
        else new_weights_path
    )

    try:
        EvalModelTemplate.load_from_checkpoint(checkpoint_path=ckpt_path, hparams_file=hparams_path)
    # todo: specify the possible exception
    except Exception:
        failed = True
    else:
        failed = False

    assert failed, "Model should not been loaded since the extra layer added."

    failed = False
    try:
        EvalModelTemplate.load_from_checkpoint(checkpoint_path=ckpt_path, hparams_file=hparams_path, strict=False)
    # todo: specify the possible exception
    except Exception:
        failed = True

    assert not failed, "Model should be loaded due to strict=False."


@pytest.mark.parametrize("accumulate_grad_batches", (1, 2, 3))
def test_trainer_accumulate_grad_batches_zero_grad(tmpdir, accumulate_grad_batches):
    with patch("torch.optim.SGD.zero_grad") as sgd_zero_grad:
        model = BoringModel()
        trainer = Trainer(
            default_root_dir=tmpdir,
            limit_train_batches=20,
            limit_val_batches=1,
            max_epochs=1,
            weights_summary=None,
            accumulate_grad_batches=accumulate_grad_batches,
        )
        trainer.fit(model)

        assert sgd_zero_grad.call_count == math.ceil(trainer.limit_train_batches / accumulate_grad_batches)


@pytest.mark.parametrize(
    ["accumulate_grad_batches", "limit_train_batches"],
    [
        ({1: 2, 3: 4}, 1.0),
        ({1: 2, 3: 4}, 0.5),  # not to be divisible by accumulate_grad_batches on purpose
        (3, 1.0),
        (3, 0.8),  # not to be divisible by accumulate_grad_batches on purpose
        (4, 1.0),
        (4, 0.7),  # not to be divisible by accumulate_grad_batches on purpose
    ],
)
def test_gradient_accumulation_scheduling_last_batch(tmpdir, accumulate_grad_batches, limit_train_batches):
    """Verify optimizer.step() applied to last batch while grad accumulation"""

    class TestModel(BoringModel):
        def state_dict(self, *args, **kwargs):
            return deepcopy(super().state_dict(*args, **kwargs))

        def check(self, d1, d2, equal=True):
            keys = d1.keys() | d2.keys()
            values = [torch.equal(d1[k], d2[k]) for k in keys]
            return all(values) if equal else not any(values)

        def backward(self, *args, **kwargs) -> None:
            pre_bwd_state_dict = self.state_dict()
            assert self.check(self.start_state_dict, pre_bwd_state_dict)

            out = super().backward(*args, **kwargs)

            # state dict is equal, just the gradients changed
            assert self.check(pre_bwd_state_dict, self.state_dict())

            return out

        def optimizer_step(self, *args, **kwargs):
            pre_opt_step_state_dict = self.state_dict()
            assert self.check(self.start_state_dict, pre_opt_step_state_dict)

            # this calls `backward` and `on_after_backward` inside the closure
            out = super().optimizer_step(*args, **kwargs)

            # the state dict changed
            assert self.check(pre_opt_step_state_dict, self.state_dict(), equal=False)

            self.opt_step_called = True
            return out

        def on_train_batch_start(self, *_):
            self.start_state_dict = self.state_dict()
            self.opt_step_called = False

        def on_train_batch_end(self, outputs, batch, batch_idx, *_):
            end_state_dict = self.state_dict()
            is_last_batch = (batch_idx + 1) == self.trainer.num_training_batches

            if is_last_batch or self.opt_step_called:
                assert self.check(self.start_state_dict, end_state_dict, equal=False)
            else:
                assert self.check(self.start_state_dict, end_state_dict)

    model = TestModel()
    trainer = Trainer(
        accumulate_grad_batches=accumulate_grad_batches,
        max_epochs=2,
        limit_train_batches=limit_train_batches,
        limit_val_batches=0,
        default_root_dir=tmpdir,
        progress_bar_refresh_rate=0,
    )

    trainer.fit(model)


def test_loading_meta_tags(tmpdir):
    """test for backward compatibility to meta_tags.csv"""
    tutils.reset_seed()

    hparams = EvalModelTemplate.get_default_hparams()

    # save tags
    logger = tutils.get_default_logger(tmpdir)
    logger.log_hyperparams(Namespace(some_str="a_str", an_int=1, a_float=2.0))
    logger.log_hyperparams(hparams)
    logger.save()

    # load hparams
    path_expt_dir = tutils.get_data_path(logger, path_dir=tmpdir)
    hparams_path = os.path.join(path_expt_dir, TensorBoardLogger.NAME_HPARAMS_FILE)
    hparams = load_hparams_from_yaml(hparams_path)

    # save as legacy meta_tags.csv
    tags_path = os.path.join(path_expt_dir, "meta_tags.csv")
    save_hparams_to_tags_csv(tags_path, hparams)

    tags = load_hparams_from_tags_csv(tags_path)

    assert hparams == tags


def test_loading_yaml(tmpdir):
    tutils.reset_seed()

    hparams = EvalModelTemplate.get_default_hparams()

    # save tags
    logger = tutils.get_default_logger(tmpdir)
    logger.log_hyperparams(Namespace(some_str="a_str", an_int=1, a_float=2.0))
    logger.log_hyperparams(hparams)
    logger.save()

    # load hparams
    path_expt_dir = tutils.get_data_path(logger, path_dir=tmpdir)
    hparams_path = os.path.join(path_expt_dir, "hparams.yaml")
    tags = load_hparams_from_yaml(hparams_path)

    assert tags["batch_size"] == 32 and tags["hidden_dim"] == 1000


@pytest.mark.parametrize(
    "save_top_k,save_last,expected_files",
    [
        pytest.param(-1, False, [f"epoch={i}.ckpt" for i in range(5)], id="CASE K=-1  (all)"),
        pytest.param(1, False, {"epoch=4.ckpt"}, id="CASE K=1 (2.5, epoch 4)"),
        pytest.param(2, False, [f"epoch={i}.ckpt" for i in (2, 4)], id="CASE K=2 (2.5 epoch 4, 2.8 epoch 2)"),
        pytest.param(4, False, [f"epoch={i}.ckpt" for i in range(1, 5)], id="CASE K=4 (save all 4 base)"),
        pytest.param(3, False, [f"epoch={i}.ckpt" for i in range(2, 5)], id="CASE K=3 (save the 2nd, 3rd, 4th model)"),
        pytest.param(1, True, {"epoch=4.ckpt", "last.ckpt"}, id="CASE K=1 (save the 4th model and the last model)"),
    ],
)
def test_model_checkpoint_options(tmpdir, save_top_k, save_last, expected_files):
    """Test ModelCheckpoint options."""

    def mock_save_function(filepath, *args):
        open(filepath, "a").close()

    # simulated losses
    losses = [10, 9, 2.8, 5, 2.5]

    checkpoint_callback = ModelCheckpoint(
        dirpath=tmpdir,
        filename="{epoch}",
        monitor="checkpoint_on",
        save_top_k=save_top_k,
        save_last=save_last,
        verbose=True,
    )
    trainer = Trainer()
    trainer.state.fn = TrainerFn.FITTING
    trainer.save_checkpoint = mock_save_function

    # emulate callback's calls during the training
    for i, loss in enumerate(losses):
        trainer.fit_loop.current_epoch = i
        trainer.fit_loop.global_step = i
        trainer.callback_metrics.update({"checkpoint_on": loss})
        checkpoint_callback.on_validation_end(trainer, trainer.lightning_module)

    file_lists = set(os.listdir(tmpdir))

    assert len(file_lists) == len(
        expected_files
    ), f"Should save {len(expected_files)} models when save_top_k={save_top_k} but found={file_lists}"

    # verify correct naming
    for fname in expected_files:
        assert fname in file_lists


def test_model_checkpoint_only_weights(tmpdir):
    """Tests use case where ModelCheckpoint is configured to save only model weights, and
    user tries to load checkpoint to resume training.
    """
    model = EvalModelTemplate()

    trainer = Trainer(
        default_root_dir=tmpdir,
        max_epochs=1,
        callbacks=[ModelCheckpoint(dirpath=tmpdir, monitor="early_stop_on", save_weights_only=True)],
    )
    # fit model
    trainer.fit(model)
    # training complete
    assert trainer.state.finished, f"Training failed with {trainer.state}"

    checkpoint_path = list(trainer.checkpoint_callback.best_k_models.keys())[0]

    # assert saved checkpoint has no trainer data
    checkpoint = torch.load(checkpoint_path)
    assert "optimizer_states" not in checkpoint, "checkpoint should contain only model weights"
    assert "lr_schedulers" not in checkpoint, "checkpoint should contain only model weights"

    # assert loading model works when checkpoint has only weights
    assert EvalModelTemplate.load_from_checkpoint(checkpoint_path=checkpoint_path)

    # directly save model
    new_weights_path = os.path.join(tmpdir, "save_test.ckpt")
    trainer.save_checkpoint(new_weights_path, weights_only=True)
    # assert saved checkpoint has no trainer data
    checkpoint = torch.load(new_weights_path)
    assert "optimizer_states" not in checkpoint, "checkpoint should contain only model weights"
    assert "lr_schedulers" not in checkpoint, "checkpoint should contain only model weights"

    # assert restoring train state fails
    with pytest.raises(KeyError, match="checkpoint contains only the model"):
        trainer.checkpoint_connector.restore(new_weights_path)


def test_model_freeze_unfreeze():
    model = EvalModelTemplate()
    model.freeze()
    model.unfreeze()


@pytest.mark.parametrize("url_ckpt", [True, False])
def test_resume_from_checkpoint_epoch_restored(monkeypatch, tmpdir, tmpdir_server, url_ckpt):
    """Verify resuming from checkpoint runs the right number of epochs"""
    # set $TORCH_HOME, which determines torch hub's cache path, to tmpdir
    monkeypatch.setenv("TORCH_HOME", tmpdir)

    class TestModel(BoringModel):
        # Model that tracks epochs and batches seen
        num_epochs_end_seen = 0
        num_batches_seen = 0
        num_on_load_checkpoint_called = 0

        def on_epoch_end(self):
            self.num_epochs_end_seen += 1

        def on_train_batch_start(self, *_):
            self.num_batches_seen += 1

        def on_load_checkpoint(self, _):
            self.num_on_load_checkpoint_called += 1

    model = TestModel()
    trainer = Trainer(
        max_epochs=2,
        limit_train_batches=0.65,
        limit_val_batches=1,
        callbacks=[ModelCheckpoint(dirpath=tmpdir, monitor="early_stop_on", save_top_k=-1)],
        default_root_dir=tmpdir,
        val_check_interval=1.0,
        progress_bar_refresh_rate=0,
        logger=False,
        weights_summary=None,
    )
    trainer.fit(model)

    # `on_epoch_end` will be called once for val_sanity, twice for train, twice for val
    assert model.num_epochs_end_seen == 1 + 2 + 2
    assert model.num_batches_seen == trainer.num_training_batches * 2
    assert model.num_on_load_checkpoint_called == 0

    # Other checkpoints can be uncommented if/when resuming mid-epoch is supported
    checkpoints = Path(trainer.checkpoint_callback.dirpath).glob("*.ckpt")
    if url_ckpt:
        # transform local paths into url checkpoints
        ip, port = tmpdir_server
        checkpoints = [f"http://{ip}:{port}/" + ckpt.name for ckpt in checkpoints]

    for ckpt in checkpoints:
        next_model = TestModel()
        state = pl_load(ckpt)

        # Resume training
        new_trainer = Trainer(default_root_dir=tmpdir, resume_from_checkpoint=ckpt, max_epochs=2)
        new_trainer.fit(next_model)
        assert state["global_step"] + next_model.num_batches_seen == trainer.num_training_batches * trainer.max_epochs
        assert next_model.num_on_load_checkpoint_called == 1


def test_trainer_max_steps_and_epochs(tmpdir):
    """Verify model trains according to specified max steps"""
    model = BoringModel()
    num_train_samples = math.floor(len(model.train_dataloader()) * 0.5)

    # define less train steps than epochs
    trainer_kwargs = {
        "limit_train_batches": 0.5,
        "default_root_dir": tmpdir,
        "max_epochs": 3,
        "max_steps": num_train_samples + 10,
        "logger": False,
        "weights_summary": None,
        "progress_bar_refresh_rate": 0,
    }
    trainer = Trainer(**trainer_kwargs)
    trainer.fit(model)

    assert trainer.state.finished, f"Training failed with {trainer.state}"
    assert trainer.global_step == trainer.max_steps, "Model did not stop at max_steps"

    # define less train epochs than steps
    trainer_kwargs["max_epochs"] = 2
    trainer_kwargs["max_steps"] = 3 * 2 * num_train_samples
    trainer = Trainer(**trainer_kwargs)
    trainer.fit(model)

    assert trainer.state.finished, f"Training failed with {trainer.state}"
    assert trainer.global_step == num_train_samples * trainer.max_epochs
    assert trainer.current_epoch == trainer.max_epochs - 1, "Model did not stop at max_epochs"


def test_trainer_min_steps_and_epochs(tmpdir):
    """Verify model trains according to specified min steps"""
    model = EvalModelTemplate()
    num_train_samples = math.floor(len(model.train_dataloader()) * 0.5)

    trainer_kwargs = {
        "limit_train_batches": 0.5,
        "default_root_dir": tmpdir,
        # define callback for stopping the model
        "callbacks": [EarlyStopping(monitor="early_stop_on", min_delta=1.0)],
        "val_check_interval": 2,
        "min_epochs": 1,
        "max_epochs": 7,
        # define less min steps than 1 epoch
        "min_steps": num_train_samples // 2,
        "logger": False,
        "weights_summary": None,
        "progress_bar_refresh_rate": 0,
    }
    trainer = Trainer(**trainer_kwargs)
    trainer.fit(model)

    assert trainer.state.finished, f"Training failed with {trainer.state}"
    assert trainer.current_epoch > 0
    assert trainer.global_step >= num_train_samples, "Model did not train for at least min_epochs"

    # define less epochs than min_steps
    trainer_kwargs["min_steps"] = math.floor(num_train_samples * 1.5)
    trainer = Trainer(**trainer_kwargs)
    trainer.fit(model)

    assert trainer.state.finished, f"Training failed with {trainer.state}"
    assert trainer.current_epoch > 0
    assert trainer.global_step >= math.floor(num_train_samples * 1.5), "Model did not train for at least min_steps"


def test_trainer_min_steps_and_min_epochs_not_reached(tmpdir, caplog):
    """Test that min_epochs/min_steps in Trainer are enforced even if EarlyStopping is triggered."""

    class TestModel(BoringModel):
        training_step_invoked = 0

        def training_step(self, batch, batch_idx):
            output = super().training_step(batch, batch_idx)
            output["loss"] = output["loss"] * 0.0  # force minimal loss to trigger early stopping
            self.log("loss", output["loss"])
            self.training_step_invoked += 1
            assert not self.trainer.should_stop
            return output

    model = TestModel()
    early_stop = EarlyStopping(monitor="loss", patience=0, check_on_train_epoch_end=True)
    min_epochs = 5
    trainer = Trainer(
        default_root_dir=tmpdir,
        progress_bar_refresh_rate=0,
        min_epochs=min_epochs,
        limit_val_batches=0,
        limit_train_batches=2,
        callbacks=[early_stop],
    )
    with caplog.at_level(logging.INFO, logger="pytorch_lightning.trainer.trainer"):
        trainer.fit(model)

    message = f"minimum epochs ({min_epochs}) or minimum steps (None) has not been met. Training will continue"
    num_messages = sum(1 for record in caplog.records if message in record.message)
    assert num_messages == min_epochs - 2
    assert model.training_step_invoked == min_epochs * 2


def test_trainer_max_steps_accumulate_batches(tmpdir):
    """Verify model trains according to specified max steps with grad accumulated batches"""
    model = BoringModel()
    num_train_samples = math.floor(len(model.train_dataloader()) * 0.5)

    # define less train steps than epochs
    trainer = Trainer(
        limit_train_batches=0.5,
        default_root_dir=tmpdir,
        max_steps=num_train_samples + 10,
        accumulate_grad_batches=10,
        logger=False,
        weights_summary=None,
        progress_bar_refresh_rate=0,
    )
    trainer.fit(model)

    assert trainer.state.finished, f"Training failed with {trainer.state}"
    assert trainer.global_step == trainer.max_steps, "Model did not stop at max_steps"


def test_benchmark_option(tmpdir):
    """Verify benchmark option."""

    model = EvalModelTemplate()
    model.val_dataloader = model.val_dataloader__multiple

    # verify torch.backends.cudnn.benchmark is not turned on
    assert not torch.backends.cudnn.benchmark

    # fit model
    trainer = Trainer(default_root_dir=tmpdir, max_epochs=1, benchmark=True)
    trainer.fit(model)

    # verify training completed
    assert trainer.state.finished, f"Training failed with {trainer.state}"

    # verify torch.backends.cudnn.benchmark is not turned off
    assert torch.backends.cudnn.benchmark


@pytest.mark.parametrize("ckpt_path", (None, "best", "specific"))
@pytest.mark.parametrize("save_top_k", (-1, 0, 1, 2))
@pytest.mark.parametrize("fn", ("validate", "test", "predict"))
def test_tested_checkpoint_path(tmpdir, ckpt_path, save_top_k, fn):
    class TestModel(BoringModel):
        def validation_step(self, batch, batch_idx):
            self.log("foo", -batch_idx)
            return super().validation_step(batch, batch_idx)

        def test_step(self, *args):
            return self.validation_step(*args)

        def predict_step(self, batch, *_):
            return self(batch)

    model = TestModel()
    model.test_epoch_end = None
    trainer = Trainer(
        max_epochs=2,
        limit_val_batches=1,
        limit_test_batches=1,
        limit_predict_batches=1,
        progress_bar_refresh_rate=0,
        default_root_dir=tmpdir,
        callbacks=[ModelCheckpoint(monitor="foo", save_top_k=save_top_k)],
    )
    trainer.fit(model)

    trainer_fn = getattr(trainer, fn)
    path_attr = f"{fn}{'d' if fn == 'validate' else 'ed'}_ckpt_path"
    assert getattr(trainer, path_attr) is None

    if ckpt_path == "best":
        # ckpt_path is 'best', meaning we load the best weights
        if save_top_k == 0:
            with pytest.raises(MisconfigurationException, match=".*is not configured to save the best.*"):
                trainer_fn(ckpt_path=ckpt_path)
            with pytest.raises(MisconfigurationException, match=".*is not configured to save the best.*"):
                trainer_fn(model, ckpt_path=ckpt_path)
        else:
            trainer_fn(ckpt_path=ckpt_path)
            assert getattr(trainer, path_attr) == trainer.checkpoint_callback.best_model_path

            trainer_fn(model, ckpt_path=ckpt_path)
            assert getattr(trainer, path_attr) == trainer.checkpoint_callback.best_model_path
    elif ckpt_path is None:
        # ckpt_path is None, meaning we don't load any checkpoints and use the provided model
        trainer_fn(model, ckpt_path=ckpt_path)
        assert getattr(trainer, path_attr) is None

        if save_top_k > 0:
            # ckpt_path is None with no model provided means load the best weights
            with pytest.warns(UserWarning, match="The best model of the previous `fit` call will be used"):
                trainer_fn(ckpt_path=ckpt_path)
                assert getattr(trainer, path_attr) == trainer.checkpoint_callback.best_model_path
    else:
        # specific checkpoint, pick one from saved ones
        if save_top_k == 0:
            with pytest.raises(FileNotFoundError):
                trainer_fn(ckpt_path="random.ckpt")
        else:
            ckpt_path = str(
                list((Path(tmpdir) / f"lightning_logs/version_{trainer.logger.version}/checkpoints").iterdir())[
                    0
                ].absolute()
            )
            trainer_fn(ckpt_path=ckpt_path)
            assert getattr(trainer, path_attr) == ckpt_path

            trainer_fn(model, ckpt_path=ckpt_path)
            assert getattr(trainer, path_attr) == ckpt_path


def test_disabled_training(tmpdir):
    """Verify that `limit_train_batches=0` disables the training loop unless `fast_dev_run=True`."""

    class CurrentModel(BoringModel):

        training_step_invoked = False
        training_epoch_end_invoked = False

        def training_step(self, *args, **kwargs):
            self.training_step_invoked = True
            return super().training_step(*args, **kwargs)

        def training_epoch_end(self, *args, **kwargs):
            self.training_epoch_end_invoked = True
            return super().training_epoch_end(*args, **kwargs)

    model = CurrentModel()

    trainer_options = dict(
        default_root_dir=tmpdir,
        progress_bar_refresh_rate=0,
        max_epochs=2,
        limit_train_batches=0.0,
        limit_val_batches=0.2,
        fast_dev_run=False,
    )

    before_state_dict = deepcopy(model.state_dict())

    trainer = Trainer(**trainer_options)
    trainer.fit(model)

    after_state_dict = model.state_dict()

    for key in before_state_dict.keys():
        assert torch.all(torch.eq(before_state_dict[key], after_state_dict[key]))

    # check that limit_train_batches=0 turns off training
    assert trainer.state.finished, f"Training failed with {trainer.state}"
    assert trainer.current_epoch == 0
    assert not model.training_step_invoked, "`training_step` should not run when `limit_train_batches=0`"
    assert not model.training_epoch_end_invoked, "`training_epoch_end` should not run when `limit_train_batches=0`"

    # check that limit_train_batches has no influence when fast_dev_run is turned on
    model = CurrentModel()
    trainer_options.update(fast_dev_run=True)
    before_state_dict = deepcopy(model.state_dict())

    trainer = Trainer(**trainer_options)
    trainer.fit(model)

    after_state_dict = model.state_dict()

    for key in before_state_dict.keys():
        assert not torch.all(torch.eq(before_state_dict[key], after_state_dict[key]))

    assert trainer.state.finished, f"Training failed with {trainer.state}"
    assert trainer.current_epoch == 0
    assert model.training_step_invoked, "did not run `training_step` with `fast_dev_run=True`"
    assert model.training_epoch_end_invoked, "did not run `training_epoch_end` with `fast_dev_run=True`"


def test_disabled_validation(tmpdir):
    """Verify that `limit_val_batches=0` disables the validation loop unless `fast_dev_run=True`."""

    class CurrentModel(EvalModelTemplate):

        validation_step_invoked = False
        validation_epoch_end_invoked = False

        def validation_step(self, *args, **kwargs):
            self.validation_step_invoked = True
            return super().validation_step(*args, **kwargs)

        def validation_epoch_end(self, *args, **kwargs):
            self.validation_epoch_end_invoked = True
            return super().validation_epoch_end(*args, **kwargs)

    hparams = EvalModelTemplate.get_default_hparams()
    model = CurrentModel(**hparams)

    trainer_options = dict(
        default_root_dir=tmpdir,
        progress_bar_refresh_rate=0,
        max_epochs=2,
        limit_train_batches=0.4,
        limit_val_batches=0.0,
        fast_dev_run=False,
    )

    trainer = Trainer(**trainer_options)
    trainer.fit(model)

    # check that limit_val_batches=0 turns off validation
    assert trainer.state.finished, f"Training failed with {trainer.state}"
    assert trainer.current_epoch == 1
    assert not model.validation_step_invoked, "`validation_step` should not run when `limit_val_batches=0`"
    assert not model.validation_epoch_end_invoked, "`validation_epoch_end` should not run when `limit_val_batches=0`"

    # check that limit_val_batches has no influence when fast_dev_run is turned on
    model = CurrentModel(**hparams)
    trainer_options.update(fast_dev_run=True)
    trainer = Trainer(**trainer_options)
    trainer.fit(model)

    assert trainer.state.finished, f"Training failed with {trainer.state}"
    assert trainer.current_epoch == 0
    assert model.validation_step_invoked, "did not run `validation_step` with `fast_dev_run=True`"
    assert model.validation_epoch_end_invoked, "did not run `validation_epoch_end` with `fast_dev_run=True`"


def test_nan_loss_detection(tmpdir):
    class CurrentModel(BoringModel):
        test_batch_inf = 3

        def training_step(self, batch, batch_idx):
            output = super().training_step(batch, batch_idx)
            if batch_idx == self.test_batch_inf:
                if isinstance(output, dict):
                    output["loss"] *= torch.tensor(math.inf)  # make loss infinite
                else:
                    output /= 0
            return output

    model = CurrentModel()

    # fit model
    trainer = Trainer(default_root_dir=tmpdir, max_steps=(model.test_batch_inf + 1), terminate_on_nan=True)

    with pytest.raises(ValueError, match=r".*The loss returned in `training_step` is.*"):
        trainer.fit(model)
        assert trainer.global_step == model.test_batch_inf

    for param in model.parameters():
        assert torch.isfinite(param).all()


def test_nan_params_detection(tmpdir):
    class CurrentModel(BoringModel):
        test_batch_nan = 3

        def on_after_backward(self):
            if self.global_step == self.test_batch_nan:
                # simulate parameter that became nan
                torch.nn.init.constant_(self.layer.bias, math.nan)

    model = CurrentModel()
    trainer = Trainer(default_root_dir=tmpdir, max_steps=(model.test_batch_nan + 1), terminate_on_nan=True)

    with pytest.raises(ValueError, match=r".*Detected nan and/or inf values in `layer.bias`.*"):
        trainer.fit(model)
        assert trainer.global_step == model.test_batch_nan

    # after aborting the training loop, model still has nan-valued params
    params = torch.cat([param.view(-1) for param in model.parameters()])
    assert not torch.isfinite(params).all()


def test_trainer_interrupted_flag(tmpdir):
    """Test the flag denoting that a user interrupted training."""

    model = EvalModelTemplate()

    class InterruptCallback(Callback):
        def __init__(self):
            super().__init__()

        def on_train_batch_start(self, trainer, pl_module, batch, batch_idx, dataloader_idx):
            raise KeyboardInterrupt

    class HandleInterruptCallback(Callback):
        def __init__(self):
            super().__init__()
            self.exc_info = None

        def on_keyboard_interrupt(self, trainer, pl_module):
            self.exc_info = sys.exc_info()

    interrupt_callback = InterruptCallback()
    handle_interrupt_callback = HandleInterruptCallback()

    trainer = Trainer(
        callbacks=[interrupt_callback, handle_interrupt_callback],
        max_epochs=1,
        limit_val_batches=0.1,
        limit_train_batches=0.2,
        progress_bar_refresh_rate=0,
        logger=False,
        default_root_dir=tmpdir,
    )
    assert not trainer.interrupted
    assert handle_interrupt_callback.exc_info is None
    trainer.fit(model)
    assert trainer.interrupted
    assert isinstance(handle_interrupt_callback.exc_info[1], KeyboardInterrupt)


@pytest.mark.parametrize(
    "precision",
    [32, pytest.param(16, marks=RunIf(min_gpus=1, amp_native=True))],
)
def test_gradient_clipping_by_norm(tmpdir, precision):
    """Test gradient clipping by norm"""
    tutils.reset_seed()

    model = EvalModelTemplate()  # TODO: when precision=16, BoringModel produces NaN, but EvalModelTemplate not
    trainer = Trainer(
        default_root_dir=tmpdir,
        max_steps=1,
        max_epochs=1,
        gpus=int(torch.cuda.is_available()),
        precision=precision,
        gradient_clip_algorithm="norm",
        gradient_clip_val=1.0,
    )

    old_backward = trainer.fit_loop.epoch_loop.batch_loop.backward

    def backward(*args, **kwargs):
        # test that gradient is clipped correctly
        ret_val = old_backward(*args, **kwargs)
        parameters = model.parameters()
        grad_norm = torch.norm(torch.stack([torch.norm(p.grad.detach(), 2) for p in parameters]), 2)
        assert (grad_norm - 1.0).abs() < 0.01, f"Gradient norm != 1.0: {grad_norm}"
        return ret_val

    trainer.fit_loop.epoch_loop.batch_loop.backward = backward
    trainer.fit(model)


@pytest.mark.parametrize(
    "precision",
    [32, pytest.param(16, marks=RunIf(min_gpus=1, amp_native=True))],
)
def test_gradient_clipping_by_value(tmpdir, precision):
    """Test gradient clipping by value"""
    tutils.reset_seed()

    model = BoringModel()

    grad_clip_val = 1e-10
    trainer = Trainer(
        max_steps=1,
        max_epochs=1,
        precision=precision,
        gpus=int(torch.cuda.is_available()),
        gradient_clip_val=grad_clip_val,
        gradient_clip_algorithm="value",
        default_root_dir=tmpdir,
    )

    old_backward = trainer.fit_loop.epoch_loop.batch_loop.backward

    def backward(*args, **kwargs):
        # test that gradient is clipped correctly
        ret_val = old_backward(*args, **kwargs)
        parameters = model.parameters()
        grad_max_list = [torch.max(p.grad.detach().abs()) for p in parameters]
        grad_max = torch.max(torch.stack(grad_max_list))
        assert (
            abs(grad_max.item() - grad_clip_val) < 1e-11
        ), f"Gradient max value {grad_max} != grad_clip_val {grad_clip_val} ."
        return ret_val

    trainer.fit_loop.epoch_loop.batch_loop.backward = backward
    trainer.fit(model)


def test_gpu_choice(tmpdir):
    trainer_options = dict(default_root_dir=tmpdir)
    # Only run if CUDA is available
    if not torch.cuda.is_available():
        return

    num_gpus = torch.cuda.device_count()
    Trainer(**trainer_options, gpus=num_gpus, auto_select_gpus=True)

    with pytest.raises(RuntimeError, match=r".*No GPUs available.*"):
        Trainer(**trainer_options, gpus=num_gpus + 1, auto_select_gpus=True)


@pytest.mark.parametrize("limit_val_batches", [0.0, 1, 1.0, 0.5, 5])
def test_num_sanity_val_steps(tmpdir, limit_val_batches):
    """
    Test that the number of sanity check batches is clipped to `limit_val_batches`.
    """
    model = EvalModelTemplate()
    model.validation_step = model.validation_step__multiple_dataloaders
    model.validation_epoch_end = model.validation_epoch_end__multiple_dataloaders
    num_sanity_val_steps = 4

    trainer = Trainer(
        default_root_dir=tmpdir,
        num_sanity_val_steps=num_sanity_val_steps,
        limit_val_batches=limit_val_batches,
        max_steps=1,
    )
    assert trainer.num_sanity_val_steps == num_sanity_val_steps

    with patch.object(
        trainer.fit_loop.epoch_loop.val_loop.epoch_loop,
        "evaluation_step",
        wraps=trainer.fit_loop.epoch_loop.val_loop.epoch_loop.evaluation_step,
    ) as mocked:
        val_dataloaders = model.val_dataloader__multiple_mixed_length()
        trainer.fit(model, val_dataloaders=val_dataloaders)

        assert mocked.call_count == sum(
            min(num_sanity_val_steps, num_batches) for num_batches in trainer.num_val_batches
        )


@pytest.mark.parametrize("limit_val_batches", [0.0, 1, 1.0, 0.3])
def test_num_sanity_val_steps_neg_one(tmpdir, limit_val_batches):
    """
    Test that `num_sanity_val_steps=-1` runs through all validation data once, and as many batches as
    limited by `limit_val_batches` Trainer argument.
    """
    model = EvalModelTemplate()
    model.validation_step = model.validation_step__multiple_dataloaders
    model.validation_epoch_end = model.validation_epoch_end__multiple_dataloaders
    trainer = Trainer(
        default_root_dir=tmpdir, num_sanity_val_steps=-1, limit_val_batches=limit_val_batches, max_steps=1
    )
    assert trainer.num_sanity_val_steps == float("inf")

    with patch.object(
        trainer.fit_loop.epoch_loop.val_loop.epoch_loop,
        "evaluation_step",
        wraps=trainer.fit_loop.epoch_loop.val_loop.epoch_loop.evaluation_step,
    ) as mocked:
        val_dataloaders = model.val_dataloader__multiple()
        trainer.fit(model, val_dataloaders=val_dataloaders)

        assert mocked.call_count == sum(trainer.num_val_batches)


@pytest.mark.parametrize(
    "trainer_kwargs,expected",
    [
        (
            dict(accelerator=None, gpus=None),
            dict(_distrib_type=None, _device_type=DeviceType.CPU, num_gpus=0, num_processes=1),
        ),
        (
            dict(accelerator="dp", gpus=None),
            dict(_distrib_type=None, _device_type=DeviceType.CPU, num_gpus=0, num_processes=1),
        ),
        (
            dict(accelerator="ddp", gpus=None),
            dict(_distrib_type=None, _device_type=DeviceType.CPU, num_gpus=0, num_processes=1),
        ),
        (
            dict(accelerator="ddp", num_processes=2, gpus=None),
            dict(_distrib_type=DistributedType.DDP, _device_type=DeviceType.CPU, num_gpus=0, num_processes=2),
        ),
        (
            dict(accelerator="ddp", num_nodes=2, gpus=None),
            dict(_distrib_type=DistributedType.DDP, _device_type=DeviceType.CPU, num_gpus=0, num_processes=1),
        ),
        (
            dict(accelerator="ddp_cpu", num_processes=2, gpus=None),
            dict(_distrib_type=DistributedType.DDP_SPAWN, _device_type=DeviceType.CPU, num_gpus=0, num_processes=2),
        ),
        (
            dict(accelerator="ddp2", gpus=None),
            dict(_distrib_type=None, _device_type=DeviceType.CPU, num_gpus=0, num_processes=1),
        ),
        (
            dict(accelerator=None, gpus=1),
            dict(_distrib_type=None, _device_type=DeviceType.GPU, num_gpus=1, num_processes=1),
        ),
        (
            dict(accelerator="dp", gpus=1),
            dict(_distrib_type=DistributedType.DP, _device_type=DeviceType.GPU, num_gpus=1, num_processes=1),
        ),
        (
            dict(accelerator="ddp", gpus=1),
            dict(_distrib_type=DistributedType.DDP, _device_type=DeviceType.GPU, num_gpus=1, num_processes=1),
        ),
        (
            dict(accelerator="ddp_cpu", num_processes=2, gpus=1),
            dict(_distrib_type=DistributedType.DDP_SPAWN, _device_type=DeviceType.CPU, num_gpus=0, num_processes=2),
        ),
        (
            dict(accelerator="ddp2", gpus=1),
            dict(_distrib_type=DistributedType.DDP2, _device_type=DeviceType.GPU, num_gpus=1, num_processes=1),
        ),
        (
            dict(accelerator=None, gpus=2),
            dict(_distrib_type=DistributedType.DDP_SPAWN, _device_type=DeviceType.GPU, num_gpus=2, num_processes=2),
        ),
        (
            dict(accelerator="dp", gpus=2),
            dict(_distrib_type=DistributedType.DP, _device_type=DeviceType.GPU, num_gpus=2, num_processes=1),
        ),
        (
            dict(accelerator="ddp", gpus=2),
            dict(_distrib_type=DistributedType.DDP, _device_type=DeviceType.GPU, num_gpus=2, num_processes=2),
        ),
        (
            dict(accelerator="ddp2", gpus=2),
            dict(_distrib_type=DistributedType.DDP2, _device_type=DeviceType.GPU, num_gpus=2, num_processes=1),
        ),
        (
            dict(accelerator="ddp2", num_processes=2, gpus=None),
            dict(_distrib_type=DistributedType.DDP, _device_type=DeviceType.CPU, num_gpus=0, num_processes=2),
        ),
        (
            dict(accelerator="dp", num_processes=2, gpus=None),
            dict(_distrib_type=DistributedType.DDP, _device_type=DeviceType.CPU, num_gpus=0, num_processes=2),
        ),
    ],
)
def test_trainer_config(trainer_kwargs, expected, monkeypatch):
    if trainer_kwargs["gpus"] is not None:
        monkeypatch.setattr(torch.cuda, "is_available", lambda: True)
        monkeypatch.setattr(torch.cuda, "device_count", lambda: trainer_kwargs["gpus"])
    trainer = Trainer(**trainer_kwargs)
    assert len(expected) == 4
    for k, v in expected.items():
        assert getattr(trainer, k) == v, f"Failed {k}: {v}"


def test_trainer_subclassing():
    model = EvalModelTemplate()

    # First way of pulling out args from signature is to list them
    class TrainerSubclass(Trainer):
        def __init__(self, custom_arg, *args, custom_kwarg="test", **kwargs):
            super().__init__(*args, **kwargs)
            self.custom_arg = custom_arg
            self.custom_kwarg = custom_kwarg

    trainer = TrainerSubclass(123, custom_kwarg="custom", fast_dev_run=True)
    trainer.fit(model)
    assert trainer.state.finished, f"Training failed with {trainer.state}"
    assert trainer.custom_arg == 123
    assert trainer.custom_kwarg == "custom"
    assert trainer.fast_dev_run

    # Second way is to pop from the dict
    # It's a special case because Trainer does not have any positional args
    class TrainerSubclass(Trainer):
        def __init__(self, **kwargs):
            self.custom_arg = kwargs.pop("custom_arg", 0)
            self.custom_kwarg = kwargs.pop("custom_kwarg", "test")
            super().__init__(**kwargs)

    trainer = TrainerSubclass(custom_kwarg="custom", fast_dev_run=True)
    trainer.fit(model)
    assert trainer.state.finished, f"Training failed with {trainer.state}"
    assert trainer.custom_kwarg == "custom"
    assert trainer.fast_dev_run

    # when we pass in an unknown arg, the base class should complain
    with pytest.raises(TypeError, match=r"__init__\(\) got an unexpected keyword argument 'abcdefg'"):
        TrainerSubclass(abcdefg="unknown_arg")


@pytest.mark.parametrize(
    "trainer_params", [OmegaConf.create(dict(max_epochs=1, gpus=1)), OmegaConf.create(dict(max_epochs=1, gpus=[0]))]
)
@RunIf(min_gpus=1)
def test_trainer_omegaconf(trainer_params):
    Trainer(**trainer_params)


def test_trainer_pickle(tmpdir):
    trainer = Trainer(max_epochs=1, default_root_dir=tmpdir)
    pickle.dumps(trainer)
    cloudpickle.dumps(trainer)


@pytest.mark.parametrize("stage", ("fit", "validate", "test"))
def test_trainer_setup_call(tmpdir, stage):
    """Test setup call gets the correct stage"""

    class CurrentModel(BoringModel):
        def setup(self, stage):
            self.stage = stage

    class CurrentCallback(Callback):
        def setup(self, trainer, model, stage):
            assert model is not None
            self.stage = stage

    model = CurrentModel()
    callback = CurrentCallback()
    trainer = Trainer(default_root_dir=tmpdir, max_epochs=1, checkpoint_callback=False, callbacks=[callback])

    if stage == "fit":
        trainer.fit(model)
    elif stage == "validate":
        trainer.validate(model)
    else:
        trainer.test(model)

    assert callback.stage == stage
    assert model.stage == stage


@pytest.mark.parametrize("train_batches, max_steps, log_interval", [(10, 10, 1), (3, 10, 1), (3, 10, 5)])
@patch("pytorch_lightning.loggers.tensorboard.TensorBoardLogger.log_metrics")
def test_log_every_n_steps(log_metrics_mock, tmpdir, train_batches, max_steps, log_interval):
    class TestModel(BoringModel):
        def training_step(self, *args, **kwargs):
            self.log("foo", -1)
            return super().training_step(*args, **kwargs)

    model = TestModel()
    trainer = Trainer(
        default_root_dir=tmpdir,
        log_every_n_steps=log_interval,
        flush_logs_every_n_steps=log_interval,
        limit_train_batches=train_batches,
        limit_val_batches=0,
        max_steps=max_steps,
    )
    trainer.fit(model)
    expected_calls = [call(metrics=ANY, step=s) for s in range(log_interval - 1, max_steps, log_interval)]
    log_metrics_mock.assert_has_calls(expected_calls)


class TestLightningDataModule(LightningDataModule):
    def __init__(self, dataloaders):
        super().__init__()
        self._dataloaders = dataloaders

    def test_dataloader(self):
        return self._dataloaders

    def predict_dataloader(self):
        return self._dataloaders


class CustomPredictionWriter(BasePredictionWriter):

    write_on_batch_end_called = False
    write_on_epoch_end_called = False

    def __init__(self, output_dir: str, *args, **kwargs):
        super().__init__(*args, **kwargs)
        self.output_dir = output_dir

    def write_on_batch_end(self, trainer, pl_module, prediction, batch_indices, *args, **kwargs):
        assert prediction.shape == torch.Size([1, 2])
        if trainer.accelerator_connector.is_distributed:
            assert len(batch_indices) == 1
        else:
            assert batch_indices is None
        self.write_on_batch_end_called = True

    def write_on_epoch_end(self, trainer, pl_module, predictions, batch_indices):
        expected = 1 if trainer.accelerator_connector.is_distributed else 2
        assert len(predictions) == 2
        assert len(predictions[0]) == expected
        if trainer.accelerator_connector.is_distributed:
            assert len(batch_indices) == 2
            assert len(batch_indices[0]) == expected
        else:
            assert batch_indices is None
        self.write_on_epoch_end_called = True

    def on_predict_epoch_end(self, trainer, pl_module, outputs):
        if trainer.accelerator_connector.is_distributed:
            for idx in range(2):
                assert isinstance(trainer.predict_dataloaders[idx].batch_sampler.sampler, UnrepeatedDistributedSampler)
                assert isinstance(trainer.predict_dataloaders[idx].batch_sampler, IndexBatchSamplerWrapper)
        super().on_predict_epoch_end(trainer, pl_module, outputs)


def predict(
    tmpdir, accelerator, gpus, num_processes, model=None, plugins=None, datamodule=True, pbrr=None, use_callbacks=True
):
    dataloaders = [torch.utils.data.DataLoader(RandomDataset(32, 2)), torch.utils.data.DataLoader(RandomDataset(32, 2))]

    model = model or BoringModel()
    dm = TestLightningDataModule(dataloaders)

    cb = CustomPredictionWriter(tmpdir, write_interval="batch")
    cb_1 = CustomPredictionWriter(tmpdir, write_interval="epoch")

    trainer = Trainer(
        default_root_dir=tmpdir,
        max_epochs=1,
        log_every_n_steps=1,
        weights_summary=None,
        accelerator=accelerator,
        gpus=gpus,
        num_processes=num_processes,
        plugins=plugins,
        progress_bar_refresh_rate=pbrr,
        callbacks=[cb, cb_1] if use_callbacks else [],
    )
    if accelerator == "ddp_spawn":
        with pytest.raises(MisconfigurationException):
            trainer.predict(model, datamodule=dm, return_predictions=True)

    if datamodule:
        results = trainer.predict(model, datamodule=dm)
    else:
        results = trainer.predict(model, dataloaders=dataloaders)

    if not isinstance(trainer.training_type_plugin, DDPSpawnPlugin):
        if use_callbacks:
            assert cb.write_on_batch_end_called
            assert not cb.write_on_epoch_end_called

            assert not cb_1.write_on_batch_end_called
            assert cb_1.write_on_epoch_end_called

        num_samples = 1 if accelerator == "ddp" else 2
        assert len(results) == 2
        assert len(results[0]) == num_samples
        assert results[0][0].shape == torch.Size([1, 2])


def test_trainer_predict_no_return(tmpdir):
    """
    Test trainer.predict warns when nothing is returned
    """

    class CustomBoringModel(BoringModel):
        def predict_step(self, batch, batch_idx, dataloader_idx=None):
            if (batch_idx + 1) % 2 == 0:
                return

            return super().predict_step(batch, batch_idx, dataloader_idx)

    with pytest.warns(UserWarning, match="predict returned None"):
        predict(tmpdir, None, None, 1, model=CustomBoringModel(), use_callbacks=False)


def test_trainer_predict_grad(tmpdir):
    class CustomBoringModel(BoringModel):
        def predict_step(self, batch, batch_idx, dataloader_idx=None):
            assert batch.expand_as(batch).grad_fn is None
            return super().predict_step(batch, batch_idx, dataloader_idx)

    predict(tmpdir, None, None, 1, model=CustomBoringModel(), use_callbacks=False)

    x = torch.zeros(1, requires_grad=True)
    assert x.expand_as(x).grad_fn is not None


@pytest.mark.parametrize("progress_bar_refresh_rate", [0, 5, None])
@pytest.mark.parametrize("datamodule", [False, True])
def test_trainer_predict_cpu(tmpdir, datamodule, progress_bar_refresh_rate):
    predict(tmpdir, None, None, 1, datamodule=datamodule, pbrr=progress_bar_refresh_rate)


@RunIf(min_gpus=2, special=True)
@pytest.mark.parametrize("num_gpus", [1, 2])
def test_trainer_predict_dp(tmpdir, num_gpus):
    predict(tmpdir, "dp", num_gpus, None)


@RunIf(min_gpus=2, special=True, fairscale=True)
def test_trainer_predict_ddp(tmpdir):
    predict(tmpdir, "ddp", 2, None)


@RunIf(min_gpus=2, skip_windows=True, special=True)
def test_trainer_predict_ddp_spawn(tmpdir):
    predict(tmpdir, "ddp_spawn", 2, None)


@RunIf(min_gpus=2, special=True)
def test_trainer_predict_1_gpu(tmpdir):
    predict(tmpdir, None, 1, None)


@RunIf(skip_windows=True)
def test_trainer_predict_ddp_cpu(tmpdir):
    predict(tmpdir, "ddp_cpu", 0, 2)


@patch("torch.cuda.device_count", return_value=2)
@patch("torch.cuda.is_available", return_value=True)
def test_spawn_predict_return_predictions(*_):
    """
    Test that `return_predictions=True` raise a MisconfigurationException with spawn training type plugins.
    """
    model = BoringModel()

    def run(expected_plugin, **trainer_kwargs):
        trainer = Trainer(**trainer_kwargs, fast_dev_run=True)
        assert isinstance(trainer.training_type_plugin, expected_plugin)
        with pytest.raises(MisconfigurationException, match="`return_predictions` should be set to `False`"):
            trainer.predict(model, dataloaders=model.train_dataloader(), return_predictions=True)

    run(DDPSpawnPlugin, accelerator="ddp_spawn", gpus=2)
    run(DDPSpawnPlugin, accelerator="ddp_cpu", num_processes=2)


@pytest.mark.parametrize("return_predictions", [None, False, True])
@pytest.mark.parametrize("precision", [32, 64])
def test_predict_return_predictions_cpu(return_predictions, precision, tmpdir):
    """
    Test that `return_predictions=True`.
    """
    seed_everything(42)
    model = BoringModel()

    trainer = Trainer(default_root_dir=tmpdir, fast_dev_run=True, precision=precision)
    preds = trainer.predict(model, dataloaders=model.train_dataloader(), return_predictions=return_predictions)
    if return_predictions or return_predictions is None:
        assert len(preds) == 1
        assert preds[0].shape == torch.Size([1, 2])
        assert preds[0].dtype == (torch.float64 if precision == 64 else torch.float32)


@pytest.mark.parametrize(
    ["limit_train_batches", "global_step", "num_training_batches", "current_epoch", "should_train"],
    [(0.2, 0, 0, 0, False), (0.5, 10, 2, 4, True)],
)
def test_disabled_training_for_insufficient_limit_train_batches(
    tmpdir, limit_train_batches, global_step, num_training_batches, current_epoch, should_train
):
    """
    Verify when `limit_train_batches` is float & between [0.0, 1.0] and
    `int(self.num_training_batches * self.limit_train_batches) == 0`, the training loop is disabled.
    """

    class CurrentModel(BoringModel):

        training_step_invoked = False
        training_epoch_end_invoked = False

        def training_step(self, *args, **kwargs):
            self.training_step_invoked = True
            return super().training_step(*args, **kwargs)

        def training_epoch_end(self, *args, **kwargs):
            self.training_epoch_end_invoked = True
            return super().training_epoch_end(*args, **kwargs)

    dataset_len = 100
    batch_size = 25

    train = RandomDataset(32, length=dataset_len)
    train_loader = DataLoader(train, batch_size=batch_size)

    model = CurrentModel()

    trainer = Trainer(default_root_dir=tmpdir, max_epochs=5, limit_train_batches=limit_train_batches)
    trainer.fit(model, train_loader)

    params_string = f"""`limit_train_batches={limit_train_batches}`, `dataset_len={dataset_len}`
                        & `batch_size={batch_size}` as
                        `num_training_batches={num_training_batches}`"""
    if should_train:
        error_string = f"should run with {params_string}"
    else:
        error_string = f"should not run with {params_string}"

    assert trainer.state.finished, f"Training failed with {trainer.state}"
    assert trainer.global_step == global_step
    assert trainer.num_training_batches == num_training_batches
    assert trainer.current_epoch == current_epoch
    assert model.training_step_invoked == should_train, f"`training_step` {error_string}"
    assert model.training_epoch_end_invoked == should_train, f"`training_epoch_end` {error_string}"


@pytest.mark.parametrize(["max_steps", "max_epochs", "global_step"], [(10, 5, 10), (20, None, 20)])
def test_repeated_fit_calls_with_max_epochs_and_steps(tmpdir, max_steps, max_epochs, global_step):
    """
    Ensure that the training loop is bound by `max_steps` and
    `max_epochs` for repeated calls of `trainer.fit`, and
    disabled if the limit is reached
    """

    dataset_len = 200
    batch_size = 10

    train_data = DataLoader(RandomDataset(32, dataset_len), batch_size=batch_size)

    model = BoringModel()

    trainer = Trainer(default_root_dir=tmpdir, max_steps=max_steps, max_epochs=max_epochs)
    trainer.fit(model, train_data)
    assert trainer.global_step == global_step
    trainer.fit(model, train_data)
    assert trainer.global_step == global_step


def test_trainer_access_in_configure_optimizers(tmpdir):
    """
    Verify that the configure optimizer function can reference the trainer.
    """

    class TestModel(BoringModel):
        def configure_optimizers(self):
            assert self.trainer is not None, "Expect to have access to the trainer within `configure_optimizers`"

    train_data = torch.utils.data.DataLoader(RandomDataset(32, 64))

    model = TestModel()
    trainer = Trainer(default_root_dir=tmpdir, fast_dev_run=True)
    trainer.fit(model, train_data)


@RunIf(min_gpus=1)
def test_setup_hook_move_to_device_correctly(tmpdir):
    """
    Verify that if a user defines a layer in the setup hook function, this is moved to the correct device.
    """

    class TestModel(BoringModel):
        def setup(self, stage: str) -> None:
            self.new_layer = torch.nn.Linear(2, 2)

        def training_step(self, batch, batch_idx):
            output = self.layer(batch)
            # will crash if not moved to correct device
            output = self.new_layer(output)
            loss = self.loss(batch, output)
            return {"loss": loss}

    # fake data
    train_data = torch.utils.data.DataLoader(RandomDataset(32, 64))

    # model
    model = TestModel()
    trainer = Trainer(default_root_dir=tmpdir, fast_dev_run=True, gpus=1)
    trainer.fit(model, train_data)


def test_train_loop_system(tmpdir):
    """
    Test the following methods are called in the order in automatic optimization.
    1. optimizer.step (skip when gradient accumulation)
    2. model.training_step
    3. optimizer.zero_grad (run when the first batch of gradient accumulation)
    4. model.backward

    Note that the order is NOT `training_step`->`zero_grad`->`backward`->`step`.
    This is because `optimizer.step(closure)` calls `closure()` which then calls
    the three remaining methods `training_step`, `zero_grad` and `backward` inside.
    """
    called_methods = []

    trainer_options = dict(
        default_root_dir=tmpdir,
        max_epochs=1,
        limit_train_batches=5,
        limit_val_batches=1,
        limit_test_batches=1,
        progress_bar_refresh_rate=0,
    )

    class TestOptimizer(SGD):
        def step(self, *args, **kwargs):
            called_methods.append("step")
            return super().step(*args, **kwargs)

        def zero_grad(self, *args, **kwargs):
            called_methods.append("zero_grad")
            return super().zero_grad(*args, **kwargs)

    class TestModel(BoringModel):
        def configure_optimizers(self):
            return TestOptimizer(self.parameters(), lr=0.1)

        def training_step(self, *args, **kwargs):
            called_methods.append("training_step")
            return super().training_step(*args, **kwargs)

        def backward(self, *args, **kwargs):
            called_methods.append("backward")
            return super().backward(*args, **kwargs)

    model = TestModel()
    trainer = Trainer(**trainer_options)

    # No methods are called yet.
    assert called_methods == []

    trainer.fit(model)
    assert called_methods == ["step", "training_step", "zero_grad", "backward"] * trainer.limit_train_batches

    called_methods.clear()
    trainer = Trainer(**trainer_options, accumulate_grad_batches=3)

    # No methods are called yet.
    assert called_methods == []

    trainer.fit(model)
    assert called_methods == [
        # 0
        "training_step",
        "zero_grad",
        "backward",
        # 1
        "training_step",
        "backward",
        # 2
        "step",
        "training_step",
        "backward",
        # 3
        "training_step",
        "zero_grad",
        "backward",
        # 4
        "step",
        "training_step",
        "backward",
    ]


def test_init_optimizers_resets_lightning_optimizers(tmpdir):
    """Test that the Trainer resets the `lightning_optimizers` list everytime new optimizers get initialized."""

    def compare_optimizers():
        assert trainer.lightning_optimizers[0].optimizer is trainer.optimizers[0]

    model = BoringModel()
    model.lr = 0.2
    trainer = Trainer(default_root_dir=tmpdir, max_epochs=1, auto_lr_find=True)

    trainer.tune(model)
    compare_optimizers()

    trainer.fit(model)
    compare_optimizers()

    trainer.fit_loop.max_epochs = 2  # simulate multiple fit calls
    trainer.fit(model)
    compare_optimizers()


def test_check_val_every_n_epoch_exception(tmpdir):

    with pytest.raises(MisconfigurationException, match="should be an integer."):
        Trainer(default_root_dir=tmpdir, max_epochs=1, check_val_every_n_epoch=1.2)


def test_trainer_attach_data_pipeline_to_model(tmpdir):
    class DataPipeline:

        pass

    class TestDataModule(LightningDataModule):

        data_pipeline = DataPipeline()

        def train_dataloader(self):
            return DataLoader(RandomDataset(32, 64))

        def val_dataloader(self):
            return DataLoader(RandomDataset(32, 64))

        def test_dataloader(self):
            return DataLoader(RandomDataset(32, 64))

    class TestCallback(Callback):
        def on_fit_start(self, trainer, pl_module: LightningModule) -> None:
            """Called when fit begins"""
            assert isinstance(pl_module.data_pipeline, DataPipeline)

    model = BoringModel()
    dm = TestDataModule()

    trainer = Trainer(default_root_dir=tmpdir, max_epochs=1, callbacks=[TestCallback()])
    trainer.fit(model, datamodule=dm)


def test_exception_when_testing_or_validating_with_fast_dev_run(tmpdir):
    trainer = Trainer(default_root_dir=tmpdir, fast_dev_run=True)
    model = BoringModel()
    trainer.fit(model)

    with pytest.raises(MisconfigurationException, match=r"\.validate\(\)` with `fast_dev_run=True"):
        trainer.validate()
    with pytest.raises(MisconfigurationException, match=r"\.test\(\)` with `fast_dev_run=True"):
        trainer.test()


class TrainerStagesModel(BoringModel):
    def on_train_start(self) -> None:
        assert self.trainer.model.training
        assert self.training

    def on_validation_start(self) -> None:
        assert not self.trainer.model.training
        assert not self.training

    def on_test_start(self) -> None:
        assert not self.trainer.model.training
        assert not self.training

    def on_predict_start(self) -> None:
        assert not self.trainer.model.training
        assert not self.training


@pytest.mark.parametrize(
    "accelerator,num_processes", [(None, 1), pytest.param("ddp_cpu", 2, marks=RunIf(skip_windows=True))]
)
def test_model_in_correct_mode_during_stages(tmpdir, accelerator, num_processes):
    model = TrainerStagesModel()
    trainer = Trainer(default_root_dir=tmpdir, accelerator=accelerator, num_processes=num_processes, fast_dev_run=True)
    trainer.fit(model)
    trainer.validate(model)
    trainer.test(model)
    trainer.predict(model, model.val_dataloader())


class TestDummyModelForCheckpoint(BoringModel):
    def validation_step(self, batch, batch_idx):
        output = self.layer(batch)
        loss = self.loss(batch, output)
        self.log("x", loss)

    def validation_epoch_end(self, outputs) -> None:
        pass


@RunIf(skip_windows=True)
def test_fit_test_synchronization(tmpdir):
    """Test that the trainer synchronizes processes before returning control back to the caller."""
    tutils.set_random_master_port()
    model = TestDummyModelForCheckpoint()
    checkpoint = ModelCheckpoint(dirpath=tmpdir, monitor="x", mode="min", save_top_k=1)
    trainer = Trainer(
        default_root_dir=tmpdir, max_epochs=2, accelerator="ddp_cpu", num_processes=2, callbacks=[checkpoint]
    )
    trainer.fit(model)
    assert os.path.exists(checkpoint.best_model_path), f"Could not find checkpoint at rank {trainer.global_rank}"
    trainer.test()


class CustomCallbackOnLoadCheckpoint(Callback):
    def on_save_checkpoint(self, trainer, pl_module, checkpoint) -> dict:
        return {"a": None}


def test_on_load_checkpoint_missing_callbacks(tmpdir):
    """Test a warning appears when callbacks in the checkpoint don't match callbacks provided when resuming."""

    model = BoringModel()
    chk = ModelCheckpoint(dirpath=tmpdir, save_last=True)

    trainer = Trainer(default_root_dir=tmpdir, max_epochs=3, callbacks=[chk, CustomCallbackOnLoadCheckpoint()])
    trainer.fit(model)

    trainer = Trainer(
        default_root_dir=tmpdir, max_epochs=5, resume_from_checkpoint=chk.last_model_path, progress_bar_refresh_rate=1
    )
    with pytest.warns(UserWarning, match="CustomCallbackOnLoadCheckpoint"):
        trainer.fit(model)


def test_module_current_fx_attributes_reset(tmpdir):
    """Ensure that lightning module's attributes related to current fx are reset at the end of execution."""
    model = BoringModel()
    trainer = Trainer(default_root_dir=tmpdir, fast_dev_run=1, checkpoint_callback=False, logger=False)

    trainer.fit(model)
    assert model._current_fx_name is None
    assert model._current_dataloader_idx is None

    trainer.test(model)
    assert model._current_fx_name is None
    assert model._current_dataloader_idx is None


def test_exception_when_lightning_module_is_not_set_on_trainer():
    trainer = Trainer()

    with pytest.raises(MisconfigurationException, match=r"`model` must be provided.*validate"):
        trainer.validate()
    with pytest.raises(MisconfigurationException, match=r"`model` must be provided.*test"):
        trainer.test()
    with pytest.raises(MisconfigurationException, match=r"`model` must be provided.*predict"):
        trainer.predict()


@RunIf(min_gpus=2, special=True)
def test_ddp_terminate_when_deadlock_is_detected(tmpdir):
    """Test that DDP kills the remaining processes when only one rank is throwing an exception."""

    class CustomException(Exception):
        pass

    class TestModel(BoringModel):
        def training_step(self, batch, batch_idx):
            if batch_idx == 1 and self.trainer.is_global_zero:
                # rank 0: raises an exception
                # rank 1: continues training but will hang on the next barrier in the training loop
                raise CustomException
            return super().training_step(batch, batch_idx)

    model = TestModel()

    trainer = Trainer(
        default_root_dir=tmpdir, max_epochs=1, limit_train_batches=5, num_sanity_val_steps=0, gpus=2, accelerator="ddp"
    )

    # simulate random failure in training_step on rank 0
    with pytest.raises(DeadlockDetectedException, match="CustomException"):
        trainer.fit(model)


@RunIf(min_gpus=1)
def test_multiple_trainer_constant_memory_allocated(tmpdir):
    """
    This tests ensures calling the trainer several times reset the memory back to 0.
    """

    class TestModel(BoringModel):
        def training_step(self, batch, batch_idx):
            loss = super().training_step(batch, batch_idx)
            self.log("train_loss", loss["loss"])
            return loss

        def configure_optimizers(self):
            return torch.optim.Adam(self.layer.parameters(), lr=0.1)

    class Check(Callback):
        def on_epoch_start(self, trainer, *_):
            assert isinstance(trainer.training_type_plugin.model, DistributedDataParallel)

    def current_memory():
        # before measuring the memory force release any leftover allocations, including CUDA tensors
        gc.collect()
        return torch.cuda.memory_allocated(0)

    initial = current_memory()

    model = TestModel()
    trainer_kwargs = dict(
        default_root_dir=tmpdir,
        fast_dev_run=True,
        gpus=1,
        accelerator="ddp",
        progress_bar_refresh_rate=0,
        callbacks=Check(),
    )
    trainer = Trainer(**trainer_kwargs)
    trainer.fit(model)

    assert trainer.training_type_plugin.model is model
    assert list(trainer.optimizers[0].state.values())[0]["exp_avg_sq"].device == torch.device("cpu")
    assert trainer.callback_metrics["train_loss"].device == torch.device("cpu")

    assert current_memory() <= initial

    deepcopy(trainer)

    assert current_memory() <= initial

    trainer_2 = Trainer(**trainer_kwargs)
    trainer_2.fit(model)

    assert current_memory() <= initial


class TrainerStagesErrorsModel(BoringModel):
    def on_train_start(self) -> None:
        raise Exception("Error during train")

    def on_validation_start(self) -> None:
        raise Exception("Error during validation")

    def on_test_start(self) -> None:
        raise Exception("Error during test")

    def on_predict_start(self) -> None:
        raise Exception("Error during predict")


@pytest.mark.parametrize(
    "accelerator,num_processes",
    [
        (None, 1),
        pytest.param("ddp_cpu", 2, marks=RunIf(skip_windows=True)),
    ],
)
def test_error_handling_all_stages(tmpdir, accelerator, num_processes):
    model = TrainerStagesErrorsModel()
    trainer = Trainer(default_root_dir=tmpdir, accelerator=accelerator, num_processes=num_processes, fast_dev_run=True)

    with pytest.raises(Exception, match=r"Error during train"), patch(
        "pytorch_lightning.Trainer._on_exception"
    ) as exception_hook:
        trainer.fit(model)
    exception_hook.assert_called()

    with pytest.raises(Exception, match=r"Error during validation"), patch(
        "pytorch_lightning.Trainer._on_exception"
    ) as exception_hook:
        trainer.validate(model)
    exception_hook.assert_called()

    with pytest.raises(Exception, match=r"Error during test"), patch(
        "pytorch_lightning.Trainer._on_exception"
    ) as exception_hook:
        trainer.test(model)
<<<<<<< HEAD
    exception_hook.assert_called()

    with pytest.raises(Exception, match=r"Error during predict"), patch(
        "pytorch_lightning.Trainer._on_exception"
    ) as exception_hook:
        trainer.predict(model, model.val_dataloader(), return_predictions=False)
    exception_hook.assert_called()
=======
    with pytest.raises(Exception, match=r"Error during predict"), patch("pytorch_lightning.Trainer._on_exception"):
        trainer.predict(model, model.val_dataloader(), return_predictions=False)


def test_overridden_on_dataloaders(tmpdir):
    model = BoringModel()
    with pytest.deprecated_call(
        match="Method `on_train_dataloader` in DataHooks is deprecated and will be removed in v1.7.0."
    ):
        trainer = Trainer(default_root_dir=tmpdir, fast_dev_run=True)
        trainer.fit(model)

    with pytest.deprecated_call(
        match="Method `on_val_dataloader` in DataHooks is deprecated and will be removed in v1.7.0."
    ):
        trainer = Trainer(default_root_dir=tmpdir, fast_dev_run=True)
        trainer.validate(model)

    with pytest.deprecated_call(
        match="Method `on_test_dataloader` in DataHooks is deprecated and will be removed in v1.7.0."
    ):
        trainer = Trainer(default_root_dir=tmpdir, fast_dev_run=True)
        trainer.test(model)

    with pytest.deprecated_call(
        match="Method `on_predict_dataloader` in DataHooks is deprecated and will be removed in v1.7.0."
    ):
        trainer = Trainer(default_root_dir=tmpdir, fast_dev_run=True)
        trainer.predict(model)
>>>>>>> 46b00a7d
<|MERGE_RESOLUTION|>--- conflicted
+++ resolved
@@ -1877,7 +1877,6 @@
         "pytorch_lightning.Trainer._on_exception"
     ) as exception_hook:
         trainer.test(model)
-<<<<<<< HEAD
     exception_hook.assert_called()
 
     with pytest.raises(Exception, match=r"Error during predict"), patch(
@@ -1885,9 +1884,6 @@
     ) as exception_hook:
         trainer.predict(model, model.val_dataloader(), return_predictions=False)
     exception_hook.assert_called()
-=======
-    with pytest.raises(Exception, match=r"Error during predict"), patch("pytorch_lightning.Trainer._on_exception"):
-        trainer.predict(model, model.val_dataloader(), return_predictions=False)
 
 
 def test_overridden_on_dataloaders(tmpdir):
@@ -1914,5 +1910,4 @@
         match="Method `on_predict_dataloader` in DataHooks is deprecated and will be removed in v1.7.0."
     ):
         trainer = Trainer(default_root_dir=tmpdir, fast_dev_run=True)
-        trainer.predict(model)
->>>>>>> 46b00a7d
+        trainer.predict(model)
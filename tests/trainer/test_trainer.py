--- conflicted
+++ resolved
@@ -599,7 +599,6 @@
     Trainer().test(model)
 
     model = LightningTestModel(hparams)
-<<<<<<< HEAD
     Trainer().test(model)
 
 
@@ -720,7 +719,4 @@
 
 
 # if __name__ == '__main__':
-#     pytest.main([__file__])
-=======
-    Trainer().test(model)
->>>>>>> 705e5764
+#     pytest.main([__file__])
# Copyright The PyTorch Lightning team.
#
# Licensed under the Apache License, Version 2.0 (the "License");
# you may not use this file except in compliance with the License.
# You may obtain a copy of the License at
#
#     http://www.apache.org/licenses/LICENSE-2.0
#
# Unless required by applicable law or agreed to in writing, software
# distributed under the License is distributed on an "AS IS" BASIS,
# WITHOUT WARRANTIES OR CONDITIONS OF ANY KIND, either express or implied.
# See the License for the specific language governing permissions and
# limitations under the License.
import gc
import logging
import math
import os
import pickle
import sys
from argparse import Namespace
from copy import deepcopy
from pathlib import Path
from unittest import mock
from unittest.mock import ANY, call, patch

import cloudpickle
import pytest
import torch
from omegaconf import OmegaConf
from torch.nn.parallel.distributed import DistributedDataParallel
from torch.optim import SGD
from torch.utils.data import DataLoader, IterableDataset

import tests.helpers.utils as tutils
from pytorch_lightning import Callback, LightningDataModule, LightningModule, Trainer
from pytorch_lightning.callbacks import EarlyStopping, GradientAccumulationScheduler, ModelCheckpoint, Timer
from pytorch_lightning.callbacks.prediction_writer import BasePredictionWriter
from pytorch_lightning.core.saving import load_hparams_from_tags_csv, load_hparams_from_yaml, save_hparams_to_tags_csv
from pytorch_lightning.loggers import TensorBoardLogger
from pytorch_lightning.overrides.distributed import IndexBatchSamplerWrapper, UnrepeatedDistributedSampler
from pytorch_lightning.plugins import DDPSpawnPlugin
from pytorch_lightning.trainer.states import TrainerFn
from pytorch_lightning.utilities import DeviceType, DistributedType
from pytorch_lightning.utilities.cloud_io import load as pl_load
from pytorch_lightning.utilities.exceptions import DeadlockDetectedException, MisconfigurationException
from pytorch_lightning.utilities.seed import seed_everything
from tests.base import EvalModelTemplate
from tests.helpers import BoringModel, RandomDataset
from tests.helpers.boring_model import RandomIterableDataset, RandomIterableDatasetWithLen
from tests.helpers.runif import RunIf


@pytest.mark.parametrize("url_ckpt", [True, False])
def test_no_val_module(monkeypatch, tmpdir, tmpdir_server, url_ckpt):
    """Tests use case where trainer saves the model, and user loads it from tags independently."""
    # set $TORCH_HOME, which determines torch hub's cache path, to tmpdir
    monkeypatch.setenv("TORCH_HOME", str(tmpdir))

    model = EvalModelTemplate()

    # logger file to get meta
    logger = tutils.get_default_logger(tmpdir)

    trainer = Trainer(default_root_dir=tmpdir, max_epochs=1, logger=logger, callbacks=[ModelCheckpoint(dirpath=tmpdir)])
    # fit model
    trainer.fit(model)
    # training complete
    assert trainer.state.finished, f"Training failed with {trainer.state}"

    # save model
    new_weights_path = os.path.join(tmpdir, "save_test.ckpt")
    trainer.save_checkpoint(new_weights_path)

    # assert ckpt has hparams
    ckpt = torch.load(new_weights_path)
    assert LightningModule.CHECKPOINT_HYPER_PARAMS_KEY in ckpt.keys(), "hyper_parameters missing from checkpoints"

    # load new model
    hparams_path = tutils.get_data_path(logger, path_dir=tmpdir)
    hparams_path = os.path.join(hparams_path, "hparams.yaml")
    ckpt_path = (
        f"http://{tmpdir_server[0]}:{tmpdir_server[1]}/{os.path.basename(new_weights_path)}"
        if url_ckpt
        else new_weights_path
    )
    model_2 = EvalModelTemplate.load_from_checkpoint(checkpoint_path=ckpt_path, hparams_file=hparams_path)
    model_2.eval()


@pytest.mark.parametrize("url_ckpt", [True, False])
def test_no_val_end_module(monkeypatch, tmpdir, tmpdir_server, url_ckpt):
    """Tests use case where trainer saves the model, and user loads it from tags independently."""
    # set $TORCH_HOME, which determines torch hub's cache path, to tmpdir
    monkeypatch.setenv("TORCH_HOME", tmpdir)

    model = EvalModelTemplate()

    # logger file to get meta
    logger = tutils.get_default_logger(tmpdir)

    # fit model
    trainer = Trainer(default_root_dir=tmpdir, max_epochs=1, logger=logger, callbacks=[ModelCheckpoint(dirpath=tmpdir)])
    trainer.fit(model)

    # training complete
    assert trainer.state.finished, f"Training failed with {trainer.state}"

    # save model
    new_weights_path = os.path.join(tmpdir, "save_test.ckpt")
    trainer.save_checkpoint(new_weights_path)

    # load new model
    hparams_path = tutils.get_data_path(logger, path_dir=tmpdir)
    hparams_path = os.path.join(hparams_path, "hparams.yaml")
    ckpt_path = (
        f"http://{tmpdir_server[0]}:{tmpdir_server[1]}/{os.path.basename(new_weights_path)}"
        if url_ckpt
        else new_weights_path
    )
    model_2 = EvalModelTemplate.load_from_checkpoint(checkpoint_path=ckpt_path, hparams_file=hparams_path)
    model_2.eval()


@pytest.mark.parametrize("url_ckpt", [True, False])
def test_strict_model_load(monkeypatch, tmpdir, tmpdir_server, url_ckpt):
    """Tests use case where trainer saves the model, and user loads it from tags independently."""
    # set $TORCH_HOME, which determines torch hub's cache path, to tmpdir
    monkeypatch.setenv("TORCH_HOME", tmpdir)

    model = EvalModelTemplate()
    # Extra layer
    model.c_d3 = torch.nn.Linear(model.hidden_dim, model.hidden_dim)

    # logger file to get meta
    logger = tutils.get_default_logger(tmpdir)

    # fit model
    trainer = Trainer(default_root_dir=tmpdir, max_epochs=1, logger=logger, callbacks=[ModelCheckpoint(dirpath=tmpdir)])
    trainer.fit(model)

    # training complete
    assert trainer.state.finished, f"Training failed with {trainer.state}"

    # save model
    new_weights_path = os.path.join(tmpdir, "save_test.ckpt")
    trainer.save_checkpoint(new_weights_path)

    # load new model
    hparams_path = tutils.get_data_path(logger, path_dir=tmpdir)
    hparams_path = os.path.join(hparams_path, "hparams.yaml")
    ckpt_path = (
        f"http://{tmpdir_server[0]}:{tmpdir_server[1]}/{os.path.basename(new_weights_path)}"
        if url_ckpt
        else new_weights_path
    )

    try:
        EvalModelTemplate.load_from_checkpoint(checkpoint_path=ckpt_path, hparams_file=hparams_path)
    # todo: specify the possible exception
    except Exception:
        failed = True
    else:
        failed = False

    assert failed, "Model should not been loaded since the extra layer added."

    failed = False
    try:
        EvalModelTemplate.load_from_checkpoint(checkpoint_path=ckpt_path, hparams_file=hparams_path, strict=False)
    # todo: specify the possible exception
    except Exception:
        failed = True

    assert not failed, "Model should be loaded due to strict=False."


@pytest.mark.parametrize("accumulate_grad_batches", (1, 2, 3))
def test_trainer_accumulate_grad_batches_zero_grad(tmpdir, accumulate_grad_batches):
    with patch("torch.optim.SGD.zero_grad") as sgd_zero_grad:
        model = BoringModel()
        trainer = Trainer(
            default_root_dir=tmpdir,
            limit_train_batches=20,
            limit_val_batches=1,
            max_epochs=1,
            weights_summary=None,
            accumulate_grad_batches=accumulate_grad_batches,
        )
        assert trainer.accumulate_grad_batches == accumulate_grad_batches
        trainer.fit(model)

        assert sum(isinstance(cb, GradientAccumulationScheduler) for cb in trainer.callbacks) == 1
        assert sgd_zero_grad.call_count == math.ceil(trainer.limit_train_batches / accumulate_grad_batches)


@pytest.mark.parametrize(
    ["accumulate_grad_batches", "expected_call_count"],
    [
        ({1: 2, 3: 4}, 10 + 5 + 5 + 3),
        ({0: 2, 2: 1}, 5 + 5 + 10 + 10),
    ],
)
def test_trainer_accumulate_grad_batches_dict_zero_grad(tmpdir, accumulate_grad_batches, expected_call_count):
    with patch("torch.optim.SGD.zero_grad") as sgd_zero_grad:
        model = BoringModel()
        trainer = Trainer(
            default_root_dir=tmpdir,
            limit_train_batches=10,
            limit_val_batches=1,
            max_epochs=4,
            weights_summary=None,
            accumulate_grad_batches=accumulate_grad_batches,
        )
        assert trainer.accumulate_grad_batches == accumulate_grad_batches.get(0, 1)
        trainer.fit(model)

        assert sum(isinstance(cb, GradientAccumulationScheduler) for cb in trainer.callbacks) == 1
        assert sgd_zero_grad.call_count == expected_call_count


def test_trainer_accumulate_grad_batches_with_callback(tmpdir):
    with patch("torch.optim.SGD.zero_grad") as sgd_zero_grad:
        model = BoringModel()
        trainer = Trainer(
            default_root_dir=tmpdir,
            limit_train_batches=10,
            limit_val_batches=1,
            max_epochs=4,
            weights_summary=None,
            callbacks=[GradientAccumulationScheduler({1: 2, 3: 4})],
        )
        assert trainer.accumulate_grad_batches == 1
        trainer.fit(model)

        assert sum(isinstance(cb, GradientAccumulationScheduler) for cb in trainer.callbacks) == 1
        assert sgd_zero_grad.call_count == 10 + 5 + 5 + 3


def test_trainer_accumulate_grad_batches_incorrect_value(tmpdir):
    with pytest.raises(MisconfigurationException, match=".*should be an int or a dict.*"):
        Trainer(default_root_dir=tmpdir, accumulate_grad_batches=(2, 5))


def test_trainer_accumulate_grad_batches_with_grad_acc_callback(tmpdir):
    with pytest.raises(
        MisconfigurationException, match=".*set both `accumulate_grad_batches` and passed an instance.*"
    ):
        Trainer(default_root_dir=tmpdir, accumulate_grad_batches=7, callbacks=[GradientAccumulationScheduler({0: 2})])


@pytest.mark.parametrize(
    ["accumulate_grad_batches", "limit_train_batches"],
    [
        ({1: 2, 3: 4}, 1.0),
        ({1: 2, 3: 4}, 0.5),  # not to be divisible by accumulate_grad_batches on purpose
        (3, 1.0),
        (3, 0.8),  # not to be divisible by accumulate_grad_batches on purpose
        (4, 1.0),
        (4, 0.7),  # not to be divisible by accumulate_grad_batches on purpose
    ],
)
def test_gradient_accumulation_scheduling_last_batch(tmpdir, accumulate_grad_batches, limit_train_batches):
    """Verify optimizer.step() applied to last batch while grad accumulation."""

    class TestModel(BoringModel):
        def state_dict(self, *args, **kwargs):
            return deepcopy(super().state_dict(*args, **kwargs))

        def check(self, d1, d2, equal=True):
            keys = d1.keys() | d2.keys()
            values = [torch.equal(d1[k], d2[k]) for k in keys]
            return all(values) if equal else not any(values)

        def backward(self, *args, **kwargs) -> None:
            pre_bwd_state_dict = self.state_dict()
            assert self.check(self.start_state_dict, pre_bwd_state_dict)

            out = super().backward(*args, **kwargs)

            # state dict is equal, just the gradients changed
            assert self.check(pre_bwd_state_dict, self.state_dict())

            return out

        def optimizer_step(self, *args, **kwargs):
            pre_opt_step_state_dict = self.state_dict()
            assert self.check(self.start_state_dict, pre_opt_step_state_dict)

            # this calls `backward` and `on_after_backward` inside the closure
            out = super().optimizer_step(*args, **kwargs)

            # the state dict changed
            assert self.check(pre_opt_step_state_dict, self.state_dict(), equal=False)

            self.opt_step_called = True
            return out

        def on_train_batch_start(self, *_):
            self.start_state_dict = self.state_dict()
            self.opt_step_called = False

        def on_train_batch_end(self, outputs, batch, batch_idx):
            end_state_dict = self.state_dict()
            is_last_batch = (batch_idx + 1) == self.trainer.num_training_batches

            if is_last_batch or self.opt_step_called:
                assert self.check(self.start_state_dict, end_state_dict, equal=False)
            else:
                assert self.check(self.start_state_dict, end_state_dict)

    model = TestModel()
    trainer = Trainer(
        accumulate_grad_batches=accumulate_grad_batches,
        max_epochs=2,
        limit_train_batches=limit_train_batches,
        limit_val_batches=0,
        default_root_dir=tmpdir,
        enable_progress_bar=False,
    )

    trainer.fit(model)


def test_loading_meta_tags(tmpdir):
    """test for backward compatibility to meta_tags.csv."""
    tutils.reset_seed()

    hparams = EvalModelTemplate.get_default_hparams()

    # save tags
    logger = tutils.get_default_logger(tmpdir)
    logger.log_hyperparams(Namespace(some_str="a_str", an_int=1, a_float=2.0))
    logger.log_hyperparams(hparams)
    logger.save()

    # load hparams
    path_expt_dir = tutils.get_data_path(logger, path_dir=tmpdir)
    hparams_path = os.path.join(path_expt_dir, TensorBoardLogger.NAME_HPARAMS_FILE)
    hparams = load_hparams_from_yaml(hparams_path)

    # save as legacy meta_tags.csv
    tags_path = os.path.join(path_expt_dir, "meta_tags.csv")
    save_hparams_to_tags_csv(tags_path, hparams)

    tags = load_hparams_from_tags_csv(tags_path)

    assert hparams == tags


def test_loading_yaml(tmpdir):
    tutils.reset_seed()

    hparams = EvalModelTemplate.get_default_hparams()

    # save tags
    logger = tutils.get_default_logger(tmpdir)
    logger.log_hyperparams(Namespace(some_str="a_str", an_int=1, a_float=2.0))
    logger.log_hyperparams(hparams)
    logger.save()

    # load hparams
    path_expt_dir = tutils.get_data_path(logger, path_dir=tmpdir)
    hparams_path = os.path.join(path_expt_dir, "hparams.yaml")
    tags = load_hparams_from_yaml(hparams_path)

    assert tags["batch_size"] == 32 and tags["hidden_dim"] == 1000


@pytest.mark.parametrize(
    "save_top_k,save_last,expected_files",
    [
        pytest.param(-1, False, [f"epoch={i}.ckpt" for i in range(5)], id="CASE K=-1  (all)"),
        pytest.param(1, False, {"epoch=4.ckpt"}, id="CASE K=1 (2.5, epoch 4)"),
        pytest.param(2, False, [f"epoch={i}.ckpt" for i in (2, 4)], id="CASE K=2 (2.5 epoch 4, 2.8 epoch 2)"),
        pytest.param(4, False, [f"epoch={i}.ckpt" for i in range(1, 5)], id="CASE K=4 (save all 4 base)"),
        pytest.param(3, False, [f"epoch={i}.ckpt" for i in range(2, 5)], id="CASE K=3 (save the 2nd, 3rd, 4th model)"),
        pytest.param(1, True, {"epoch=4.ckpt", "last.ckpt"}, id="CASE K=1 (save the 4th model and the last model)"),
    ],
)
def test_model_checkpoint_options(tmpdir, save_top_k, save_last, expected_files):
    """Test ModelCheckpoint options."""

    def mock_save_function(filepath, *args):
        open(filepath, "a").close()

    # simulated losses
    losses = [10, 9, 2.8, 5, 2.5]

    checkpoint_callback = ModelCheckpoint(
        dirpath=tmpdir,
        filename="{epoch}",
        monitor="checkpoint_on",
        save_top_k=save_top_k,
        save_last=save_last,
        verbose=True,
    )
    trainer = Trainer()
    trainer.state.fn = TrainerFn.FITTING
    trainer.save_checkpoint = mock_save_function

    # emulate callback's calls during the training
    for i, loss in enumerate(losses):
        trainer.fit_loop.current_epoch = i
        trainer.fit_loop.global_step = i
        trainer.callback_metrics.update({"checkpoint_on": loss})
        checkpoint_callback.on_validation_end(trainer, trainer.lightning_module)

    file_lists = set(os.listdir(tmpdir))

    assert len(file_lists) == len(
        expected_files
    ), f"Should save {len(expected_files)} models when save_top_k={save_top_k} but found={file_lists}"

    # verify correct naming
    for fname in expected_files:
        assert fname in file_lists


def test_model_checkpoint_only_weights(tmpdir):
    """Tests use case where ModelCheckpoint is configured to save only model weights, and user tries to load
    checkpoint to resume training."""
    model = EvalModelTemplate()

    trainer = Trainer(
        default_root_dir=tmpdir,
        max_epochs=1,
        callbacks=[ModelCheckpoint(dirpath=tmpdir, monitor="early_stop_on", save_weights_only=True)],
    )
    # fit model
    trainer.fit(model)
    # training complete
    assert trainer.state.finished, f"Training failed with {trainer.state}"

    checkpoint_path = list(trainer.checkpoint_callback.best_k_models.keys())[0]

    # assert saved checkpoint has no trainer data
    checkpoint = torch.load(checkpoint_path)
    assert "optimizer_states" not in checkpoint, "checkpoint should contain only model weights"
    assert "lr_schedulers" not in checkpoint, "checkpoint should contain only model weights"

    # assert loading model works when checkpoint has only weights
    assert EvalModelTemplate.load_from_checkpoint(checkpoint_path=checkpoint_path)

    # directly save model
    new_weights_path = os.path.join(tmpdir, "save_test.ckpt")
    trainer.save_checkpoint(new_weights_path, weights_only=True)
    # assert saved checkpoint has no trainer data
    checkpoint = torch.load(new_weights_path)
    assert "optimizer_states" not in checkpoint, "checkpoint should contain only model weights"
    assert "lr_schedulers" not in checkpoint, "checkpoint should contain only model weights"

    # assert restoring train state fails
    with pytest.raises(KeyError, match="checkpoint contains only the model"):
        trainer.checkpoint_connector.restore(new_weights_path)


def test_model_freeze_unfreeze():
    model = EvalModelTemplate()
    model.freeze()
    model.unfreeze()


@pytest.mark.parametrize("url_ckpt", [True, False])
def test_resume_from_checkpoint_epoch_restored(monkeypatch, tmpdir, tmpdir_server, url_ckpt):
    """Verify resuming from checkpoint runs the right number of epochs."""
    # set $TORCH_HOME, which determines torch hub's cache path, to tmpdir
    monkeypatch.setenv("TORCH_HOME", tmpdir)

    class TestModel(BoringModel):
        # Model that tracks epochs and batches seen
        num_epochs_end_seen = 0
        num_batches_seen = 0
        num_on_load_checkpoint_called = 0

        def on_epoch_end(self):
            self.num_epochs_end_seen += 1

        def on_train_batch_start(self, *_):
            self.num_batches_seen += 1

        def on_load_checkpoint(self, _):
            self.num_on_load_checkpoint_called += 1

    model = TestModel()
    trainer = Trainer(
        max_epochs=2,
        limit_train_batches=0.65,
        limit_val_batches=1,
        callbacks=[ModelCheckpoint(dirpath=tmpdir, monitor="early_stop_on", save_top_k=-1)],
        default_root_dir=tmpdir,
        val_check_interval=1.0,
        enable_progress_bar=False,
        logger=False,
        weights_summary=None,
    )
    trainer.fit(model)

    # `on_epoch_end` will be called once for val_sanity, twice for train, twice for val
    assert model.num_epochs_end_seen == 1 + 2 + 2
    assert model.num_batches_seen == trainer.num_training_batches * 2
    assert model.num_on_load_checkpoint_called == 0

    # Other checkpoints can be uncommented if/when resuming mid-epoch is supported
    checkpoints = Path(trainer.checkpoint_callback.dirpath).glob("*.ckpt")
    if url_ckpt:
        # transform local paths into url checkpoints
        ip, port = tmpdir_server
        checkpoints = [f"http://{ip}:{port}/" + ckpt.name for ckpt in checkpoints]

    for ckpt in checkpoints:
        next_model = TestModel()
        state = pl_load(ckpt)

        # Resume training
        new_trainer = Trainer(default_root_dir=tmpdir, resume_from_checkpoint=ckpt, max_epochs=2)
        new_trainer.fit(next_model)
        assert state["global_step"] + next_model.num_batches_seen == trainer.num_training_batches * trainer.max_epochs
        assert next_model.num_on_load_checkpoint_called == 1


def test_trainer_max_steps_and_epochs(tmpdir):
    """Verify model trains according to specified max steps."""
    model = BoringModel()
    num_train_samples = math.floor(len(model.train_dataloader()) * 0.5)

    # define less train steps than epochs
    trainer_kwargs = {
        "limit_train_batches": 0.5,
        "default_root_dir": tmpdir,
        "max_epochs": 3,
        "max_steps": num_train_samples + 10,
        "logger": False,
        "weights_summary": None,
        "enable_progress_bar": False,
    }
    trainer = Trainer(**trainer_kwargs)
    trainer.fit(model)

    assert trainer.state.finished, f"Training failed with {trainer.state}"
    assert trainer.global_step == trainer.max_steps, "Model did not stop at max_steps"

    # define less train epochs than steps
    trainer_kwargs["max_epochs"] = 2
    trainer_kwargs["max_steps"] = 3 * 2 * num_train_samples
    trainer = Trainer(**trainer_kwargs)
    trainer.fit(model)

    assert trainer.state.finished, f"Training failed with {trainer.state}"
    assert trainer.global_step == num_train_samples * trainer.max_epochs
    assert trainer.current_epoch == trainer.max_epochs - 1, "Model did not stop at max_epochs"

    # if max_steps is positive and max_epochs is negative, use max_steps
    trainer_kwargs["max_epochs"] = -1
    trainer_kwargs["max_steps"] = 3
    trainer = Trainer(**trainer_kwargs)
    trainer.fit(model)

    assert trainer.state.finished, f"Training failed with {trainer.state}"
    assert trainer.global_step == 3


@pytest.mark.parametrize(
    "max_epochs,max_steps,incorrect_variable,incorrect_value",
    [
        (-100, None, "max_epochs", -100),
        (1, -2, "max_steps", -2),
    ],
)
def test_trainer_max_steps_and_epochs_validation(max_epochs, max_steps, incorrect_variable, incorrect_value):
    """Don't allow max_epochs or max_steps to be less than -1 or a float."""
    with pytest.raises(
        MisconfigurationException,
        match=f"`{incorrect_variable}` must be a positive integer or -1. You passed in {incorrect_value}",
    ):
        Trainer(max_epochs=max_epochs, max_steps=max_steps)


@pytest.mark.parametrize(
    "max_epochs,max_steps,is_done,correct_trainer_epochs",
    [
        (None, None, False, 1000),
        (-1, None, False, -1),
        (None, -1, False, None),
        (5, -1, False, 5),
        (-1, 10, False, -1),
        (None, 0, True, None),
        (0, None, True, 0),
        (-1, 0, True, -1),
        (0, -1, True, 0),
    ],
)
def test_trainer_max_steps_and_epochs_fit_loop_done(max_epochs, max_steps, is_done, correct_trainer_epochs):
    trainer = Trainer(max_epochs=max_epochs, max_steps=max_steps)

    assert trainer.max_epochs == correct_trainer_epochs
    assert trainer.max_steps == max_steps
    assert trainer.fit_loop.done is is_done

    # Make sure there is no timer
    timer_callbacks = [c for c in trainer.callbacks if isinstance(c, Timer)]
    assert len(timer_callbacks) == 0


def test_trainer_min_steps_and_epochs(tmpdir):
    """Verify model trains according to specified min steps."""
    model = EvalModelTemplate()
    num_train_samples = math.floor(len(model.train_dataloader()) * 0.5)

    trainer_kwargs = {
        "limit_train_batches": 0.5,
        "default_root_dir": tmpdir,
        # define callback for stopping the model
        "callbacks": [EarlyStopping(monitor="early_stop_on", min_delta=1.0)],
        "val_check_interval": 2,
        "min_epochs": 1,
        "max_epochs": 7,
        # define less min steps than 1 epoch
        "min_steps": num_train_samples // 2,
        "logger": False,
        "weights_summary": None,
        "enable_progress_bar": False,
    }
    trainer = Trainer(**trainer_kwargs)
    trainer.fit(model)

    assert trainer.state.finished, f"Training failed with {trainer.state}"
    assert trainer.current_epoch > 0
    assert trainer.global_step >= num_train_samples, "Model did not train for at least min_epochs"

    # define less epochs than min_steps
    trainer_kwargs["min_steps"] = math.floor(num_train_samples * 1.5)
    trainer = Trainer(**trainer_kwargs)
    trainer.fit(model)

    assert trainer.state.finished, f"Training failed with {trainer.state}"
    assert trainer.current_epoch > 0
    assert trainer.global_step >= math.floor(num_train_samples * 1.5), "Model did not train for at least min_steps"


def test_trainer_min_steps_and_min_epochs_not_reached(tmpdir, caplog):
    """Test that min_epochs/min_steps in Trainer are enforced even if EarlyStopping is triggered."""

    class TestModel(BoringModel):
        training_step_invoked = 0

        def training_step(self, batch, batch_idx):
            output = super().training_step(batch, batch_idx)
            output["loss"] = output["loss"] * 0.0  # force minimal loss to trigger early stopping
            self.log("loss", output["loss"])
            self.training_step_invoked += 1
            assert not self.trainer.should_stop
            return output

    model = TestModel()
    early_stop = EarlyStopping(monitor="loss", patience=0, check_on_train_epoch_end=True)
    min_epochs = 5
    trainer = Trainer(
        default_root_dir=tmpdir,
        enable_progress_bar=False,
        min_epochs=min_epochs,
        limit_val_batches=0,
        limit_train_batches=2,
        callbacks=[early_stop],
    )
    with caplog.at_level(logging.INFO, logger="pytorch_lightning.trainer.trainer"):
        trainer.fit(model)

    message = f"minimum epochs ({min_epochs}) or minimum steps (None) has not been met. Training will continue"
    num_messages = sum(1 for record in caplog.records if message in record.message)
    assert num_messages == min_epochs - 2
    assert model.training_step_invoked == min_epochs * 2


def test_trainer_max_steps_accumulate_batches(tmpdir):
    """Verify model trains according to specified max steps with grad accumulated batches."""
    model = BoringModel()
    num_train_samples = math.floor(len(model.train_dataloader()) * 0.5)

    # define less train steps than epochs
    trainer = Trainer(
        limit_train_batches=0.5,
        default_root_dir=tmpdir,
        max_steps=num_train_samples + 10,
        accumulate_grad_batches=10,
        logger=False,
        weights_summary=None,
        enable_progress_bar=False,
    )
    trainer.fit(model)

    assert trainer.state.finished, f"Training failed with {trainer.state}"
    assert trainer.global_step == trainer.max_steps, "Model did not stop at max_steps"


def test_benchmark_option(tmpdir):
    """Verify benchmark option."""

    model = EvalModelTemplate()
    model.val_dataloader = model.val_dataloader__multiple

    # verify torch.backends.cudnn.benchmark is not turned on
    assert not torch.backends.cudnn.benchmark

    # fit model
    trainer = Trainer(default_root_dir=tmpdir, max_epochs=1, benchmark=True)
    trainer.fit(model)

    # verify training completed
    assert trainer.state.finished, f"Training failed with {trainer.state}"

    # verify torch.backends.cudnn.benchmark is not turned off
    assert torch.backends.cudnn.benchmark


@pytest.mark.parametrize("ckpt_path", (None, "best", "specific"))
@pytest.mark.parametrize("save_top_k", (-1, 0, 1, 2))
@pytest.mark.parametrize("fn", ("validate", "test", "predict"))
def test_tested_checkpoint_path(tmpdir, ckpt_path, save_top_k, fn):
    class TestModel(BoringModel):
        def validation_step(self, batch, batch_idx):
            self.log("foo", -batch_idx)
            return super().validation_step(batch, batch_idx)

        def test_step(self, *args):
            return self.validation_step(*args)

        def predict_step(self, batch, *_):
            return self(batch)

    model = TestModel()
    model.test_epoch_end = None
    trainer = Trainer(
        max_epochs=2,
        limit_val_batches=1,
        limit_test_batches=1,
        limit_predict_batches=1,
        enable_progress_bar=False,
        default_root_dir=tmpdir,
        callbacks=[ModelCheckpoint(monitor="foo", save_top_k=save_top_k)],
    )
    trainer.fit(model)

    trainer_fn = getattr(trainer, fn)
    path_attr = f"{fn}{'d' if fn == 'validate' else 'ed'}_ckpt_path"
    assert getattr(trainer, path_attr) is None

    if ckpt_path == "best":
        # ckpt_path is 'best', meaning we load the best weights
        if save_top_k == 0:
            with pytest.raises(MisconfigurationException, match=".*is not configured to save the best.*"):
                trainer_fn(ckpt_path=ckpt_path)
            with pytest.raises(MisconfigurationException, match=".*is not configured to save the best.*"):
                trainer_fn(model, ckpt_path=ckpt_path)
        else:
            trainer_fn(ckpt_path=ckpt_path)
            assert getattr(trainer, path_attr) == trainer.checkpoint_callback.best_model_path

            trainer_fn(model, ckpt_path=ckpt_path)
            assert getattr(trainer, path_attr) == trainer.checkpoint_callback.best_model_path
    elif ckpt_path is None:
        # ckpt_path is None, meaning we don't load any checkpoints and use the provided model
        trainer_fn(model, ckpt_path=ckpt_path)
        assert getattr(trainer, path_attr) is None

        if save_top_k > 0:
            # ckpt_path is None with no model provided means load the best weights
            with pytest.warns(UserWarning, match="The best model of the previous `fit` call will be used"):
                trainer_fn(ckpt_path=ckpt_path)
                assert getattr(trainer, path_attr) == trainer.checkpoint_callback.best_model_path
    else:
        # specific checkpoint, pick one from saved ones
        if save_top_k == 0:
            with pytest.raises(FileNotFoundError):
                trainer_fn(ckpt_path="random.ckpt")
        else:
            ckpt_path = str(
                list((Path(tmpdir) / f"lightning_logs/version_{trainer.logger.version}/checkpoints").iterdir())[
                    0
                ].absolute()
            )
            trainer_fn(ckpt_path=ckpt_path)
            assert getattr(trainer, path_attr) == ckpt_path

            trainer_fn(model, ckpt_path=ckpt_path)
            assert getattr(trainer, path_attr) == ckpt_path


def test_disabled_training(tmpdir):
    """Verify that `limit_train_batches=0` disables the training loop unless `fast_dev_run=True`."""

    class CurrentModel(BoringModel):

        training_step_invoked = False
        training_epoch_end_invoked = False

        def training_step(self, *args, **kwargs):
            self.training_step_invoked = True
            return super().training_step(*args, **kwargs)

        def training_epoch_end(self, *args, **kwargs):
            self.training_epoch_end_invoked = True
            return super().training_epoch_end(*args, **kwargs)

    model = CurrentModel()

    trainer_options = dict(
        default_root_dir=tmpdir,
        enable_progress_bar=False,
        max_epochs=2,
        limit_train_batches=0.0,
        limit_val_batches=0.2,
        fast_dev_run=False,
    )

    before_state_dict = deepcopy(model.state_dict())

    trainer = Trainer(**trainer_options)
    trainer.fit(model)

    after_state_dict = model.state_dict()

    for key in before_state_dict.keys():
        assert torch.all(torch.eq(before_state_dict[key], after_state_dict[key]))

    # check that limit_train_batches=0 turns off training
    assert trainer.state.finished, f"Training failed with {trainer.state}"
    assert trainer.current_epoch == 0
    assert not model.training_step_invoked, "`training_step` should not run when `limit_train_batches=0`"
    assert not model.training_epoch_end_invoked, "`training_epoch_end` should not run when `limit_train_batches=0`"

    # check that limit_train_batches has no influence when fast_dev_run is turned on
    model = CurrentModel()
    trainer_options.update(fast_dev_run=True)
    before_state_dict = deepcopy(model.state_dict())

    trainer = Trainer(**trainer_options)
    trainer.fit(model)

    after_state_dict = model.state_dict()

    for key in before_state_dict.keys():
        assert not torch.all(torch.eq(before_state_dict[key], after_state_dict[key]))

    assert trainer.state.finished, f"Training failed with {trainer.state}"
    assert trainer.current_epoch == 0
    assert model.training_step_invoked, "did not run `training_step` with `fast_dev_run=True`"
    assert model.training_epoch_end_invoked, "did not run `training_epoch_end` with `fast_dev_run=True`"


def test_disabled_validation(tmpdir):
    """Verify that `limit_val_batches=0` disables the validation loop unless `fast_dev_run=True`."""

    class CurrentModel(EvalModelTemplate):

        validation_step_invoked = False
        validation_epoch_end_invoked = False

        def validation_step(self, *args, **kwargs):
            self.validation_step_invoked = True
            return super().validation_step(*args, **kwargs)

        def validation_epoch_end(self, *args, **kwargs):
            self.validation_epoch_end_invoked = True
            return super().validation_epoch_end(*args, **kwargs)

    hparams = EvalModelTemplate.get_default_hparams()
    model = CurrentModel(**hparams)

    trainer_options = dict(
        default_root_dir=tmpdir,
        enable_progress_bar=False,
        max_epochs=2,
        limit_train_batches=0.4,
        limit_val_batches=0.0,
        fast_dev_run=False,
    )

    trainer = Trainer(**trainer_options)
    trainer.fit(model)

    # check that limit_val_batches=0 turns off validation
    assert trainer.state.finished, f"Training failed with {trainer.state}"
    assert trainer.current_epoch == 1
    assert not model.validation_step_invoked, "`validation_step` should not run when `limit_val_batches=0`"
    assert not model.validation_epoch_end_invoked, "`validation_epoch_end` should not run when `limit_val_batches=0`"

    # check that limit_val_batches has no influence when fast_dev_run is turned on
    model = CurrentModel(**hparams)
    trainer_options.update(fast_dev_run=True)
    trainer = Trainer(**trainer_options)
    trainer.fit(model)

    assert trainer.state.finished, f"Training failed with {trainer.state}"
    assert trainer.current_epoch == 0
    assert model.validation_step_invoked, "did not run `validation_step` with `fast_dev_run=True`"
    assert model.validation_epoch_end_invoked, "did not run `validation_epoch_end` with `fast_dev_run=True`"


@mock.patch("torch.Tensor.backward")
def test_nan_loss_detection(backward_mock, tmpdir):
    class CurrentModel(BoringModel):
        test_batch_inf = 3

        def training_step(self, batch, batch_idx):
            output = super().training_step(batch, batch_idx)
            if batch_idx == self.test_batch_inf:
                if isinstance(output, dict):
                    output["loss"] *= torch.tensor(math.inf)  # make loss infinite
                else:
                    output /= 0
            return output

    model = CurrentModel()

    # fit model
    trainer = Trainer(default_root_dir=tmpdir, max_steps=(model.test_batch_inf + 1), terminate_on_nan=True)

    with pytest.raises(ValueError, match=r".*The loss returned in `training_step` is.*"):
        trainer.fit(model)
        assert trainer.global_step == model.test_batch_inf
        assert backward_mock.call_count == model.test_batch_inf

    for param in model.parameters():
        assert torch.isfinite(param).all()


def test_invalid_terminate_on_nan(tmpdir):
    with pytest.raises(TypeError, match="`terminate_on_nan` should be a bool"):
        Trainer(default_root_dir=tmpdir, terminate_on_nan="False")


def test_invalid_track_grad_norm(tmpdir):
    with pytest.raises(MisconfigurationException, match="`track_grad_norm` should be an int, a float"):
        Trainer(default_root_dir=tmpdir, track_grad_norm="nan")


@mock.patch("torch.Tensor.backward")
def test_nan_params_detection(backward_mock, tmpdir):
    class CurrentModel(BoringModel):
        test_batch_nan = 3

        def on_after_backward(self):
            if self.global_step == self.test_batch_nan:
                # simulate parameter that became nan
                torch.nn.init.constant_(self.layer.bias, math.nan)

    model = CurrentModel()
    trainer = Trainer(default_root_dir=tmpdir, max_steps=(model.test_batch_nan + 1), terminate_on_nan=True)

    with pytest.raises(ValueError, match=r".*Detected nan and/or inf values in `layer.bias`.*"):
        trainer.fit(model)
        assert trainer.global_step == model.test_batch_nan
        assert backward_mock.call_count == model.test_batch_nan + 1

    # after aborting the training loop, model still has nan-valued params
    params = torch.cat([param.view(-1) for param in model.parameters()])
    assert not torch.isfinite(params).all()


def test_on_exception_hook(tmpdir):
    """Test the on_exception callback hook and the trainer interrupted flag."""

    model = BoringModel()

    class InterruptCallback(Callback):
        def __init__(self):
            super().__init__()

        def on_train_batch_start(self, trainer, pl_module, batch, batch_idx):
            raise KeyboardInterrupt

        def on_test_start(self, trainer, pl_module):
            raise MisconfigurationException

    class HandleInterruptCallback(Callback):
        def __init__(self):
            super().__init__()
            self.exception = None
            self.exc_info = None

        def on_exception(self, trainer, pl_module, exception):
            self.exception = exception

        def on_keyboard_interrupt(self, trainer, pl_module):
            self.exc_info = sys.exc_info()

    interrupt_callback = InterruptCallback()
    handle_interrupt_callback = HandleInterruptCallback()

    trainer = Trainer(
        callbacks=[interrupt_callback, handle_interrupt_callback],
        max_epochs=1,
        limit_val_batches=0.1,
        limit_train_batches=0.2,
        enable_progress_bar=False,
        logger=False,
        default_root_dir=tmpdir,
    )
    assert not trainer.interrupted
    assert handle_interrupt_callback.exception is None
    assert handle_interrupt_callback.exc_info is None
    trainer.fit(model)
    assert trainer.interrupted
    assert isinstance(handle_interrupt_callback.exception, KeyboardInterrupt)
    assert isinstance(handle_interrupt_callback.exc_info[1], KeyboardInterrupt)
    with pytest.raises(MisconfigurationException):
        trainer.test(model)
    assert trainer.interrupted
    assert isinstance(handle_interrupt_callback.exception, MisconfigurationException)


@pytest.mark.parametrize(
    "precision",
    [32, pytest.param(16, marks=RunIf(min_gpus=1))],
)
def test_gradient_clipping_by_norm(tmpdir, precision):
    """Test gradient clipping by norm."""
    tutils.reset_seed()

    model = EvalModelTemplate()  # TODO: when precision=16, BoringModel produces NaN, but EvalModelTemplate not
    trainer = Trainer(
        default_root_dir=tmpdir,
        max_steps=1,
        max_epochs=1,
        gpus=int(torch.cuda.is_available()),
        precision=precision,
        gradient_clip_algorithm="norm",
        gradient_clip_val=1.0,
    )

    old_backward = trainer.fit_loop.epoch_loop.batch_loop.optimizer_loop._backward

    def backward(*args, **kwargs):
        # test that gradient is clipped correctly
        ret_val = old_backward(*args, **kwargs)
        parameters = model.parameters()
        grad_norm = torch.norm(torch.stack([torch.norm(p.grad.detach(), 2) for p in parameters]), 2)
        assert (grad_norm - 1.0).abs() < 0.01, f"Gradient norm != 1.0: {grad_norm}"
        return ret_val

    trainer.fit_loop.epoch_loop.batch_loop.optimizer_loop._backward = backward
    trainer.fit(model)


@pytest.mark.parametrize(
    "precision",
    [32, pytest.param(16, marks=RunIf(min_gpus=1))],
)
def test_gradient_clipping_by_value(tmpdir, precision):
    """Test gradient clipping by value."""
    tutils.reset_seed()

    model = BoringModel()

    grad_clip_val = 1e-10
    trainer = Trainer(
        max_steps=1,
        max_epochs=1,
        precision=precision,
        gpus=int(torch.cuda.is_available()),
        gradient_clip_val=grad_clip_val,
        gradient_clip_algorithm="value",
        default_root_dir=tmpdir,
    )

    old_backward = trainer.fit_loop.epoch_loop.batch_loop.optimizer_loop._backward

    def backward(*args, **kwargs):
        # test that gradient is clipped correctly
        ret_val = old_backward(*args, **kwargs)
        parameters = model.parameters()
        grad_max_list = [torch.max(p.grad.detach().abs()) for p in parameters]
        grad_max = torch.max(torch.stack(grad_max_list))
        assert (
            abs(grad_max.item() - grad_clip_val) < 1e-11
        ), f"Gradient max value {grad_max} != grad_clip_val {grad_clip_val} ."
        return ret_val

    trainer.fit_loop.epoch_loop.batch_loop.optimizer_loop._backward = backward
    trainer.fit(model)


def test_invalid_gradient_clip_value(tmpdir):
    with pytest.raises(TypeError, match="`gradient_clip_val` should be an int or a float"):
        Trainer(default_root_dir=tmpdir, gradient_clip_val=(1, 2))


def test_invalid_gradient_clip_algo(tmpdir):
    with pytest.raises(MisconfigurationException, match="`gradient_clip_algorithm` norm2 is invalid"):
        Trainer(default_root_dir=tmpdir, gradient_clip_algorithm="norm2")


def test_gpu_choice(tmpdir):
    trainer_options = dict(default_root_dir=tmpdir)
    # Only run if CUDA is available
    if not torch.cuda.is_available():
        return

    num_gpus = torch.cuda.device_count()
    Trainer(**trainer_options, gpus=num_gpus, auto_select_gpus=True)

    with pytest.raises(RuntimeError, match=r".*No GPUs available.*"):
        Trainer(**trainer_options, gpus=num_gpus + 1, auto_select_gpus=True)


@pytest.mark.parametrize("limit_val_batches", [0.0, 1, 1.0, 0.5, 5])
def test_num_sanity_val_steps(tmpdir, limit_val_batches):
    """Test that the number of sanity check batches is clipped to `limit_val_batches`."""
    model = EvalModelTemplate()
    model.validation_step = model.validation_step__multiple_dataloaders
    model.validation_epoch_end = model.validation_epoch_end__multiple_dataloaders
    num_sanity_val_steps = 4

    trainer = Trainer(
        default_root_dir=tmpdir,
        num_sanity_val_steps=num_sanity_val_steps,
        limit_val_batches=limit_val_batches,
        max_steps=1,
    )
    assert trainer.num_sanity_val_steps == num_sanity_val_steps

    with patch.object(
        trainer.fit_loop.epoch_loop.val_loop.epoch_loop,
        "_evaluation_step",
        wraps=trainer.fit_loop.epoch_loop.val_loop.epoch_loop._evaluation_step,
    ) as mocked:
        val_dataloaders = model.val_dataloader__multiple_mixed_length()
        trainer.fit(model, val_dataloaders=val_dataloaders)

        assert mocked.call_count == sum(
            min(num_sanity_val_steps, num_batches) for num_batches in trainer.num_val_batches
        )


@pytest.mark.parametrize("limit_val_batches", [0.0, 1, 1.0, 0.3])
def test_num_sanity_val_steps_neg_one(tmpdir, limit_val_batches):
    """Test that `num_sanity_val_steps=-1` runs through all validation data once, and as many batches as limited by
    `limit_val_batches` Trainer argument."""
    model = EvalModelTemplate()
    model.validation_step = model.validation_step__multiple_dataloaders
    model.validation_epoch_end = model.validation_epoch_end__multiple_dataloaders
    trainer = Trainer(
        default_root_dir=tmpdir, num_sanity_val_steps=-1, limit_val_batches=limit_val_batches, max_steps=1
    )
    assert trainer.num_sanity_val_steps == float("inf")

    with patch.object(
        trainer.fit_loop.epoch_loop.val_loop.epoch_loop,
        "_evaluation_step",
        wraps=trainer.fit_loop.epoch_loop.val_loop.epoch_loop._evaluation_step,
    ) as mocked:
        val_dataloaders = model.val_dataloader__multiple()
        trainer.fit(model, val_dataloaders=val_dataloaders)

        assert mocked.call_count == sum(trainer.num_val_batches)


@pytest.mark.parametrize(
    "trainer_kwargs,expected",
    [
        (
            dict(accelerator=None, gpus=None),
            dict(_distrib_type=None, _device_type=DeviceType.CPU, num_gpus=0, num_processes=1),
        ),
        (
            dict(accelerator="dp", gpus=None),
            dict(_distrib_type=None, _device_type=DeviceType.CPU, num_gpus=0, num_processes=1),
        ),
        (
            dict(accelerator="ddp", gpus=None),
            dict(_distrib_type=None, _device_type=DeviceType.CPU, num_gpus=0, num_processes=1),
        ),
        (
            dict(accelerator="ddp", num_processes=2, gpus=None),
            dict(_distrib_type=DistributedType.DDP, _device_type=DeviceType.CPU, num_gpus=0, num_processes=2),
        ),
        (
            dict(accelerator="ddp", num_nodes=2, gpus=None),
            dict(_distrib_type=DistributedType.DDP, _device_type=DeviceType.CPU, num_gpus=0, num_processes=1),
        ),
        (
            dict(accelerator="ddp_cpu", num_processes=2, gpus=None),
            dict(_distrib_type=DistributedType.DDP_SPAWN, _device_type=DeviceType.CPU, num_gpus=0, num_processes=2),
        ),
        (
            dict(accelerator="ddp2", gpus=None),
            dict(_distrib_type=None, _device_type=DeviceType.CPU, num_gpus=0, num_processes=1),
        ),
        (
            dict(accelerator=None, gpus=1),
            dict(_distrib_type=None, _device_type=DeviceType.GPU, num_gpus=1, num_processes=1),
        ),
        (
            dict(accelerator="dp", gpus=1),
            dict(_distrib_type=DistributedType.DP, _device_type=DeviceType.GPU, num_gpus=1, num_processes=1),
        ),
        (
            dict(accelerator="ddp", gpus=1),
            dict(_distrib_type=DistributedType.DDP, _device_type=DeviceType.GPU, num_gpus=1, num_processes=1),
        ),
        (
            dict(accelerator="ddp_cpu", num_processes=2, gpus=1),
            dict(_distrib_type=DistributedType.DDP_SPAWN, _device_type=DeviceType.CPU, num_gpus=0, num_processes=2),
        ),
        (
            dict(accelerator="ddp2", gpus=1),
            dict(_distrib_type=DistributedType.DDP2, _device_type=DeviceType.GPU, num_gpus=1, num_processes=1),
        ),
        (
            dict(accelerator=None, gpus=2),
            dict(_distrib_type=DistributedType.DDP_SPAWN, _device_type=DeviceType.GPU, num_gpus=2, num_processes=2),
        ),
        (
            dict(accelerator="dp", gpus=2),
            dict(_distrib_type=DistributedType.DP, _device_type=DeviceType.GPU, num_gpus=2, num_processes=1),
        ),
        (
            dict(accelerator="ddp", gpus=2),
            dict(_distrib_type=DistributedType.DDP, _device_type=DeviceType.GPU, num_gpus=2, num_processes=2),
        ),
        (
            dict(accelerator="ddp2", gpus=2),
            dict(_distrib_type=DistributedType.DDP2, _device_type=DeviceType.GPU, num_gpus=2, num_processes=1),
        ),
        (
            dict(accelerator="ddp2", num_processes=2, gpus=None),
            dict(_distrib_type=DistributedType.DDP, _device_type=DeviceType.CPU, num_gpus=0, num_processes=2),
        ),
        (
            dict(accelerator="dp", num_processes=2, gpus=None),
            dict(_distrib_type=DistributedType.DDP, _device_type=DeviceType.CPU, num_gpus=0, num_processes=2),
        ),
    ],
)
def test_trainer_config(trainer_kwargs, expected, monkeypatch):
    if trainer_kwargs["gpus"] is not None:
        monkeypatch.setattr(torch.cuda, "is_available", lambda: True)
        monkeypatch.setattr(torch.cuda, "device_count", lambda: trainer_kwargs["gpus"])
    trainer = Trainer(**trainer_kwargs)
    assert len(expected) == 4
    for k, v in expected.items():
        assert getattr(trainer, k) == v, f"Failed {k}: {v}"


def test_trainer_subclassing():
    model = EvalModelTemplate()

    # First way of pulling out args from signature is to list them
    class TrainerSubclass(Trainer):
        def __init__(self, custom_arg, *args, custom_kwarg="test", **kwargs):
            super().__init__(*args, **kwargs)
            self.custom_arg = custom_arg
            self.custom_kwarg = custom_kwarg

    trainer = TrainerSubclass(123, custom_kwarg="custom", fast_dev_run=True)
    trainer.fit(model)
    assert trainer.state.finished, f"Training failed with {trainer.state}"
    assert trainer.custom_arg == 123
    assert trainer.custom_kwarg == "custom"
    assert trainer.fast_dev_run

    # Second way is to pop from the dict
    # It's a special case because Trainer does not have any positional args
    class TrainerSubclass(Trainer):
        def __init__(self, **kwargs):
            self.custom_arg = kwargs.pop("custom_arg", 0)
            self.custom_kwarg = kwargs.pop("custom_kwarg", "test")
            super().__init__(**kwargs)

    trainer = TrainerSubclass(custom_kwarg="custom", fast_dev_run=True)
    trainer.fit(model)
    assert trainer.state.finished, f"Training failed with {trainer.state}"
    assert trainer.custom_kwarg == "custom"
    assert trainer.fast_dev_run

    # when we pass in an unknown arg, the base class should complain
    with pytest.raises(TypeError, match=r"__init__\(\) got an unexpected keyword argument 'abcdefg'"):
        TrainerSubclass(abcdefg="unknown_arg")


@pytest.mark.parametrize(
    "trainer_params", [OmegaConf.create(dict(max_epochs=1, gpus=1)), OmegaConf.create(dict(max_epochs=1, gpus=[0]))]
)
@RunIf(min_gpus=1)
def test_trainer_omegaconf(trainer_params):
    Trainer(**trainer_params)


def test_trainer_pickle(tmpdir):
    trainer = Trainer(max_epochs=1, default_root_dir=tmpdir)
    pickle.dumps(trainer)
    cloudpickle.dumps(trainer)


@pytest.mark.parametrize("stage", ("fit", "validate", "test"))
def test_trainer_setup_call(tmpdir, stage):
    """Test setup call gets the correct stage."""

    class CurrentModel(BoringModel):
        def setup(self, stage):
            self.stage = stage

    class CurrentCallback(Callback):
        def setup(self, trainer, model, stage):
            assert model is not None
            self.stage = stage

    model = CurrentModel()
    callback = CurrentCallback()
    trainer = Trainer(default_root_dir=tmpdir, max_epochs=1, checkpoint_callback=False, callbacks=[callback])

    if stage == "fit":
        trainer.fit(model)
    elif stage == "validate":
        trainer.validate(model)
    else:
        trainer.test(model)

    assert callback.stage == stage
    assert model.stage == stage


@pytest.mark.parametrize("train_batches, max_steps, log_interval", [(10, 10, 1), (3, 10, 1), (3, 10, 5)])
@patch("pytorch_lightning.loggers.tensorboard.TensorBoardLogger.log_metrics")
def test_log_every_n_steps(log_metrics_mock, tmpdir, train_batches, max_steps, log_interval):
    class TestModel(BoringModel):
        def training_step(self, *args, **kwargs):
            self.log("foo", -1)
            return super().training_step(*args, **kwargs)

    model = TestModel()
    trainer = Trainer(
        default_root_dir=tmpdir,
        log_every_n_steps=log_interval,
        flush_logs_every_n_steps=log_interval,
        limit_train_batches=train_batches,
        limit_val_batches=0,
        max_steps=max_steps,
    )
    trainer.fit(model)
    expected_calls = [call(metrics=ANY, step=s) for s in range(log_interval - 1, max_steps, log_interval)]
    log_metrics_mock.assert_has_calls(expected_calls)


class TestLightningDataModule(LightningDataModule):
    def __init__(self, dataloaders):
        super().__init__()
        self._dataloaders = dataloaders

    def test_dataloader(self):
        return self._dataloaders

    def predict_dataloader(self):
        return self._dataloaders


class CustomPredictionWriter(BasePredictionWriter):

    write_on_batch_end_called = False
    write_on_epoch_end_called = False

    def __init__(self, output_dir: str, *args, **kwargs):
        super().__init__(*args, **kwargs)
        self.output_dir = output_dir

    def write_on_batch_end(self, trainer, pl_module, prediction, batch_indices, *args, **kwargs):
        assert prediction.shape == torch.Size([1, 2])
        assert len(batch_indices) == 1
        self.write_on_batch_end_called = True

    def write_on_epoch_end(self, trainer, pl_module, predictions, batch_indices):
        expected = 1 if trainer.accelerator_connector.is_distributed else 2
        assert len(predictions) == 2
        assert len(predictions[0]) == expected
        assert len(batch_indices) == 2
        assert len(batch_indices[0]) == expected
        self.write_on_epoch_end_called = True

    def on_predict_epoch_end(self, trainer, pl_module, outputs):
        if trainer.accelerator_connector.is_distributed:
            for idx in range(2):
                assert isinstance(trainer.predict_dataloaders[idx].batch_sampler.sampler, UnrepeatedDistributedSampler)
                assert isinstance(trainer.predict_dataloaders[idx].batch_sampler, IndexBatchSamplerWrapper)
        super().on_predict_epoch_end(trainer, pl_module, outputs)


def predict(
    tmpdir,
    accelerator,
    gpus,
    num_processes,
    model=None,
    plugins=None,
    datamodule=True,
    enable_progress_bar=True,
    use_callbacks=True,
):
    dataloaders = [torch.utils.data.DataLoader(RandomDataset(32, 2)), torch.utils.data.DataLoader(RandomDataset(32, 2))]

    model = model or BoringModel()
    dm = TestLightningDataModule(dataloaders)

    cb = CustomPredictionWriter(tmpdir, write_interval="batch")
    cb_1 = CustomPredictionWriter(tmpdir, write_interval="epoch")

    trainer = Trainer(
        default_root_dir=tmpdir,
        max_epochs=1,
        log_every_n_steps=1,
        weights_summary=None,
        accelerator=accelerator,
        gpus=gpus,
        num_processes=num_processes,
        plugins=plugins,
        enable_progress_bar=enable_progress_bar,
        callbacks=[cb, cb_1] if use_callbacks else [],
    )
    if accelerator == "ddp_spawn":
        with pytest.raises(MisconfigurationException):
            trainer.predict(model, datamodule=dm, return_predictions=True)

    if datamodule:
        results = trainer.predict(model, datamodule=dm)
    else:
        results = trainer.predict(model, dataloaders=dataloaders)

    if not isinstance(trainer.training_type_plugin, DDPSpawnPlugin):
        if use_callbacks:
            assert cb.write_on_batch_end_called
            assert not cb.write_on_epoch_end_called

            assert not cb_1.write_on_batch_end_called
            assert cb_1.write_on_epoch_end_called

        num_samples = 1 if accelerator == "ddp" else 2
        assert len(results) == 2
        assert len(results[0]) == num_samples
        assert results[0][0].shape == torch.Size([1, 2])


def test_trainer_predict_no_return(tmpdir):
    """Test trainer.predict warns when nothing is returned."""

    class CustomBoringModel(BoringModel):
        def predict_step(self, batch, batch_idx, dataloader_idx=None):
            if (batch_idx + 1) % 2 == 0:
                return

            return super().predict_step(batch, batch_idx, dataloader_idx)

    with pytest.warns(UserWarning, match="predict returned None"):
        predict(tmpdir, None, None, 1, model=CustomBoringModel(), use_callbacks=False)


def test_trainer_predict_grad(tmpdir):
    class CustomBoringModel(BoringModel):
        def predict_step(self, batch, batch_idx, dataloader_idx=None):
            assert batch.expand_as(batch).grad_fn is None
            return super().predict_step(batch, batch_idx, dataloader_idx)

    predict(tmpdir, None, None, 1, model=CustomBoringModel(), use_callbacks=False)

    x = torch.zeros(1, requires_grad=True)
    assert x.expand_as(x).grad_fn is not None


@pytest.mark.parametrize("enable_progress_bar", [False, True])
@pytest.mark.parametrize("datamodule", [False, True])
def test_trainer_predict_cpu(tmpdir, datamodule, enable_progress_bar):
    predict(tmpdir, None, None, 1, datamodule=datamodule, enable_progress_bar=enable_progress_bar)


@RunIf(min_gpus=2, special=True)
@pytest.mark.parametrize("num_gpus", [1, 2])
def test_trainer_predict_dp(tmpdir, num_gpus):
    predict(tmpdir, "dp", num_gpus, None)


@RunIf(min_gpus=2, special=True, fairscale=True)
def test_trainer_predict_ddp(tmpdir):
    predict(tmpdir, "ddp", 2, None)


@RunIf(min_gpus=2, skip_windows=True, special=True)
def test_trainer_predict_ddp_spawn(tmpdir):
    predict(tmpdir, "ddp_spawn", 2, None)


@RunIf(min_gpus=2, special=True)
def test_trainer_predict_1_gpu(tmpdir):
    predict(tmpdir, None, 1, None)


@RunIf(skip_windows=True)
def test_trainer_predict_ddp_cpu(tmpdir):
    predict(tmpdir, "ddp_cpu", 0, 2)


@pytest.mark.parametrize("dataset_cls", [RandomDataset, RandomIterableDatasetWithLen, RandomIterableDataset])
def test_index_batch_sampler_wrapper_with_iterable_dataset(dataset_cls, tmpdir):

    ds = dataset_cls(32, 8)
    loader = DataLoader(ds)
    is_iterable_dataset = isinstance(ds, IterableDataset)

    class CustomPredictionWriter(BasePredictionWriter):
        def __init__(self, output_dir: str, *args, **kwargs):
            super().__init__(*args, **kwargs)
            self.output_dir = output_dir

        def write_on_batch_end(self, trainer, pl_module, prediction, batch_indices, *args, **kwargs):
            assert not batch_indices if is_iterable_dataset else batch_indices

    cb = CustomPredictionWriter(tmpdir)
    trainer = Trainer(default_root_dir=tmpdir, callbacks=cb)
    predictions = trainer.predict(BoringModel(), dataloaders=loader)
    assert len(predictions) == 8


@patch("torch.cuda.device_count", return_value=2)
@patch("torch.cuda.is_available", return_value=True)
def test_spawn_predict_return_predictions(*_):
    """Test that `return_predictions=True` raise a MisconfigurationException with spawn training type plugins."""
    model = BoringModel()

    def run(expected_plugin, **trainer_kwargs):
        trainer = Trainer(**trainer_kwargs, fast_dev_run=True)
        assert isinstance(trainer.training_type_plugin, expected_plugin)
        with pytest.raises(MisconfigurationException, match="`return_predictions` should be set to `False`"):
            trainer.predict(model, dataloaders=model.train_dataloader(), return_predictions=True)

    run(DDPSpawnPlugin, accelerator="ddp_spawn", gpus=2)
    run(DDPSpawnPlugin, accelerator="ddp_cpu", num_processes=2)


@pytest.mark.parametrize("return_predictions", [None, False, True])
@pytest.mark.parametrize("precision", [32, 64])
def test_predict_return_predictions_cpu(return_predictions, precision, tmpdir):
    """Test that `return_predictions=True`."""
    seed_everything(42)
    model = BoringModel()

    trainer = Trainer(default_root_dir=tmpdir, fast_dev_run=True, precision=precision)
    preds = trainer.predict(model, dataloaders=model.train_dataloader(), return_predictions=return_predictions)
    if return_predictions or return_predictions is None:
        assert len(preds) == 1
        assert preds[0].shape == torch.Size([1, 2])
        assert preds[0].dtype == (torch.float64 if precision == 64 else torch.float32)


@pytest.mark.parametrize(
    ["limit_train_batches", "global_step", "num_training_batches", "current_epoch", "should_train"],
    [(0.2, 0, 0, 0, False), (0.5, 10, 2, 4, True)],
)
def test_disabled_training_for_insufficient_limit_train_batches(
    tmpdir, limit_train_batches, global_step, num_training_batches, current_epoch, should_train
):
    """Verify when `limit_train_batches` is float & between [0.0, 1.0] and.

    `int(self.num_training_batches * self.limit_train_batches) == 0`, the training loop is disabled.
    """

    class CurrentModel(BoringModel):

        training_step_invoked = False
        training_epoch_end_invoked = False

        def training_step(self, *args, **kwargs):
            self.training_step_invoked = True
            return super().training_step(*args, **kwargs)

        def training_epoch_end(self, *args, **kwargs):
            self.training_epoch_end_invoked = True
            return super().training_epoch_end(*args, **kwargs)

    dataset_len = 100
    batch_size = 25

    train = RandomDataset(32, length=dataset_len)
    train_loader = DataLoader(train, batch_size=batch_size)

    model = CurrentModel()

    trainer = Trainer(default_root_dir=tmpdir, max_epochs=5, limit_train_batches=limit_train_batches)
    trainer.fit(model, train_loader)

    params_string = f"""`limit_train_batches={limit_train_batches}`, `dataset_len={dataset_len}`
                        & `batch_size={batch_size}` as
                        `num_training_batches={num_training_batches}`"""
    if should_train:
        error_string = f"should run with {params_string}"
    else:
        error_string = f"should not run with {params_string}"

    assert trainer.state.finished, f"Training failed with {trainer.state}"
    assert trainer.global_step == global_step
    assert trainer.num_training_batches == num_training_batches
    assert trainer.current_epoch == current_epoch
    assert model.training_step_invoked == should_train, f"`training_step` {error_string}"
    assert model.training_epoch_end_invoked == should_train, f"`training_epoch_end` {error_string}"


@pytest.mark.parametrize(["max_steps", "max_epochs", "global_step"], [(10, 5, 10), (20, None, 20)])
def test_repeated_fit_calls_with_max_epochs_and_steps(tmpdir, max_steps, max_epochs, global_step):
    """Ensure that the training loop is bound by `max_steps` and `max_epochs` for repeated calls of `trainer.fit`,
    and disabled if the limit is reached."""

    dataset_len = 200
    batch_size = 10

    train_data = DataLoader(RandomDataset(32, dataset_len), batch_size=batch_size)

    model = BoringModel()

    trainer = Trainer(default_root_dir=tmpdir, max_steps=max_steps, max_epochs=max_epochs)
    trainer.fit(model, train_data)
    assert trainer.global_step == global_step
    trainer.fit(model, train_data)
    assert trainer.global_step == global_step


def test_trainer_access_in_configure_optimizers(tmpdir):
    """Verify that the configure optimizer function can reference the trainer."""

    class TestModel(BoringModel):
        def configure_optimizers(self):
            assert self.trainer is not None, "Expect to have access to the trainer within `configure_optimizers`"

    train_data = torch.utils.data.DataLoader(RandomDataset(32, 64))

    model = TestModel()
    trainer = Trainer(default_root_dir=tmpdir, fast_dev_run=True)
    trainer.fit(model, train_data)


@RunIf(min_gpus=1)
def test_setup_hook_move_to_device_correctly(tmpdir):
    """Verify that if a user defines a layer in the setup hook function, this is moved to the correct device."""

    class TestModel(BoringModel):
        def setup(self, stage: str) -> None:
            self.new_layer = torch.nn.Linear(2, 2)

        def training_step(self, batch, batch_idx):
            output = self.layer(batch)
            # will crash if not moved to correct device
            output = self.new_layer(output)
            loss = self.loss(batch, output)
            return {"loss": loss}

    # fake data
    train_data = torch.utils.data.DataLoader(RandomDataset(32, 64))

    # model
    model = TestModel()
    trainer = Trainer(default_root_dir=tmpdir, fast_dev_run=True, gpus=1)
    trainer.fit(model, train_data)


def test_train_loop_system(tmpdir):
    """
    Test the following methods are called in the order in automatic optimization.
    1. optimizer.step (skip when gradient accumulation)
    2. model.training_step
    3. optimizer.zero_grad (run when the first batch of gradient accumulation)
    4. model.backward

    Note that the order is NOT `training_step`->`zero_grad`->`backward`->`step`.
    This is because `optimizer.step(closure)` calls `closure()` which then calls
    the three remaining methods `training_step`, `zero_grad` and `backward` inside.
    """
    called_methods = []

    trainer_options = dict(
        default_root_dir=tmpdir,
        max_epochs=1,
        limit_train_batches=5,
        limit_val_batches=1,
        limit_test_batches=1,
        enable_progress_bar=False,
    )

    class TestOptimizer(SGD):
        def step(self, *args, **kwargs):
            called_methods.append("step")
            return super().step(*args, **kwargs)

        def zero_grad(self, *args, **kwargs):
            called_methods.append("zero_grad")
            return super().zero_grad(*args, **kwargs)

    class TestModel(BoringModel):
        def configure_optimizers(self):
            return TestOptimizer(self.parameters(), lr=0.1)

        def training_step(self, *args, **kwargs):
            called_methods.append("training_step")
            return super().training_step(*args, **kwargs)

        def backward(self, *args, **kwargs):
            called_methods.append("backward")
            return super().backward(*args, **kwargs)

    model = TestModel()
    trainer = Trainer(**trainer_options)

    # No methods are called yet.
    assert called_methods == []

    trainer.fit(model)
    assert called_methods == ["step", "training_step", "zero_grad", "backward"] * trainer.limit_train_batches

    called_methods.clear()
    trainer = Trainer(**trainer_options, accumulate_grad_batches=3)

    # No methods are called yet.
    assert called_methods == []

    trainer.fit(model)
    assert called_methods == [
        # 0
        "training_step",
        "zero_grad",
        "backward",
        # 1
        "training_step",
        "backward",
        # 2
        "step",
        "training_step",
        "backward",
        # 3
        "training_step",
        "zero_grad",
        "backward",
        # 4
        "step",
        "training_step",
        "backward",
    ]


def test_init_optimizers_resets_lightning_optimizers(tmpdir):
    """Test that the Trainer resets the `lightning_optimizers` list everytime new optimizers get initialized."""

    def compare_optimizers():
        assert trainer.lightning_optimizers[0].optimizer is trainer.optimizers[0]

    model = BoringModel()
    model.lr = 0.2
    trainer = Trainer(default_root_dir=tmpdir, max_epochs=1, auto_lr_find=True)

    trainer.tune(model)
    compare_optimizers()

    trainer.fit(model)
    compare_optimizers()

    trainer.fit_loop.max_epochs = 2  # simulate multiple fit calls
    trainer.fit(model)
    compare_optimizers()


def test_check_val_every_n_epoch_exception(tmpdir):

    with pytest.raises(MisconfigurationException, match="should be an integer."):
        Trainer(default_root_dir=tmpdir, max_epochs=1, check_val_every_n_epoch=1.2)


def test_trainer_attach_data_pipeline_to_model(tmpdir):
    class DataPipeline:

        pass

    class TestDataModule(LightningDataModule):

        data_pipeline = DataPipeline()

        def train_dataloader(self):
            return DataLoader(RandomDataset(32, 64))

        def val_dataloader(self):
            return DataLoader(RandomDataset(32, 64))

        def test_dataloader(self):
            return DataLoader(RandomDataset(32, 64))

    class TestCallback(Callback):
        def on_fit_start(self, trainer, pl_module: LightningModule) -> None:
            """Called when fit begins."""
            assert isinstance(pl_module.data_pipeline, DataPipeline)

    model = BoringModel()
    dm = TestDataModule()

    trainer = Trainer(default_root_dir=tmpdir, max_epochs=1, callbacks=[TestCallback()])
    trainer.fit(model, datamodule=dm)


def test_exception_when_testing_or_validating_with_fast_dev_run(tmpdir):
    trainer = Trainer(default_root_dir=tmpdir, fast_dev_run=True)
    model = BoringModel()
    trainer.fit(model)

    with pytest.raises(MisconfigurationException, match=r"\.validate\(\)` with `fast_dev_run=True"):
        trainer.validate()
    with pytest.raises(MisconfigurationException, match=r"\.test\(\)` with `fast_dev_run=True"):
        trainer.test()


class TrainerStagesModel(BoringModel):
    def on_train_start(self) -> None:
        assert self.trainer.model.training
        assert self.training

    def on_validation_start(self) -> None:
        assert not self.trainer.model.training
        assert not self.training

    def on_test_start(self) -> None:
        assert not self.trainer.model.training
        assert not self.training

    def on_predict_start(self) -> None:
        assert not self.trainer.model.training
        assert not self.training


@pytest.mark.parametrize(
    "accelerator,num_processes", [(None, 1), pytest.param("ddp_cpu", 2, marks=RunIf(skip_windows=True))]
)
def test_model_in_correct_mode_during_stages(tmpdir, accelerator, num_processes):
    model = TrainerStagesModel()
    trainer = Trainer(default_root_dir=tmpdir, accelerator=accelerator, num_processes=num_processes, fast_dev_run=True)
    trainer.fit(model)
    trainer.validate(model)
    trainer.test(model)
    trainer.predict(model, model.val_dataloader())


class TestDummyModelForCheckpoint(BoringModel):
    def validation_step(self, batch, batch_idx):
        output = self.layer(batch)
        loss = self.loss(batch, output)
        self.log("x", loss)

    def validation_epoch_end(self, outputs) -> None:
        pass


@RunIf(skip_windows=True)
def test_fit_test_synchronization(tmpdir):
    """Test that the trainer synchronizes processes before returning control back to the caller."""
    tutils.set_random_master_port()
    model = TestDummyModelForCheckpoint()
    checkpoint = ModelCheckpoint(dirpath=tmpdir, monitor="x", mode="min", save_top_k=1)
    trainer = Trainer(
        default_root_dir=tmpdir, max_epochs=2, accelerator="ddp_cpu", num_processes=2, callbacks=[checkpoint]
    )
    trainer.fit(model)
    assert os.path.exists(checkpoint.best_model_path), f"Could not find checkpoint at rank {trainer.global_rank}"
    trainer.test()


class CustomCallbackOnLoadCheckpoint(Callback):
    def on_save_checkpoint(self, trainer, pl_module, checkpoint) -> dict:
        return {"a": None}


def test_on_load_checkpoint_missing_callbacks(tmpdir):
    """Test a warning appears when callbacks in the checkpoint don't match callbacks provided when resuming."""

    model = BoringModel()
    chk = ModelCheckpoint(dirpath=tmpdir, save_last=True)

    trainer = Trainer(default_root_dir=tmpdir, max_epochs=3, callbacks=[chk, CustomCallbackOnLoadCheckpoint()])
    trainer.fit(model)

    trainer = Trainer(default_root_dir=tmpdir, max_epochs=5, resume_from_checkpoint=chk.last_model_path)
    with pytest.warns(UserWarning, match="CustomCallbackOnLoadCheckpoint"):
        trainer.fit(model)


def test_module_current_fx_attributes_reset(tmpdir):
    """Ensure that lightning module's attributes related to current fx are reset at the end of execution."""
    model = BoringModel()
    trainer = Trainer(default_root_dir=tmpdir, fast_dev_run=1, checkpoint_callback=False, logger=False)

    trainer.fit(model)
    assert model._current_fx_name is None
    assert model._current_dataloader_idx is None

    trainer.test(model)
    assert model._current_fx_name is None
    assert model._current_dataloader_idx is None


def test_exception_when_lightning_module_is_not_set_on_trainer():
    trainer = Trainer()

    with pytest.raises(MisconfigurationException, match=r"`model` must be provided.*validate"):
        trainer.validate()
    with pytest.raises(MisconfigurationException, match=r"`model` must be provided.*test"):
        trainer.test()
    with pytest.raises(MisconfigurationException, match=r"`model` must be provided.*predict"):
        trainer.predict()


class CustomException(Exception):
    pass


@RunIf(min_gpus=2, special=True)
def test_ddp_terminate_when_deadlock_is_detected(tmpdir):
    """Test that DDP kills the remaining processes when only one rank is throwing an exception."""

    class TestModel(BoringModel):
        def training_step(self, batch, batch_idx):
            if batch_idx == 1 and self.trainer.is_global_zero:
                # rank 0: raises an exception
                # rank 1: continues training but will hang on the next barrier in the training loop
                raise CustomException
            return super().training_step(batch, batch_idx)

    model = TestModel()

    trainer = Trainer(
        default_root_dir=tmpdir, max_epochs=1, limit_train_batches=5, num_sanity_val_steps=0, gpus=2, accelerator="ddp"
    )

    # simulate random failure in training_step on rank 0
    with pytest.raises(DeadlockDetectedException, match="CustomException"):
        trainer.fit(model)


@RunIf(min_gpus=1)
def test_multiple_trainer_constant_memory_allocated(tmpdir):
    """This tests ensures calling the trainer several times reset the memory back to 0."""

    class TestModel(BoringModel):
        def training_step(self, batch, batch_idx):
            loss = super().training_step(batch, batch_idx)
            self.log("train_loss", loss["loss"])
            return loss

        def configure_optimizers(self):
            return torch.optim.Adam(self.layer.parameters(), lr=0.1)

    class Check(Callback):
        def on_epoch_start(self, trainer, *_):
            assert isinstance(trainer.training_type_plugin.model, DistributedDataParallel)

    def current_memory():
        # before measuring the memory force release any leftover allocations, including CUDA tensors
        gc.collect()
        return torch.cuda.memory_allocated(0)

    initial = current_memory()

    model = TestModel()
    trainer_kwargs = dict(
        default_root_dir=tmpdir,
        fast_dev_run=True,
        gpus=1,
        accelerator="ddp",
        enable_progress_bar=False,
        callbacks=Check(),
    )
    trainer = Trainer(**trainer_kwargs)
    trainer.fit(model)

    assert trainer.training_type_plugin.model is model
    assert list(trainer.optimizers[0].state.values())[0]["exp_avg_sq"].device == torch.device("cpu")
    assert trainer.callback_metrics["train_loss"].device == torch.device("cpu")

    assert current_memory() <= initial

    deepcopy(trainer)

    assert current_memory() <= initial

    trainer_2 = Trainer(**trainer_kwargs)
    trainer_2.fit(model)

<<<<<<< HEAD
    # before measuring the memory force release any leftover allocations, including CUDA tensors
    gc.collect()
    memory_3 = torch.cuda.memory_allocated(0)
    assert memory_3 == initial


@pytest.mark.parametrize(
    "trainer_kwargs,expected",
    [
        (
            dict(accelerator_strategy=None, gpus=None),
            dict(_distrib_type=None, _device_type=DeviceType.CPU, num_gpus=0, num_processes=1),
        ),
        (
            dict(accelerator_strategy="dp", gpus=None),
            dict(_distrib_type=None, _device_type=DeviceType.CPU, num_gpus=0, num_processes=1),
        ),
        (
            dict(accelerator_strategy="ddp", gpus=None),
            dict(_distrib_type=None, _device_type=DeviceType.CPU, num_gpus=0, num_processes=1),
        ),
        (
            dict(accelerator_strategy="ddp", num_processes=2, gpus=None),
            dict(_distrib_type=DistributedType.DDP, _device_type=DeviceType.CPU, num_gpus=0, num_processes=2),
        ),
        (
            dict(accelerator_strategy="ddp", num_nodes=2, gpus=None),
            dict(_distrib_type=DistributedType.DDP, _device_type=DeviceType.CPU, num_gpus=0, num_processes=1),
        ),
        (
            dict(accelerator_strategy="ddp_cpu", num_processes=2, gpus=None),
            dict(_distrib_type=DistributedType.DDP_SPAWN, _device_type=DeviceType.CPU, num_gpus=0, num_processes=2),
        ),
        (
            dict(accelerator_strategy="ddp2", gpus=None),
            dict(_distrib_type=None, _device_type=DeviceType.CPU, num_gpus=0, num_processes=1),
        ),
        (
            dict(accelerator_strategy=None, gpus=1),
            dict(_distrib_type=None, _device_type=DeviceType.GPU, num_gpus=1, num_processes=1),
        ),
        (
            dict(accelerator_strategy="dp", gpus=1),
            dict(_distrib_type=DistributedType.DP, _device_type=DeviceType.GPU, num_gpus=1, num_processes=1),
        ),
        (
            dict(accelerator_strategy="ddp", gpus=1),
            dict(_distrib_type=DistributedType.DDP, _device_type=DeviceType.GPU, num_gpus=1, num_processes=1),
        ),
        (
            dict(accelerator_strategy="ddp_cpu", num_processes=2, gpus=1),
            dict(_distrib_type=DistributedType.DDP_SPAWN, _device_type=DeviceType.CPU, num_gpus=0, num_processes=2),
        ),
        (
            dict(accelerator_strategy="ddp2", gpus=1),
            dict(_distrib_type=DistributedType.DDP2, _device_type=DeviceType.GPU, num_gpus=1, num_processes=1),
        ),
        (
            dict(accelerator_strategy=None, gpus=2),
            dict(_distrib_type=DistributedType.DDP_SPAWN, _device_type=DeviceType.GPU, num_gpus=2, num_processes=2),
        ),
        (
            dict(accelerator_strategy="dp", gpus=2),
            dict(_distrib_type=DistributedType.DP, _device_type=DeviceType.GPU, num_gpus=2, num_processes=1),
        ),
        (
            dict(accelerator_strategy="ddp", gpus=2),
            dict(_distrib_type=DistributedType.DDP, _device_type=DeviceType.GPU, num_gpus=2, num_processes=2),
        ),
        (
            dict(accelerator_strategy="ddp2", gpus=2),
            dict(_distrib_type=DistributedType.DDP2, _device_type=DeviceType.GPU, num_gpus=2, num_processes=1),
        ),
        (
            dict(accelerator_strategy="ddp2", num_processes=2, gpus=None),
            dict(_distrib_type=DistributedType.DDP, _device_type=DeviceType.CPU, num_gpus=0, num_processes=2),
        ),
        (
            dict(accelerator_strategy="dp", num_processes=2, gpus=None),
            dict(_distrib_type=DistributedType.DDP, _device_type=DeviceType.CPU, num_gpus=0, num_processes=2),
        ),
    ],
)
def test_trainer_config_accelerator_strategy(trainer_kwargs, expected, monkeypatch):
    if trainer_kwargs["gpus"] is not None:
        monkeypatch.setattr(torch.cuda, "is_available", lambda: True)
        monkeypatch.setattr(torch.cuda, "device_count", lambda: trainer_kwargs["gpus"])
    trainer = Trainer(**trainer_kwargs)
    assert len(expected) == 4
    for k, v in expected.items():
        assert getattr(trainer, k) == v, f"Failed {k}: {v}"
=======
    assert current_memory() <= initial


class TrainerStagesErrorsModel(BoringModel):
    def on_train_start(self) -> None:
        raise Exception("Error during train")

    def on_validation_start(self) -> None:
        raise Exception("Error during validation")

    def on_test_start(self) -> None:
        raise Exception("Error during test")

    def on_predict_start(self) -> None:
        raise Exception("Error during predict")


@pytest.mark.parametrize(
    "accelerator,num_processes",
    [
        (None, 1),
        pytest.param("ddp_cpu", 2, marks=RunIf(skip_windows=True)),
    ],
)
def test_error_handling_all_stages(tmpdir, accelerator, num_processes):
    model = TrainerStagesErrorsModel()
    trainer = Trainer(default_root_dir=tmpdir, accelerator=accelerator, num_processes=num_processes, fast_dev_run=True)

    with pytest.raises(Exception, match=r"Error during train"), patch(
        "pytorch_lightning.Trainer._on_exception"
    ) as exception_hook:
        trainer.fit(model)
    exception_hook.assert_called()

    with pytest.raises(Exception, match=r"Error during validation"), patch(
        "pytorch_lightning.Trainer._on_exception"
    ) as exception_hook:
        trainer.validate(model)
    exception_hook.assert_called()

    with pytest.raises(Exception, match=r"Error during test"), patch(
        "pytorch_lightning.Trainer._on_exception"
    ) as exception_hook:
        trainer.test(model)
    exception_hook.assert_called()

    with pytest.raises(Exception, match=r"Error during predict"), patch(
        "pytorch_lightning.Trainer._on_exception"
    ) as exception_hook:
        trainer.predict(model, model.val_dataloader(), return_predictions=False)
    exception_hook.assert_called()


def test_trainer_metrics_reset_before_each_task(tmpdir):
    """Test that callback, logged and progress bar metrics are reset before each task starts."""

    class TestMetricRestartCallback(Callback):
        def _make_assertions(self, trainer):
            assert trainer.callback_metrics == {}
            assert trainer.progress_bar_metrics == {}
            assert trainer.logged_metrics == {}

        def on_train_start(self, trainer, *args, **kwargs):
            self._make_assertions(trainer)

        def on_validation_start(self, trainer, *args, **kwargs):
            if trainer.state.fn == TrainerFn.VALIDATING:
                self._make_assertions(trainer)

        def on_test_start(self, trainer, *args, **kwargs):
            self._make_assertions(trainer)

        def on_predict_start(self, trainer, *args, **kwargs):
            self._make_assertions(trainer)

    class CustomBoringModel(BoringModel):
        def __init__(self):
            super().__init__()

        def training_step(self, *args, **kwargs):
            self.log("train/metric", 7.0)
            return super().training_step(*args, **kwargs)

        def validation_step(self, *args, **kwargs):
            self.log("val/metric", 14.0)
            return super().validation_step(*args, **kwargs)

        def test_step(self, *args, **kwargs):
            self.log("test/metric", 21.0)
            return super().test_step(*args, **kwargs)

    model = CustomBoringModel()
    trainer = Trainer(default_root_dir=tmpdir, fast_dev_run=4, callbacks=[TestMetricRestartCallback()])
    trainer.fit(model)
    trainer.validate(model)
    trainer.test(model)
    trainer.predict(model)


def test_detect_anomaly_nan(tmpdir):
    class NanModel(BoringModel):
        def training_step(self, batch, batch_idx):
            output = super().training_step(batch, batch_idx)
            output["loss"] = output["loss"] * torch.tensor(float("nan"))
            return output

    model = NanModel()
    trainer = Trainer(default_root_dir=tmpdir, detect_anomaly=True)
    with pytest.raises(RuntimeError, match=r"returned nan values in its 0th output."):
        with pytest.warns(
            UserWarning, match=r".*Error detected in.* Traceback of forward call that caused the error.*"
        ):
            trainer.fit(model)
>>>>>>> 6a0c47a0
<|MERGE_RESOLUTION|>--- conflicted
+++ resolved
@@ -1982,99 +1982,6 @@
     trainer_2 = Trainer(**trainer_kwargs)
     trainer_2.fit(model)
 
-<<<<<<< HEAD
-    # before measuring the memory force release any leftover allocations, including CUDA tensors
-    gc.collect()
-    memory_3 = torch.cuda.memory_allocated(0)
-    assert memory_3 == initial
-
-
-@pytest.mark.parametrize(
-    "trainer_kwargs,expected",
-    [
-        (
-            dict(accelerator_strategy=None, gpus=None),
-            dict(_distrib_type=None, _device_type=DeviceType.CPU, num_gpus=0, num_processes=1),
-        ),
-        (
-            dict(accelerator_strategy="dp", gpus=None),
-            dict(_distrib_type=None, _device_type=DeviceType.CPU, num_gpus=0, num_processes=1),
-        ),
-        (
-            dict(accelerator_strategy="ddp", gpus=None),
-            dict(_distrib_type=None, _device_type=DeviceType.CPU, num_gpus=0, num_processes=1),
-        ),
-        (
-            dict(accelerator_strategy="ddp", num_processes=2, gpus=None),
-            dict(_distrib_type=DistributedType.DDP, _device_type=DeviceType.CPU, num_gpus=0, num_processes=2),
-        ),
-        (
-            dict(accelerator_strategy="ddp", num_nodes=2, gpus=None),
-            dict(_distrib_type=DistributedType.DDP, _device_type=DeviceType.CPU, num_gpus=0, num_processes=1),
-        ),
-        (
-            dict(accelerator_strategy="ddp_cpu", num_processes=2, gpus=None),
-            dict(_distrib_type=DistributedType.DDP_SPAWN, _device_type=DeviceType.CPU, num_gpus=0, num_processes=2),
-        ),
-        (
-            dict(accelerator_strategy="ddp2", gpus=None),
-            dict(_distrib_type=None, _device_type=DeviceType.CPU, num_gpus=0, num_processes=1),
-        ),
-        (
-            dict(accelerator_strategy=None, gpus=1),
-            dict(_distrib_type=None, _device_type=DeviceType.GPU, num_gpus=1, num_processes=1),
-        ),
-        (
-            dict(accelerator_strategy="dp", gpus=1),
-            dict(_distrib_type=DistributedType.DP, _device_type=DeviceType.GPU, num_gpus=1, num_processes=1),
-        ),
-        (
-            dict(accelerator_strategy="ddp", gpus=1),
-            dict(_distrib_type=DistributedType.DDP, _device_type=DeviceType.GPU, num_gpus=1, num_processes=1),
-        ),
-        (
-            dict(accelerator_strategy="ddp_cpu", num_processes=2, gpus=1),
-            dict(_distrib_type=DistributedType.DDP_SPAWN, _device_type=DeviceType.CPU, num_gpus=0, num_processes=2),
-        ),
-        (
-            dict(accelerator_strategy="ddp2", gpus=1),
-            dict(_distrib_type=DistributedType.DDP2, _device_type=DeviceType.GPU, num_gpus=1, num_processes=1),
-        ),
-        (
-            dict(accelerator_strategy=None, gpus=2),
-            dict(_distrib_type=DistributedType.DDP_SPAWN, _device_type=DeviceType.GPU, num_gpus=2, num_processes=2),
-        ),
-        (
-            dict(accelerator_strategy="dp", gpus=2),
-            dict(_distrib_type=DistributedType.DP, _device_type=DeviceType.GPU, num_gpus=2, num_processes=1),
-        ),
-        (
-            dict(accelerator_strategy="ddp", gpus=2),
-            dict(_distrib_type=DistributedType.DDP, _device_type=DeviceType.GPU, num_gpus=2, num_processes=2),
-        ),
-        (
-            dict(accelerator_strategy="ddp2", gpus=2),
-            dict(_distrib_type=DistributedType.DDP2, _device_type=DeviceType.GPU, num_gpus=2, num_processes=1),
-        ),
-        (
-            dict(accelerator_strategy="ddp2", num_processes=2, gpus=None),
-            dict(_distrib_type=DistributedType.DDP, _device_type=DeviceType.CPU, num_gpus=0, num_processes=2),
-        ),
-        (
-            dict(accelerator_strategy="dp", num_processes=2, gpus=None),
-            dict(_distrib_type=DistributedType.DDP, _device_type=DeviceType.CPU, num_gpus=0, num_processes=2),
-        ),
-    ],
-)
-def test_trainer_config_accelerator_strategy(trainer_kwargs, expected, monkeypatch):
-    if trainer_kwargs["gpus"] is not None:
-        monkeypatch.setattr(torch.cuda, "is_available", lambda: True)
-        monkeypatch.setattr(torch.cuda, "device_count", lambda: trainer_kwargs["gpus"])
-    trainer = Trainer(**trainer_kwargs)
-    assert len(expected) == 4
-    for k, v in expected.items():
-        assert getattr(trainer, k) == v, f"Failed {k}: {v}"
-=======
     assert current_memory() <= initial
 
 
@@ -2188,4 +2095,90 @@
             UserWarning, match=r".*Error detected in.* Traceback of forward call that caused the error.*"
         ):
             trainer.fit(model)
->>>>>>> 6a0c47a0
+            
+            
+@pytest.mark.parametrize(
+    "trainer_kwargs,expected",
+    [
+        (
+            dict(accelerator_strategy=None, gpus=None),
+            dict(_distrib_type=None, _device_type=DeviceType.CPU, num_gpus=0, num_processes=1),
+        ),
+        (
+            dict(accelerator_strategy="dp", gpus=None),
+            dict(_distrib_type=None, _device_type=DeviceType.CPU, num_gpus=0, num_processes=1),
+        ),
+        (
+            dict(accelerator_strategy="ddp", gpus=None),
+            dict(_distrib_type=None, _device_type=DeviceType.CPU, num_gpus=0, num_processes=1),
+        ),
+        (
+            dict(accelerator_strategy="ddp", num_processes=2, gpus=None),
+            dict(_distrib_type=DistributedType.DDP, _device_type=DeviceType.CPU, num_gpus=0, num_processes=2),
+        ),
+        (
+            dict(accelerator_strategy="ddp", num_nodes=2, gpus=None),
+            dict(_distrib_type=DistributedType.DDP, _device_type=DeviceType.CPU, num_gpus=0, num_processes=1),
+        ),
+        (
+            dict(accelerator_strategy="ddp_cpu", num_processes=2, gpus=None),
+            dict(_distrib_type=DistributedType.DDP_SPAWN, _device_type=DeviceType.CPU, num_gpus=0, num_processes=2),
+        ),
+        (
+            dict(accelerator_strategy="ddp2", gpus=None),
+            dict(_distrib_type=None, _device_type=DeviceType.CPU, num_gpus=0, num_processes=1),
+        ),
+        (
+            dict(accelerator_strategy=None, gpus=1),
+            dict(_distrib_type=None, _device_type=DeviceType.GPU, num_gpus=1, num_processes=1),
+        ),
+        (
+            dict(accelerator_strategy="dp", gpus=1),
+            dict(_distrib_type=DistributedType.DP, _device_type=DeviceType.GPU, num_gpus=1, num_processes=1),
+        ),
+        (
+            dict(accelerator_strategy="ddp", gpus=1),
+            dict(_distrib_type=DistributedType.DDP, _device_type=DeviceType.GPU, num_gpus=1, num_processes=1),
+        ),
+        (
+            dict(accelerator_strategy="ddp_cpu", num_processes=2, gpus=1),
+            dict(_distrib_type=DistributedType.DDP_SPAWN, _device_type=DeviceType.CPU, num_gpus=0, num_processes=2),
+        ),
+        (
+            dict(accelerator_strategy="ddp2", gpus=1),
+            dict(_distrib_type=DistributedType.DDP2, _device_type=DeviceType.GPU, num_gpus=1, num_processes=1),
+        ),
+        (
+            dict(accelerator_strategy=None, gpus=2),
+            dict(_distrib_type=DistributedType.DDP_SPAWN, _device_type=DeviceType.GPU, num_gpus=2, num_processes=2),
+        ),
+        (
+            dict(accelerator_strategy="dp", gpus=2),
+            dict(_distrib_type=DistributedType.DP, _device_type=DeviceType.GPU, num_gpus=2, num_processes=1),
+        ),
+        (
+            dict(accelerator_strategy="ddp", gpus=2),
+            dict(_distrib_type=DistributedType.DDP, _device_type=DeviceType.GPU, num_gpus=2, num_processes=2),
+        ),
+        (
+            dict(accelerator_strategy="ddp2", gpus=2),
+            dict(_distrib_type=DistributedType.DDP2, _device_type=DeviceType.GPU, num_gpus=2, num_processes=1),
+        ),
+        (
+            dict(accelerator_strategy="ddp2", num_processes=2, gpus=None),
+            dict(_distrib_type=DistributedType.DDP, _device_type=DeviceType.CPU, num_gpus=0, num_processes=2),
+        ),
+        (
+            dict(accelerator_strategy="dp", num_processes=2, gpus=None),
+            dict(_distrib_type=DistributedType.DDP, _device_type=DeviceType.CPU, num_gpus=0, num_processes=2),
+        ),
+    ],
+)
+def test_trainer_config_accelerator_strategy(trainer_kwargs, expected, monkeypatch):
+    if trainer_kwargs["gpus"] is not None:
+        monkeypatch.setattr(torch.cuda, "is_available", lambda: True)
+        monkeypatch.setattr(torch.cuda, "device_count", lambda: trainer_kwargs["gpus"])
+    trainer = Trainer(**trainer_kwargs)
+    assert len(expected) == 4
+    for k, v in expected.items():
+        assert getattr(trainer, k) == v, f"Failed {k}: {v}"
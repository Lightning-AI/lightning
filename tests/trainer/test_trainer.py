# Copyright The PyTorch Lightning team.
#
# Licensed under the Apache License, Version 2.0 (the "License");
# you may not use this file except in compliance with the License.
# You may obtain a copy of the License at
#
#     http://www.apache.org/licenses/LICENSE-2.0
#
# Unless required by applicable law or agreed to in writing, software
# distributed under the License is distributed on an "AS IS" BASIS,
# WITHOUT WARRANTIES OR CONDITIONS OF ANY KIND, either express or implied.
# See the License for the specific language governing permissions and
# limitations under the License.
import gc
import logging
import math
import os
import pickle
import sys
from argparse import Namespace
from copy import deepcopy
from pathlib import Path
from unittest import mock
from unittest.mock import ANY, call, patch

import cloudpickle
import pytest
import torch
from torch.nn.parallel.distributed import DistributedDataParallel
from torch.optim import SGD
from torch.utils.data import DataLoader, IterableDataset

import pytorch_lightning
import tests.helpers.utils as tutils
from pytorch_lightning import Callback, LightningDataModule, LightningModule, Trainer
from pytorch_lightning.accelerators import CPUAccelerator, GPUAccelerator
from pytorch_lightning.callbacks import EarlyStopping, GradientAccumulationScheduler, ModelCheckpoint, Timer
from pytorch_lightning.callbacks.prediction_writer import BasePredictionWriter
from pytorch_lightning.core.saving import load_hparams_from_tags_csv, load_hparams_from_yaml, save_hparams_to_tags_csv
from pytorch_lightning.loggers import TensorBoardLogger
from pytorch_lightning.overrides.distributed import IndexBatchSamplerWrapper, UnrepeatedDistributedSampler
from pytorch_lightning.strategies import (
    DataParallelStrategy,
    DDP2Strategy,
    DDPFullyShardedStrategy,
    DDPShardedStrategy,
    DDPSpawnShardedStrategy,
    DDPSpawnStrategy,
    DDPStrategy,
    SingleDeviceStrategy,
)
from pytorch_lightning.trainer.states import RunningStage, TrainerFn
from pytorch_lightning.utilities.cloud_io import load as pl_load
from pytorch_lightning.utilities.exceptions import DeadlockDetectedException, MisconfigurationException
from pytorch_lightning.utilities.imports import _IS_WINDOWS, _OMEGACONF_AVAILABLE, _TORCH_GREATER_EQUAL_1_8
from pytorch_lightning.utilities.seed import seed_everything
from tests.helpers import BoringModel, RandomDataset
from tests.helpers.boring_model import RandomIterableDataset, RandomIterableDatasetWithLen
from tests.helpers.datamodules import ClassifDataModule
from tests.helpers.runif import RunIf
from tests.helpers.simple_models import ClassificationModel

if _OMEGACONF_AVAILABLE:
    from omegaconf import OmegaConf

if _TORCH_GREATER_EQUAL_1_8:
    from torch.multiprocessing import ProcessRaisedException
else:
    ProcessRaisedException = Exception


@pytest.mark.parametrize("url_ckpt", [True, False])
def test_no_val_module(monkeypatch, tmpdir, tmpdir_server, url_ckpt):
    """Tests use case where trainer saves the model, and user loads it from tags independently."""
    # set $TORCH_HOME, which determines torch hub's cache path, to tmpdir
    monkeypatch.setenv("TORCH_HOME", str(tmpdir))

    class CustomModel(BoringModel):
        def __init__(self, lr=1e-2):
            super().__init__()
            self.save_hyperparameters()

    lr = 1e-3
    model = CustomModel(lr=lr)

    # logger file to get meta
    logger = tutils.get_default_logger(tmpdir)

    trainer = Trainer(default_root_dir=tmpdir, max_steps=1, limit_val_batches=1, logger=logger)
    # fit model
    trainer.fit(model)
    # training complete
    assert trainer.state.finished, f"Training failed with {trainer.state}"

    # save model
    new_weights_path = os.path.join(tmpdir, "save_test.ckpt")
    trainer.save_checkpoint(new_weights_path)

    # assert ckpt has hparams
    ckpt = torch.load(new_weights_path)
    assert LightningModule.CHECKPOINT_HYPER_PARAMS_KEY in ckpt.keys(), "hyper_parameters missing from checkpoints"

    # load new model
    hparams_path = tutils.get_data_path(logger, path_dir=tmpdir)
    hparams_path = os.path.join(hparams_path, "hparams.yaml")
    ckpt_path = (
        f"http://{tmpdir_server[0]}:{tmpdir_server[1]}/{os.path.basename(new_weights_path)}"
        if url_ckpt
        else new_weights_path
    )
    model_2 = CustomModel.load_from_checkpoint(checkpoint_path=ckpt_path, hparams_file=hparams_path)
    assert model_2.hparams.lr == lr


@pytest.mark.parametrize("url_ckpt", [True, False])
def test_strict_model_load(monkeypatch, tmpdir, tmpdir_server, url_ckpt):
    """Tests use case where trainer saves the model, and user loads it from tags independently."""
    # set $TORCH_HOME, which determines torch hub's cache path, to tmpdir
    monkeypatch.setenv("TORCH_HOME", tmpdir)

    model = BoringModel()
    # Extra layer
    model.c_d3 = torch.nn.Linear(10, 12)

    # logger file to get meta
    logger = tutils.get_default_logger(tmpdir)

    # fit model
    trainer = Trainer(default_root_dir=tmpdir, fast_dev_run=1, logger=logger)
    trainer.fit(model)

    # training complete
    assert trainer.state.finished, f"Training failed with {trainer.state}"

    # save model
    new_weights_path = os.path.join(tmpdir, "save_test.ckpt")
    trainer.save_checkpoint(new_weights_path)

    # load new model
    hparams_path = tutils.get_data_path(logger, path_dir=tmpdir)
    hparams_path = os.path.join(hparams_path, "hparams.yaml")
    ckpt_path = (
        f"http://{tmpdir_server[0]}:{tmpdir_server[1]}/{os.path.basename(new_weights_path)}"
        if url_ckpt
        else new_weights_path
    )

    try:
        BoringModel.load_from_checkpoint(checkpoint_path=ckpt_path, hparams_file=hparams_path)
    # todo: specify the possible exception
    except Exception:
        failed = True
    else:
        failed = False

    assert failed, "Model should not been loaded since the extra layer added."

    failed = False
    try:
        BoringModel.load_from_checkpoint(checkpoint_path=ckpt_path, hparams_file=hparams_path, strict=False)
    # todo: specify the possible exception
    except Exception:
        failed = True

    assert not failed, "Model should be loaded due to strict=False."


def test_trainer_accumulate_grad_batches_incorrect_value(tmpdir):
    with pytest.raises(MisconfigurationException, match=".*should be an int or a dict.*"):
        Trainer(default_root_dir=tmpdir, accumulate_grad_batches=(2, 5))


def test_trainer_accumulate_grad_batches_with_grad_acc_callback(tmpdir):
    with pytest.raises(
        MisconfigurationException, match=".*set both `accumulate_grad_batches` and passed an instance.*"
    ):
        Trainer(default_root_dir=tmpdir, accumulate_grad_batches=7, callbacks=[GradientAccumulationScheduler({0: 2})])


@pytest.mark.parametrize(
    ["accumulate_grad_batches", "limit_train_batches"],
    [
        ({1: 2, 3: 4}, 1.0),
        ({1: 2, 3: 4}, 0.5),  # not to be divisible by accumulate_grad_batches on purpose
        (3, 1.0),
        (3, 0.8),  # not to be divisible by accumulate_grad_batches on purpose
        (4, 1.0),
        (4, 0.7),  # not to be divisible by accumulate_grad_batches on purpose
    ],
)
def test_gradient_accumulation_scheduling_last_batch(tmpdir, accumulate_grad_batches, limit_train_batches):
    """Verify optimizer.step() applied to last batch while grad accumulation."""

    class TestModel(BoringModel):
        def state_dict(self, *args, **kwargs):
            return deepcopy(super().state_dict(*args, **kwargs))

        def check(self, d1, d2, equal=True):
            keys = d1.keys() | d2.keys()
            values = [torch.equal(d1[k], d2[k]) for k in keys]
            return all(values) if equal else not any(values)

        def backward(self, *args, **kwargs) -> None:
            pre_bwd_state_dict = self.state_dict()
            assert self.check(self.start_state_dict, pre_bwd_state_dict)

            out = super().backward(*args, **kwargs)

            # state dict is equal, just the gradients changed
            assert self.check(pre_bwd_state_dict, self.state_dict())

            return out

        def optimizer_step(self, *args, **kwargs):
            pre_opt_step_state_dict = self.state_dict()
            assert self.check(self.start_state_dict, pre_opt_step_state_dict)

            # this calls `backward` and `on_after_backward` inside the closure
            out = super().optimizer_step(*args, **kwargs)

            # the state dict changed
            assert self.check(pre_opt_step_state_dict, self.state_dict(), equal=False)

            self.opt_step_called = True
            return out

        def on_train_batch_start(self, *_):
            self.start_state_dict = self.state_dict()
            self.opt_step_called = False

        def on_train_batch_end(self, outputs, batch, batch_idx):
            end_state_dict = self.state_dict()
            is_last_batch = (batch_idx + 1) == self.trainer.num_training_batches

            if is_last_batch or self.opt_step_called:
                assert self.check(self.start_state_dict, end_state_dict, equal=False)
            else:
                assert self.check(self.start_state_dict, end_state_dict)

    model = TestModel()
    trainer = Trainer(
        accumulate_grad_batches=accumulate_grad_batches,
        max_epochs=2,
        limit_train_batches=limit_train_batches,
        limit_val_batches=0,
        default_root_dir=tmpdir,
        enable_progress_bar=False,
    )

    trainer.fit(model)


def test_loading_meta_tags(tmpdir):
    """test for backward compatibility to meta_tags.csv."""
    hparams = {
        "batch_size": 32,
        "learning_rate": 0.001 * 8,
        "optimizer_name": "adam",
    }

    # save tags
    logger = tutils.get_default_logger(tmpdir)
    logger.log_hyperparams(Namespace(some_str="a_str", an_int=1, a_float=2.0))
    logger.log_hyperparams(hparams)
    logger.save()

    # load hparams
    path_expt_dir = tutils.get_data_path(logger, path_dir=tmpdir)
    hparams_path = os.path.join(path_expt_dir, TensorBoardLogger.NAME_HPARAMS_FILE)
    hparams = load_hparams_from_yaml(hparams_path)

    # save as legacy meta_tags.csv
    tags_path = os.path.join(path_expt_dir, "meta_tags.csv")
    save_hparams_to_tags_csv(tags_path, hparams)

    tags = load_hparams_from_tags_csv(tags_path)

    assert hparams == tags


def test_loading_yaml(tmpdir):
    hparams = {
        "batch_size": 32,
        "learning_rate": 0.001 * 8,
        "optimizer_name": "adam",
    }

    # save tags
    logger = tutils.get_default_logger(tmpdir)
    logger.log_hyperparams(Namespace(some_str="a_str", an_int=1, a_float=2.0))
    logger.log_hyperparams(hparams)
    logger.save()

    # load hparams
    path_expt_dir = tutils.get_data_path(logger, path_dir=tmpdir)
    hparams_path = os.path.join(path_expt_dir, "hparams.yaml")
    tags = load_hparams_from_yaml(hparams_path)

    assert tags["batch_size"] == 32 and tags["optimizer_name"] == "adam"


@pytest.mark.parametrize(
    "save_top_k,save_last,expected_files",
    [
        pytest.param(-1, False, [f"epoch={i}.ckpt" for i in range(5)], id="CASE K=-1  (all)"),
        pytest.param(1, False, {"epoch=4.ckpt"}, id="CASE K=1 (2.5, epoch 4)"),
        pytest.param(2, False, [f"epoch={i}.ckpt" for i in (2, 4)], id="CASE K=2 (2.5 epoch 4, 2.8 epoch 2)"),
        pytest.param(4, False, [f"epoch={i}.ckpt" for i in range(1, 5)], id="CASE K=4 (save all 4 base)"),
        pytest.param(3, False, [f"epoch={i}.ckpt" for i in range(2, 5)], id="CASE K=3 (save the 2nd, 3rd, 4th model)"),
        pytest.param(1, True, {"epoch=4.ckpt", "last.ckpt"}, id="CASE K=1 (save the 4th model and the last model)"),
    ],
)
def test_model_checkpoint_options(tmpdir, save_top_k, save_last, expected_files):
    """Test ModelCheckpoint options."""

    def mock_save_function(filepath, *args):
        open(filepath, "a").close()

    # simulated losses
    losses = [10, 9, 2.8, 5, 2.5]

    checkpoint_callback = ModelCheckpoint(
        dirpath=tmpdir,
        filename="{epoch}",
        monitor="checkpoint_on",
        save_top_k=save_top_k,
        save_last=save_last,
        verbose=True,
    )
    trainer = Trainer()
    trainer.state.fn = TrainerFn.FITTING
    trainer.save_checkpoint = mock_save_function

    # emulate callback's calls during the training
    for i, loss in enumerate(losses, 1):
        # sets `trainer.global_step`
        trainer.fit_loop.epoch_loop.batch_loop.optimizer_loop.optim_progress.optimizer.step.total.completed = i
        trainer.callback_metrics.update({"checkpoint_on": torch.tensor(loss)})
        checkpoint_callback.on_validation_end(trainer, trainer.lightning_module)
        trainer.fit_loop.epoch_progress.current.completed = i  # sets `trainer.current_epoch`

    file_lists = set(os.listdir(tmpdir))

    assert len(file_lists) == len(
        expected_files
    ), f"Should save {len(expected_files)} models when save_top_k={save_top_k} but found={file_lists}"

    # verify correct naming
    for fname in expected_files:
        assert fname in file_lists


def test_model_checkpoint_only_weights(tmpdir):
    """Tests use case where ModelCheckpoint is configured to save only model weights, and user tries to load
    checkpoint to resume training."""
    model = BoringModel()

    trainer = Trainer(
        default_root_dir=tmpdir,
        max_epochs=1,
        limit_train_batches=1,
        limit_val_batches=1,
        callbacks=[ModelCheckpoint(dirpath=tmpdir, save_weights_only=True)],
    )
    # fit model
    trainer.fit(model)
    # training complete
    assert trainer.state.finished, f"Training failed with {trainer.state}"

    checkpoint_path = trainer.checkpoint_callback.best_model_path

    # assert saved checkpoint has no trainer data
    checkpoint = torch.load(checkpoint_path)
    assert "optimizer_states" not in checkpoint, "checkpoint should contain only model weights"
    assert "lr_schedulers" not in checkpoint, "checkpoint should contain only model weights"

    # assert loading model works when checkpoint has only weights
    assert BoringModel.load_from_checkpoint(checkpoint_path=checkpoint_path)

    # directly save model
    new_weights_path = os.path.join(tmpdir, "save_test.ckpt")
    trainer.save_checkpoint(new_weights_path, weights_only=True)
    # assert saved checkpoint has no trainer data
    checkpoint = torch.load(new_weights_path)
    assert "optimizer_states" not in checkpoint, "checkpoint should contain only model weights"
    assert "lr_schedulers" not in checkpoint, "checkpoint should contain only model weights"

    # assert restoring train state fails
    with pytest.raises(KeyError, match="checkpoint contains only the model"):
        trainer._checkpoint_connector.restore(new_weights_path)


def test_model_freeze_unfreeze():
    model = BoringModel()
    model.freeze()
    assert not model.training
    for param in model.parameters():
        assert not param.requires_grad

    model.unfreeze()
    assert model.training
    for param in model.parameters():
        assert param.requires_grad


@pytest.mark.parametrize("url_ckpt", [True, False])
def test_fit_ckpt_path_epoch_restored(monkeypatch, tmpdir, tmpdir_server, url_ckpt):
    """Verify resuming from checkpoint runs the right number of epochs."""
    # set $TORCH_HOME, which determines torch hub's cache path, to tmpdir
    monkeypatch.setenv("TORCH_HOME", tmpdir)

    class TestModel(BoringModel):
        # Model that tracks epochs and batches seen
        num_epochs_end_seen = 0
        num_batches_seen = 0
        num_on_load_checkpoint_called = 0

        def on_train_epoch_end(self):
            self.num_epochs_end_seen += 1

        def on_train_batch_start(self, *_):
            self.num_batches_seen += 1

        def on_load_checkpoint(self, _):
            self.num_on_load_checkpoint_called += 1

    model = TestModel()
    trainer = Trainer(
        max_epochs=2,
        limit_train_batches=0.65,
        limit_val_batches=1,
        callbacks=[ModelCheckpoint(dirpath=tmpdir, monitor="early_stop_on", save_top_k=-1)],
        default_root_dir=tmpdir,
        val_check_interval=1.0,
        enable_progress_bar=False,
        logger=False,
        enable_model_summary=False,
    )
    trainer.fit(model)

    assert model.num_epochs_end_seen == 2
    assert model.num_batches_seen == trainer.num_training_batches * 2
    assert model.num_on_load_checkpoint_called == 0

    # Other checkpoints can be uncommented if/when resuming mid-epoch is supported
    checkpoints = Path(trainer.checkpoint_callback.dirpath).glob("*.ckpt")
    if url_ckpt:
        # transform local paths into url checkpoints
        ip, port = tmpdir_server
        checkpoints = [f"http://{ip}:{port}/" + ckpt.name for ckpt in checkpoints]

    for ckpt in checkpoints:
        next_model = TestModel()
        state = pl_load(ckpt)

        # Resume training
        new_trainer = Trainer(default_root_dir=tmpdir, max_epochs=2)
        new_trainer.fit(next_model, ckpt_path=ckpt)
        assert state["global_step"] + next_model.num_batches_seen == trainer.num_training_batches * trainer.max_epochs
        assert next_model.num_on_load_checkpoint_called == 1


def test_trainer_max_steps_and_epochs(tmpdir):
    """Verify model trains according to specified max steps."""
    model = BoringModel()
    num_train_samples = math.floor(len(model.train_dataloader()) * 0.5)

    # define less train steps than epochs
    trainer_kwargs = {
        "limit_train_batches": 0.5,
        "default_root_dir": tmpdir,
        "max_epochs": 3,
        "max_steps": num_train_samples + 10,
        "logger": False,
        "enable_model_summary": False,
        "enable_progress_bar": False,
    }
    trainer = Trainer(**trainer_kwargs)
    trainer.fit(model)

    assert trainer.state.finished, f"Training failed with {trainer.state}"
    assert trainer.global_step == trainer.max_steps, "Model did not stop at max_steps"

    # define less train epochs than steps
    trainer_kwargs["max_epochs"] = 2
    trainer_kwargs["max_steps"] = 3 * 2 * num_train_samples
    trainer = Trainer(**trainer_kwargs)
    trainer.fit(model)

    assert trainer.state.finished, f"Training failed with {trainer.state}"
    assert trainer.global_step == num_train_samples * trainer.max_epochs
    assert trainer.current_epoch == trainer.max_epochs, "Model did not stop at max_epochs"

    # if max_steps is positive and max_epochs is negative, use max_steps
    trainer_kwargs["max_epochs"] = -1
    trainer_kwargs["max_steps"] = 3
    trainer = Trainer(**trainer_kwargs)
    trainer.fit(model)

    assert trainer.state.finished, f"Training failed with {trainer.state}"
    assert trainer.global_step == 3


@pytest.mark.parametrize(
    "max_epochs,max_steps,incorrect_variable",
    [
        (-100, -1, "max_epochs"),
        (1, -2, "max_steps"),
    ],
)
def test_trainer_max_steps_and_epochs_validation(max_epochs, max_steps, incorrect_variable):
    """Don't allow max_epochs or max_steps to be less than -1 or a float."""
    with pytest.raises(
        MisconfigurationException,
        match=f"`{incorrect_variable}` must be a non-negative integer or -1",
    ):
        Trainer(max_epochs=max_epochs, max_steps=max_steps)


@pytest.mark.parametrize(
    "max_epochs,max_steps,is_done,correct_trainer_epochs",
    [
        (None, -1, False, 1000),
        (-1, -1, False, -1),
        (5, -1, False, 5),
        (-1, 10, False, -1),
        (None, 0, True, -1),
        (0, -1, True, 0),
        (-1, 0, True, -1),
        (0, -1, True, 0),
    ],
)
def test_trainer_max_steps_and_epochs_fit_loop_done(max_epochs, max_steps, is_done, correct_trainer_epochs):
    trainer = Trainer(max_epochs=max_epochs, max_steps=max_steps)

    assert trainer.max_epochs == correct_trainer_epochs
    assert trainer.max_steps == max_steps
    assert trainer.fit_loop.done is is_done

    # Make sure there is no timer
    timer_callbacks = [c for c in trainer.callbacks if isinstance(c, Timer)]
    assert len(timer_callbacks) == 0


def test_trainer_min_steps_and_epochs(tmpdir):
    """Verify model trains according to specified min steps."""
    num_train_samples = math.floor(len(BoringModel().train_dataloader()) * 0.5)

    class CustomModel(BoringModel):
        def training_step(self, *args, **kwargs):
            # try to force stop right after first step
            if self.global_step > 0:
                self.trainer.should_step = True

            return super().training_step(*args, **kwargs)

    model = CustomModel()

    trainer_kwargs = {
        "limit_train_batches": 0.5,
        "default_root_dir": tmpdir,
        "val_check_interval": 2,
        "min_epochs": 1,
        "max_epochs": 7,
        # define less min steps than 1 epoch
        "min_steps": num_train_samples // 2,
        "logger": False,
        "enable_model_summary": False,
        "enable_progress_bar": False,
    }
    trainer = Trainer(**trainer_kwargs)
    trainer.fit(model)

    assert trainer.state.finished, f"Training failed with {trainer.state}"
    assert trainer.current_epoch > 0
    assert trainer.global_step >= num_train_samples, "Model did not train for at least min_epochs"

    # define less epochs than min_steps
    trainer_kwargs["min_steps"] = math.floor(num_train_samples * 1.5)
    trainer = Trainer(**trainer_kwargs)
    trainer.fit(model)

    assert trainer.state.finished, f"Training failed with {trainer.state}"
    assert trainer.current_epoch > 0
    assert trainer.global_step >= math.floor(num_train_samples * 1.5), "Model did not train for at least min_steps"


def test_trainer_min_steps_and_min_epochs_not_reached(tmpdir, caplog):
    """Test that min_epochs/min_steps in Trainer are enforced even if EarlyStopping is triggered."""

    class TestModel(BoringModel):
        training_step_invoked = 0

        def training_step(self, batch, batch_idx):
            output = super().training_step(batch, batch_idx)
            output["loss"] = output["loss"] * 0.0  # force minimal loss to trigger early stopping
            self.log("loss", output["loss"])
            self.training_step_invoked += 1
            assert not self.trainer.should_stop
            return output

    model = TestModel()
    early_stop = EarlyStopping(monitor="loss", patience=0, check_on_train_epoch_end=True)
    min_epochs = 5
    trainer = Trainer(
        default_root_dir=tmpdir,
        enable_progress_bar=False,
        min_epochs=min_epochs,
        limit_val_batches=0,
        limit_train_batches=2,
        callbacks=[early_stop],
    )
    with caplog.at_level(logging.INFO, logger="pytorch_lightning.trainer.trainer"):
        trainer.fit(model)

    message = f"minimum epochs ({min_epochs}) or minimum steps (None) has not been met. Training will continue"
    num_messages = sum(1 for record in caplog.records if message in record.message)
    assert num_messages == min_epochs - 2
    assert model.training_step_invoked == min_epochs * 2


def test_trainer_max_steps_accumulate_batches(tmpdir):
    """Verify model trains according to specified max steps with grad accumulated batches."""
    model = BoringModel()
    num_train_samples = math.floor(len(model.train_dataloader()) * 0.5)

    # define less train steps than epochs
    trainer = Trainer(
        limit_train_batches=0.5,
        default_root_dir=tmpdir,
        max_steps=num_train_samples + 10,
        accumulate_grad_batches=10,
        logger=False,
        enable_progress_bar=False,
        enable_model_summary=False,
    )
    trainer.fit(model)

    assert trainer.state.finished, f"Training failed with {trainer.state}"
    assert trainer.global_step == trainer.max_steps, "Model did not stop at max_steps"


@pytest.mark.parametrize(
    ["benchmark_", "deterministic", "expected"],
    [
        (None, False, True),
        (None, True, False),
        (True, False, True),
        (True, True, True),
        (False, True, False),
        (False, False, False),
    ],
)
def test_benchmark_option(benchmark_, deterministic, expected):
    """Verify benchmark option."""

    original_val = torch.backends.cudnn.benchmark

    if benchmark_ and deterministic:
        with pytest.warns(UserWarning, match="You passed `deterministic=True` and `benchmark=True`"):
            trainer = Trainer(benchmark=benchmark_, deterministic=deterministic)
    else:
        trainer = Trainer(benchmark=benchmark_, deterministic=deterministic)
    assert torch.backends.cudnn.benchmark == expected
    assert trainer._accelerator_connector.benchmark == expected

    torch.backends.cudnn.benchmark = original_val


@pytest.mark.parametrize("ckpt_path", (None, "best", "specific"))
@pytest.mark.parametrize("save_top_k", (-1, 0, 1, 2))
@pytest.mark.parametrize("fn", ("validate", "test", "predict"))
def test_checkpoint_path_input(tmpdir, ckpt_path, save_top_k, fn):
    class TestModel(BoringModel):
        def validation_step(self, batch, batch_idx):
            self.log("foo", -batch_idx)
            return super().validation_step(batch, batch_idx)

        def test_step(self, *args):
            return self.validation_step(*args)

        def predict_step(self, batch, *_):
            return self(batch)

    model = TestModel()
    model.test_epoch_end = None
    trainer = Trainer(
        max_epochs=2,
        limit_val_batches=1,
        limit_test_batches=1,
        limit_predict_batches=1,
        enable_progress_bar=False,
        default_root_dir=tmpdir,
        callbacks=[ModelCheckpoint(monitor="foo", save_top_k=save_top_k)],
    )
    trainer.fit(model)

    trainer_fn = getattr(trainer, fn)
    assert getattr(trainer, "ckpt_path") is None

    if ckpt_path == "best":
        # ckpt_path is 'best', meaning we load the best weights
        if save_top_k == 0:
            with pytest.raises(MisconfigurationException, match=".*is not configured to save the best.*"):
                trainer_fn(ckpt_path=ckpt_path)
            with pytest.raises(MisconfigurationException, match=".*is not configured to save the best.*"):
                trainer_fn(model, ckpt_path=ckpt_path)
        else:
            trainer_fn(ckpt_path=ckpt_path)
            assert getattr(trainer, "ckpt_path") == trainer.checkpoint_callback.best_model_path

            trainer_fn(model, ckpt_path=ckpt_path)
            assert getattr(trainer, "ckpt_path") == trainer.checkpoint_callback.best_model_path
    elif ckpt_path is None:
        # ckpt_path is None, meaning we don't load any checkpoints and use the provided model
        trainer_fn(model, ckpt_path=ckpt_path)
        assert getattr(trainer, "ckpt_path") is None

        if save_top_k > 0:
            # ckpt_path is None with no model provided means load the best weights
            with pytest.warns(UserWarning, match="The best model of the previous `fit` call will be used"):
                trainer_fn(ckpt_path=ckpt_path)
                assert getattr(trainer, "ckpt_path") == trainer.checkpoint_callback.best_model_path
    else:
        # specific checkpoint, pick one from saved ones
        if save_top_k == 0:
            with pytest.raises(FileNotFoundError):
                trainer_fn(ckpt_path="random.ckpt")
        else:
            ckpt_path = str(
                list((Path(tmpdir) / f"lightning_logs/version_{trainer.logger.version}/checkpoints").iterdir())[
                    0
                ].absolute()
            )
            trainer_fn(ckpt_path=ckpt_path)
            assert getattr(trainer, "ckpt_path") == ckpt_path

            trainer_fn(model, ckpt_path=ckpt_path)
            assert getattr(trainer, "ckpt_path") == ckpt_path


@pytest.mark.parametrize("enable_checkpointing", (False, True))
@pytest.mark.parametrize("fn", ("validate", "test", "predict"))
def test_tested_checkpoint_path_best(tmpdir, enable_checkpointing, fn):
    class TestModel(BoringModel):
        def validation_step(self, batch, batch_idx):
            self.log("foo", -batch_idx)
            return super().validation_step(batch, batch_idx)

        def test_step(self, *args):
            return self.validation_step(*args)

        def predict_step(self, batch, *_):
            return self(batch)

    model = TestModel()
    model.test_epoch_end = None
    trainer = Trainer(
        max_epochs=2,
        limit_val_batches=1,
        limit_test_batches=1,
        limit_predict_batches=1,
        enable_progress_bar=False,
        default_root_dir=tmpdir,
        enable_checkpointing=enable_checkpointing,
    )
    trainer.fit(model)

    trainer_fn = getattr(trainer, fn)
    assert getattr(trainer, "ckpt_path") is None

    if enable_checkpointing:
        trainer_fn(ckpt_path="best")
        assert getattr(trainer, "ckpt_path") == trainer.checkpoint_callback.best_model_path

        trainer_fn(model, ckpt_path="best")
        assert getattr(trainer, "ckpt_path") == trainer.checkpoint_callback.best_model_path
    else:
        with pytest.raises(MisconfigurationException, match="`ModelCheckpoint` is not configured."):
            trainer_fn(ckpt_path="best")
        with pytest.raises(MisconfigurationException, match="`ModelCheckpoint` is not configured."):
            trainer_fn(model, ckpt_path="best")


def test_best_ckpt_evaluate_raises_warning_with_multiple_ckpt_callbacks():
    """Test that a warning is raised if best ckpt callback is used for evaluation configured with multiple
    checkpoints."""

    ckpt_callback1 = ModelCheckpoint()
    ckpt_callback1.best_model_path = "foo_best_model.ckpt"
    ckpt_callback2 = ModelCheckpoint()
    ckpt_callback2.best_model_path = "bar_best_model.ckpt"
    trainer = Trainer(callbacks=[ckpt_callback1, ckpt_callback2])
    trainer.state.fn = TrainerFn.TESTING

    with pytest.warns(UserWarning, match="best checkpoint path from first checkpoint callback"):
        trainer._Trainer__set_ckpt_path(ckpt_path="best", model_provided=False, model_connected=True)


def test_disabled_training(tmpdir):
    """Verify that `limit_train_batches=0` disables the training loop unless `fast_dev_run=True`."""

    class CurrentModel(BoringModel):

        training_step_invoked = False
        training_epoch_end_invoked = False

        def training_step(self, *args, **kwargs):
            self.training_step_invoked = True
            return super().training_step(*args, **kwargs)

        def training_epoch_end(self, *args, **kwargs):
            self.training_epoch_end_invoked = True
            return super().training_epoch_end(*args, **kwargs)

    model = CurrentModel()

    trainer_options = dict(
        default_root_dir=tmpdir,
        enable_progress_bar=False,
        max_epochs=2,
        limit_train_batches=0.0,
        limit_val_batches=0.2,
        fast_dev_run=False,
    )

    before_state_dict = deepcopy(model.state_dict())

    trainer = Trainer(**trainer_options)
    trainer.fit(model)

    after_state_dict = model.state_dict()

    for key in before_state_dict.keys():
        assert torch.all(torch.eq(before_state_dict[key], after_state_dict[key]))

    # check that limit_train_batches=0 turns off training
    assert trainer.state.finished, f"Training failed with {trainer.state}"
    assert trainer.current_epoch == 0
    assert not model.training_step_invoked, "`training_step` should not run when `limit_train_batches=0`"
    assert not model.training_epoch_end_invoked, "`training_epoch_end` should not run when `limit_train_batches=0`"

    # check that limit_train_batches has no influence when fast_dev_run is turned on
    model = CurrentModel()
    trainer_options.update(fast_dev_run=True)
    before_state_dict = deepcopy(model.state_dict())

    trainer = Trainer(**trainer_options)
    trainer.fit(model)

    after_state_dict = model.state_dict()

    for key in before_state_dict.keys():
        assert not torch.all(torch.eq(before_state_dict[key], after_state_dict[key]))

    assert trainer.state.finished, f"Training failed with {trainer.state}"
    assert trainer.current_epoch == 1
    assert model.training_step_invoked, "did not run `training_step` with `fast_dev_run=True`"
    assert model.training_epoch_end_invoked, "did not run `training_epoch_end` with `fast_dev_run=True`"


def test_disabled_validation(tmpdir):
    """Verify that `limit_val_batches=0` disables the validation loop unless `fast_dev_run=True`."""

    class CurrentModel(BoringModel):

        validation_step_invoked = False
        validation_epoch_end_invoked = False

        def validation_step(self, *args, **kwargs):
            self.validation_step_invoked = True
            return super().validation_step(*args, **kwargs)

        def validation_epoch_end(self, *args, **kwargs):
            self.validation_epoch_end_invoked = True
            return super().validation_epoch_end(*args, **kwargs)

    model = CurrentModel()

    trainer_options = dict(
        default_root_dir=tmpdir,
        enable_progress_bar=False,
        max_epochs=2,
        limit_train_batches=0.4,
        limit_val_batches=0.0,
        fast_dev_run=False,
    )

    trainer = Trainer(**trainer_options)
    trainer.fit(model)

    # check that limit_val_batches=0 turns off validation
    assert trainer.state.finished, f"Training failed with {trainer.state}"
    assert trainer.current_epoch == 2
    assert not model.validation_step_invoked, "`validation_step` should not run when `limit_val_batches=0`"
    assert not model.validation_epoch_end_invoked, "`validation_epoch_end` should not run when `limit_val_batches=0`"

    # check that limit_val_batches has no influence when fast_dev_run is turned on
    model = CurrentModel()
    trainer_options.update(fast_dev_run=True)
    trainer = Trainer(**trainer_options)
    trainer.fit(model)

    assert trainer.state.finished, f"Training failed with {trainer.state}"
    assert trainer.current_epoch == 1
    assert model.validation_step_invoked, "did not run `validation_step` with `fast_dev_run=True`"
    assert model.validation_epoch_end_invoked, "did not run `validation_epoch_end` with `fast_dev_run=True`"


@mock.patch("torch.Tensor.backward")
def test_nan_loss_detection(backward_mock, tmpdir):
    class CurrentModel(BoringModel):
        test_batch_inf = 3

        def training_step(self, batch, batch_idx):
            output = super().training_step(batch, batch_idx)
            if batch_idx == self.test_batch_inf:
                if isinstance(output, dict):
                    output["loss"] *= torch.tensor(math.inf)  # make loss infinite
                else:
                    output /= 0
            return output

    model = CurrentModel()

    with pytest.deprecated_call(match="terminate_on_nan` was deprecated in v1.5"):
        trainer = Trainer(default_root_dir=tmpdir, max_steps=(model.test_batch_inf + 1), terminate_on_nan=True)

    with pytest.raises(ValueError, match=r".*The loss returned in `training_step` is.*"):
        trainer.fit(model)
        assert trainer.global_step == model.test_batch_inf
        assert backward_mock.call_count == model.test_batch_inf

    for param in model.parameters():
        assert torch.isfinite(param).all()


def test_invalid_terminate_on_nan(tmpdir):
    with pytest.raises(TypeError, match="`terminate_on_nan` should be a bool"), pytest.deprecated_call(
        match="terminate_on_nan` was deprecated in v1.5"
    ):
        Trainer(default_root_dir=tmpdir, terminate_on_nan="False")


@pytest.mark.parametrize("track_grad_norm", [0, torch.tensor(1), "nan"])
def test_invalid_track_grad_norm(tmpdir, track_grad_norm):
    with pytest.raises(MisconfigurationException, match="`track_grad_norm` must be a positive number or 'inf'"):
        Trainer(default_root_dir=tmpdir, track_grad_norm=track_grad_norm)


@mock.patch("torch.Tensor.backward")
def test_nan_params_detection(backward_mock, tmpdir):
    class CurrentModel(BoringModel):
        test_batch_nan = 3

        def on_after_backward(self):
            if self.global_step == self.test_batch_nan:
                # simulate parameter that became nan
                torch.nn.init.constant_(self.layer.bias, math.nan)

    model = CurrentModel()

    with pytest.deprecated_call(match="terminate_on_nan` was deprecated in v1.5"):
        trainer = Trainer(default_root_dir=tmpdir, max_steps=(model.test_batch_nan + 1), terminate_on_nan=True)

    with pytest.raises(ValueError, match=r".*Detected nan and/or inf values in `layer.bias`.*"):
        trainer.fit(model)
        assert trainer.global_step == model.test_batch_nan
        assert backward_mock.call_count == model.test_batch_nan + 1

    # after aborting the training loop, model still has nan-valued params
    params = torch.cat([param.view(-1) for param in model.parameters()])
    assert not torch.isfinite(params).all()


def test_on_exception_hook(tmpdir):
    """Test the on_exception callback hook and the trainer interrupted flag."""

    model = BoringModel()

    class InterruptCallback(Callback):
        def __init__(self):
            super().__init__()

        def on_train_batch_start(self, trainer, pl_module, batch, batch_idx):
            raise KeyboardInterrupt

        def on_test_start(self, trainer, pl_module):
            raise MisconfigurationException

    class HandleInterruptCallback(Callback):
        def __init__(self):
            super().__init__()
            self.exception = None
            self.exc_info = None

        def on_exception(self, trainer, pl_module, exception):
            self.exception = exception

        def on_keyboard_interrupt(self, trainer, pl_module):
            self.exc_info = sys.exc_info()

    interrupt_callback = InterruptCallback()
    handle_interrupt_callback = HandleInterruptCallback()

    trainer = Trainer(
        callbacks=[interrupt_callback, handle_interrupt_callback],
        max_epochs=1,
        limit_val_batches=0.1,
        limit_train_batches=0.2,
        enable_progress_bar=False,
        logger=False,
        default_root_dir=tmpdir,
    )
    assert not trainer.interrupted
    assert handle_interrupt_callback.exception is None
    assert handle_interrupt_callback.exc_info is None
    with pytest.deprecated_call(match="on_keyboard_interrupt` callback hook was deprecated in v1.5"):
        trainer.fit(model)
    assert trainer.interrupted
    assert isinstance(handle_interrupt_callback.exception, KeyboardInterrupt)
    assert isinstance(handle_interrupt_callback.exc_info[1], KeyboardInterrupt)
    with pytest.raises(MisconfigurationException), pytest.deprecated_call(
        match="on_keyboard_interrupt` callback hook was deprecated in v1.5"
    ):
        trainer.test(model)
    assert trainer.interrupted
    assert isinstance(handle_interrupt_callback.exception, MisconfigurationException)


@pytest.mark.parametrize("precision", [32, pytest.param(16, marks=RunIf(min_gpus=1))])
def test_gradient_clipping_by_norm(tmpdir, precision):
    """Test gradient clipping by norm."""
    tutils.reset_seed()

    trainer = Trainer(
        default_root_dir=tmpdir,
        max_steps=1,
        max_epochs=1,
        accelerator="auto",
        devices=1,
        precision=precision,
        gradient_clip_algorithm="norm",
        gradient_clip_val=0.05,
    )

    class TestModel(ClassificationModel):
        def configure_gradient_clipping(self, *args, **kwargs):
            super().configure_gradient_clipping(*args, **kwargs)
            # test that gradient is clipped correctly
            parameters = self.parameters()
            grad_norm = torch.norm(torch.stack([torch.norm(p.grad.detach(), 2) for p in parameters]), 2)
            torch.testing.assert_allclose(grad_norm, torch.tensor(0.05))
            self.assertion_called = True

    model = TestModel()
    trainer.fit(model, ClassifDataModule())
    assert model.assertion_called


@pytest.mark.parametrize("precision", [32, pytest.param(16, marks=RunIf(min_gpus=1))])
def test_gradient_clipping_by_value(tmpdir, precision):
    """Test gradient clipping by value."""
    tutils.reset_seed()

    trainer = Trainer(
        default_root_dir=tmpdir,
        max_steps=1,
        max_epochs=1,
        accelerator="auto",
        devices=1,
        precision=precision,
        gradient_clip_algorithm="value",
        gradient_clip_val=1e-10,
    )

    class TestModel(BoringModel):
        def configure_gradient_clipping(self, *args, **kwargs):
            super().configure_gradient_clipping(*args, **kwargs)
            # test that gradient is clipped correctly
            parameters = self.parameters()
            grad_max_list = [torch.max(p.grad.detach().abs()) for p in parameters]
            grad_max = torch.max(torch.stack(grad_max_list))
            torch.testing.assert_allclose(grad_max.abs(), torch.tensor(1e-10))
            self.assertion_called = True

    model = TestModel()
    trainer.fit(model)
    assert model.assertion_called


def test_invalid_gradient_clip_value(tmpdir):
    with pytest.raises(TypeError, match="`gradient_clip_val` should be an int or a float"):
        Trainer(default_root_dir=tmpdir, gradient_clip_val=(1, 2))


def test_invalid_gradient_clip_algo(tmpdir):
    with pytest.raises(MisconfigurationException, match="`gradient_clip_algorithm` norm2 is invalid"):
        Trainer(default_root_dir=tmpdir, gradient_clip_algorithm="norm2")


def test_gpu_choice(tmpdir):
    trainer_options = dict(default_root_dir=tmpdir)
    # Only run if CUDA is available
    if not torch.cuda.is_available():
        return

    num_gpus = torch.cuda.device_count()
    Trainer(**trainer_options, accelerator="gpu", devices=num_gpus, auto_select_gpus=True)

    with pytest.raises(MisconfigurationException, match=r".*But your machine only has.*"):
        Trainer(**trainer_options, accelerator="gpu", devices=num_gpus + 1, auto_select_gpus=True)


@pytest.mark.parametrize("limit_val_batches", [0.0, 1, 1.0, 0.5, 5])
def test_num_sanity_val_steps(tmpdir, limit_val_batches):
    """Test that the number of sanity check batches is clipped to `limit_val_batches`."""

    class CustomModel(BoringModel):
        def validation_step(self, batch, batch_idx, dataloader_idx):
            return super().validation_step(batch, batch_idx)

        def val_dataloader(self):
            return [DataLoader(RandomDataset(32, 64)), DataLoader(RandomDataset(32, 64))]

    model = CustomModel()
    model.validation_epoch_end = None
    num_sanity_val_steps = 4

    trainer = Trainer(
        default_root_dir=tmpdir,
        num_sanity_val_steps=num_sanity_val_steps,
        limit_val_batches=limit_val_batches,
        max_steps=1,
    )
    assert trainer.num_sanity_val_steps == num_sanity_val_steps

    class CustomModelMixedVal(CustomModel):
        def val_dataloader(self):
            return [DataLoader(RandomDataset(32, 64), batch_size=8), DataLoader(RandomDataset(32, 64))]

    model = CustomModelMixedVal()
    model.validation_epoch_end = None

    with patch.object(
        trainer.fit_loop.epoch_loop.val_loop.epoch_loop,
        "_evaluation_step",
        wraps=trainer.fit_loop.epoch_loop.val_loop.epoch_loop._evaluation_step,
    ) as mocked:
        trainer.fit(model)
        assert mocked.call_count == sum(
            min(num_sanity_val_steps, num_batches) for num_batches in trainer.num_val_batches
        )


@pytest.mark.parametrize("limit_val_batches", [0.0, 1, 1.0, 0.3])
def test_num_sanity_val_steps_neg_one(tmpdir, limit_val_batches):
    """Test that `num_sanity_val_steps=-1` runs through all validation data once, and as many batches as limited by
    `limit_val_batches` Trainer argument."""

    class CustomModel(BoringModel):
        def validation_step(self, batch, batch_idx, dataloader_idx):
            return super().validation_step(batch, batch_idx)

        def val_dataloader(self):
            return [DataLoader(RandomDataset(32, 64)), DataLoader(RandomDataset(32, 64))]

    model = CustomModel()
    model.validation_epoch_end = None
    trainer = Trainer(
        default_root_dir=tmpdir, num_sanity_val_steps=-1, limit_val_batches=limit_val_batches, max_steps=1
    )
    assert trainer.num_sanity_val_steps == float("inf")

    with patch.object(
        trainer.fit_loop.epoch_loop.val_loop.epoch_loop,
        "_evaluation_step",
        wraps=trainer.fit_loop.epoch_loop.val_loop.epoch_loop._evaluation_step,
    ) as mocked:
        val_dataloaders = model.val_dataloader()
        trainer.fit(model, val_dataloaders=val_dataloaders)

        assert mocked.call_count == sum(trainer.num_val_batches)


@pytest.mark.parametrize(
    ["trainer_kwargs", "strategy_cls", "strategy_name", "accelerator_cls", "devices"],
    [
        ({"accelerator": None}, SingleDeviceStrategy, "single_device", CPUAccelerator, 1),
        ({"accelerator": "dp"}, DDPStrategy, "ddp", CPUAccelerator, 1),
        ({"accelerator": "ddp"}, DDPStrategy, "ddp", CPUAccelerator, 1),
        ({"accelerator": "ddp", "num_processes": 2}, DDPStrategy, "ddp", CPUAccelerator, 2),
        ({"accelerator": "ddp", "num_nodes": 2}, DDPStrategy, "ddp", CPUAccelerator, 1),
        ({"accelerator": "ddp_cpu", "num_processes": 2}, DDPSpawnStrategy, "ddp_spawn", CPUAccelerator, 2),
        ({"accelerator": "ddp2"}, DDPStrategy, "ddp", CPUAccelerator, 1),
        ({"accelerator": None, "gpus": 1}, SingleDeviceStrategy, "single_device", GPUAccelerator, 1),
        ({"accelerator": "dp", "gpus": 1}, DataParallelStrategy, "dp", GPUAccelerator, 1),
        ({"accelerator": "ddp", "gpus": 1}, DDPStrategy, "ddp", GPUAccelerator, 1),
        ({"accelerator": "ddp_cpu", "num_processes": 2, "gpus": 1}, DDPSpawnStrategy, "ddp_spawn", CPUAccelerator, 2),
        ({"accelerator": "ddp2", "gpus": 1}, DDP2Strategy, "ddp2", GPUAccelerator, 1),
        ({"accelerator": None, "gpus": 2}, DDPSpawnStrategy, "ddp_spawn", GPUAccelerator, 2),
        ({"accelerator": "dp", "gpus": 2}, DataParallelStrategy, "dp", GPUAccelerator, 2),
        ({"accelerator": "ddp", "gpus": 2}, DDPStrategy, "ddp", GPUAccelerator, 2),
        ({"accelerator": "ddp2", "gpus": 2}, DDP2Strategy, "ddp2", GPUAccelerator, 2),
        ({"accelerator": "ddp2", "num_processes": 2}, DDPStrategy, "ddp", CPUAccelerator, 2),
        ({"accelerator": "dp", "num_processes": 2}, DDPStrategy, "ddp", CPUAccelerator, 2),
    ],
)
def test_trainer_config_accelerator(monkeypatch, trainer_kwargs, strategy_cls, strategy_name, accelerator_cls, devices):
    if trainer_kwargs.get("gpus") is not None:
        monkeypatch.setattr(torch.cuda, "is_available", lambda: True)
        monkeypatch.setattr(torch.cuda, "device_count", lambda: trainer_kwargs["gpus"])

    if trainer_kwargs["accelerator"] in (None, "ddp_cpu"):
        trainer = Trainer(**trainer_kwargs)
    else:
        with pytest.deprecated_call(match=r"accelerator='.*'\)` has been deprecated in v1.5"):
            trainer = Trainer(**trainer_kwargs)

    assert isinstance(trainer.strategy, strategy_cls)
    assert strategy_cls.strategy_name == strategy_name
    assert isinstance(trainer.accelerator, accelerator_cls)
<<<<<<< HEAD
    assert trainer.devices == devices
=======
    trainer_num_gpus = trainer.num_devices if isinstance(trainer.accelerator, GPUAccelerator) else 0
    assert trainer_num_gpus == num_gpus
>>>>>>> bc1c8b92


def test_trainer_subclassing():
    model = BoringModel()

    # First way of pulling out args from signature is to list them
    class TrainerSubclass(Trainer):
        def __init__(self, custom_arg, *args, custom_kwarg="test", **kwargs):
            super().__init__(*args, **kwargs)
            self.custom_arg = custom_arg
            self.custom_kwarg = custom_kwarg

    trainer = TrainerSubclass(123, custom_kwarg="custom", fast_dev_run=True)
    trainer.fit(model)
    assert trainer.state.finished, f"Training failed with {trainer.state}"
    assert trainer.custom_arg == 123
    assert trainer.custom_kwarg == "custom"
    assert trainer.fast_dev_run

    # Second way is to pop from the dict
    # It's a special case because Trainer does not have any positional args
    class TrainerSubclass(Trainer):
        def __init__(self, **kwargs):
            self.custom_arg = kwargs.pop("custom_arg", 0)
            self.custom_kwarg = kwargs.pop("custom_kwarg", "test")
            super().__init__(**kwargs)

    trainer = TrainerSubclass(custom_kwarg="custom", fast_dev_run=True)
    trainer.fit(model)
    assert trainer.state.finished, f"Training failed with {trainer.state}"
    assert trainer.custom_kwarg == "custom"
    assert trainer.fast_dev_run

    # when we pass in an unknown arg, the base class should complain
    with pytest.raises(TypeError, match=r"__init__\(\) got an unexpected keyword argument 'abcdefg'"):
        TrainerSubclass(abcdefg="unknown_arg")


@RunIf(omegaconf=True)
@pytest.mark.parametrize(
    "trainer_params",
    [{"max_epochs": 1, "accelerator": "gpu", "devices": 1}, {"max_epochs": 1, "accelerator": "gpu", "devices": [0]}],
)
@mock.patch("torch.cuda.is_available", return_value=True)
@mock.patch("torch.cuda.device_count", return_value=1)
def test_trainer_omegaconf(_, __, trainer_params):
    config = OmegaConf.create(trainer_params)
    Trainer(**config)


def test_trainer_pickle(tmpdir):
    trainer = Trainer(max_epochs=1, default_root_dir=tmpdir)
    pickle.dumps(trainer)
    cloudpickle.dumps(trainer)


@pytest.mark.parametrize("stage", ("fit", "validate", "test"))
def test_trainer_setup_call(tmpdir, stage):
    """Test setup call gets the correct stage."""

    class CurrentModel(BoringModel):
        def setup(self, stage):
            self.stage = stage

    class CurrentCallback(Callback):
        def setup(self, trainer, model, stage):
            assert model is not None
            self.stage = stage

    model = CurrentModel()
    callback = CurrentCallback()
    trainer = Trainer(default_root_dir=tmpdir, max_epochs=1, enable_checkpointing=False, callbacks=[callback])

    if stage == "fit":
        trainer.fit(model)
    elif stage == "validate":
        trainer.validate(model)
    else:
        trainer.test(model)

    assert callback.stage == stage
    assert model.stage == stage


@pytest.mark.parametrize("train_batches, max_steps, log_interval", [(10, 10, 1), (3, 10, 1), (3, 10, 5)])
@patch("pytorch_lightning.loggers.tensorboard.TensorBoardLogger.log_metrics")
def test_log_every_n_steps(log_metrics_mock, tmpdir, train_batches, max_steps, log_interval):
    class TestModel(BoringModel):
        def training_step(self, *args, **kwargs):
            self.log("foo", -1)
            return super().training_step(*args, **kwargs)

    model = TestModel()
    trainer = Trainer(
        default_root_dir=tmpdir,
        log_every_n_steps=log_interval,
        limit_train_batches=train_batches,
        limit_val_batches=0,
        max_steps=max_steps,
    )
    trainer.fit(model)
    expected_calls = [call(metrics=ANY, step=s) for s in range(log_interval - 1, max_steps, log_interval)]
    log_metrics_mock.assert_has_calls(expected_calls)


class TestLightningDataModule(LightningDataModule):
    def __init__(self, dataloaders):
        super().__init__()
        self._dataloaders = dataloaders

    def test_dataloader(self):
        return self._dataloaders

    def predict_dataloader(self):
        return self._dataloaders


class CustomPredictionWriter(BasePredictionWriter):

    write_on_batch_end_called = False
    write_on_epoch_end_called = False

    def __init__(self, output_dir: str, *args, **kwargs):
        super().__init__(*args, **kwargs)
        self.output_dir = output_dir

    def write_on_batch_end(self, trainer, pl_module, prediction, batch_indices, *args, **kwargs):
        assert prediction.shape == torch.Size([1, 2])
        assert len(batch_indices) == 1
        self.write_on_batch_end_called = True

    def write_on_epoch_end(self, trainer, pl_module, predictions, batch_indices):
        expected = 1 if trainer._accelerator_connector.is_distributed else 2
        assert len(predictions) == 2
        assert len(predictions[0]) == expected
        assert len(batch_indices) == 2
        assert len(batch_indices[0]) == expected
        self.write_on_epoch_end_called = True

    def on_predict_epoch_end(self, trainer, pl_module, outputs):
        if trainer._accelerator_connector.is_distributed:
            for idx in range(2):
                assert isinstance(trainer.predict_dataloaders[idx].batch_sampler.sampler, UnrepeatedDistributedSampler)
                assert isinstance(trainer.predict_dataloaders[idx].batch_sampler, IndexBatchSamplerWrapper)
        super().on_predict_epoch_end(trainer, pl_module, outputs)


def predict(
    tmpdir,
    strategy=None,
    accelerator=None,
    devices=None,
    model=None,
    plugins=None,
    datamodule=True,
    enable_progress_bar=True,
    use_callbacks=True,
):
    dataloaders = [torch.utils.data.DataLoader(RandomDataset(32, 2)), torch.utils.data.DataLoader(RandomDataset(32, 2))]

    model = model or BoringModel()
    dm = TestLightningDataModule(dataloaders)

    cb = CustomPredictionWriter(tmpdir, write_interval="batch")
    cb_1 = CustomPredictionWriter(tmpdir, write_interval="epoch")

    trainer = Trainer(
        default_root_dir=tmpdir,
        max_epochs=1,
        log_every_n_steps=1,
        enable_model_summary=False,
        strategy=strategy,
        accelerator=accelerator,
        devices=devices,
        plugins=plugins,
        enable_progress_bar=enable_progress_bar,
        callbacks=[cb, cb_1] if use_callbacks else [],
    )
    if strategy == "ddp_spawn":
        with pytest.raises(ProcessRaisedException, match="`return_predictions` should be set to `False`"):
            trainer.predict(model, datamodule=dm, return_predictions=True)

    if datamodule:
        results = trainer.predict(model, datamodule=dm)
    else:
        results = trainer.predict(model, dataloaders=dataloaders)

    if not isinstance(trainer.strategy, DDPSpawnStrategy):
        if use_callbacks:
            assert cb.write_on_batch_end_called
            assert not cb.write_on_epoch_end_called

            assert not cb_1.write_on_batch_end_called
            assert cb_1.write_on_epoch_end_called

        num_samples = 1 if strategy == "ddp" else 2
        assert len(results) == 2
        assert len(results[0]) == num_samples
        assert results[0][0].shape == torch.Size([1, 2])


def test_trainer_predict_no_return(tmpdir):
    """Test trainer.predict warns when nothing is returned."""

    class CustomBoringModel(BoringModel):
        def predict_step(self, batch, batch_idx, dataloader_idx=0):
            if (batch_idx + 1) % 2 == 0:
                return

            return super().predict_step(batch, batch_idx, dataloader_idx)

    with pytest.warns(UserWarning, match="predict returned None"):
        predict(tmpdir, model=CustomBoringModel(), use_callbacks=False)


def test_trainer_predict_grad(tmpdir):
    class CustomBoringModel(BoringModel):
        def predict_step(self, batch, batch_idx, dataloader_idx=0):
            assert batch.expand_as(batch).grad_fn is None
            return super().predict_step(batch, batch_idx, dataloader_idx)

    predict(tmpdir, model=CustomBoringModel(), use_callbacks=False)

    x = torch.zeros(1, requires_grad=True)
    assert x.expand_as(x).grad_fn is not None


@pytest.mark.parametrize("enable_progress_bar", [False, True])
@pytest.mark.parametrize("datamodule", [False, True])
def test_trainer_predict_cpu(tmpdir, datamodule, enable_progress_bar):
    predict(tmpdir, datamodule=datamodule, enable_progress_bar=enable_progress_bar)


@RunIf(min_gpus=2, standalone=True)
@pytest.mark.parametrize(
    "kwargs",
    [
        {"strategy": "dp", "devices": 1},
        {"strategy": "dp", "devices": 2},
        {"strategy": "ddp", "devices": 2},
    ],
)
def test_trainer_predict_standalone(tmpdir, kwargs):
    predict(tmpdir, accelerator="gpu", **kwargs)


@RunIf(min_gpus=1)
def test_trainer_predict_1_gpu(tmpdir):
    predict(tmpdir, accelerator="gpu", devices=1)


@RunIf(skip_windows=True)
def test_trainer_predict_ddp_spawn(tmpdir):
    predict(tmpdir, strategy="ddp_spawn", accelerator="auto", devices=2)


@pytest.mark.parametrize("dataset_cls", [RandomDataset, RandomIterableDatasetWithLen, RandomIterableDataset])
def test_index_batch_sampler_wrapper_with_iterable_dataset(dataset_cls, tmpdir):

    ds = dataset_cls(32, 8)
    loader = DataLoader(ds)
    is_iterable_dataset = isinstance(ds, IterableDataset)

    class CustomPredictionWriter(BasePredictionWriter):
        def __init__(self, output_dir: str, *args, **kwargs):
            super().__init__(*args, **kwargs)
            self.output_dir = output_dir

        def write_on_batch_end(self, trainer, pl_module, prediction, batch_indices, *args, **kwargs):
            assert not batch_indices if is_iterable_dataset else batch_indices

    cb = CustomPredictionWriter(tmpdir)
    trainer = Trainer(default_root_dir=tmpdir, callbacks=cb)
    predictions = trainer.predict(BoringModel(), dataloaders=loader)
    assert len(predictions) == 8


@pytest.mark.skipif(_IS_WINDOWS and not _TORCH_GREATER_EQUAL_1_8, reason="torch.distributed support required")
def test_spawn_predict_return_predictions(tmpdir):
    """Test that `return_predictions=True` raise a MisconfigurationException with spawn training type plugins."""
    model = BoringModel()
    trainer = Trainer(default_root_dir=tmpdir, accelerator="cpu", strategy="ddp_spawn", devices=2, fast_dev_run=True)
    assert isinstance(trainer.strategy, DDPSpawnStrategy)
    with pytest.raises(ProcessRaisedException, match="`return_predictions` should be set to `False`"):
        trainer.predict(model, dataloaders=model.train_dataloader(), return_predictions=True)


@pytest.mark.parametrize("return_predictions", [None, False, True])
@pytest.mark.parametrize("precision", [32, 64])
def test_predict_return_predictions_cpu(return_predictions, precision, tmpdir):
    """Test that `return_predictions=True`."""
    seed_everything(42)
    model = BoringModel()

    trainer = Trainer(default_root_dir=tmpdir, fast_dev_run=True, precision=precision)
    preds = trainer.predict(model, dataloaders=model.train_dataloader(), return_predictions=return_predictions)
    if return_predictions or return_predictions is None:
        assert len(preds) == 1
        assert preds[0].shape == torch.Size([1, 2])
        assert preds[0].dtype == (torch.float64 if precision == 64 else torch.float32)


@pytest.mark.parametrize(
    ["limit_train_batches", "global_step", "num_training_batches", "current_epoch", "should_train"],
    [(0.2, 0, 0, 0, False), (0.5, 10, 2, 5, True)],
)
def test_disabled_training_for_insufficient_limit_train_batches(
    tmpdir, limit_train_batches, global_step, num_training_batches, current_epoch, should_train
):
    """Verify when `limit_train_batches` is float & between [0.0, 1.0] and.

    `int(self.num_training_batches * self.limit_train_batches) == 0`, the training loop is disabled.
    """

    class CurrentModel(BoringModel):

        training_step_invoked = False
        training_epoch_end_invoked = False

        def training_step(self, *args, **kwargs):
            self.training_step_invoked = True
            return super().training_step(*args, **kwargs)

        def training_epoch_end(self, *args, **kwargs):
            self.training_epoch_end_invoked = True
            return super().training_epoch_end(*args, **kwargs)

    dataset_len = 100
    batch_size = 25

    train = RandomDataset(32, length=dataset_len)
    train_loader = DataLoader(train, batch_size=batch_size)

    model = CurrentModel()

    trainer = Trainer(default_root_dir=tmpdir, max_epochs=5, limit_train_batches=limit_train_batches)
    trainer.fit(model, train_loader)

    params_string = f"""`limit_train_batches={limit_train_batches}`, `dataset_len={dataset_len}`
                        & `batch_size={batch_size}` as
                        `num_training_batches={num_training_batches}`"""
    if should_train:
        error_string = f"should run with {params_string}"
    else:
        error_string = f"should not run with {params_string}"

    assert trainer.state.finished, f"Training failed with {trainer.state}"
    assert trainer.global_step == global_step
    assert trainer.num_training_batches == num_training_batches
    assert trainer.current_epoch == current_epoch
    assert model.training_step_invoked == should_train, f"`training_step` {error_string}"
    assert model.training_epoch_end_invoked == should_train, f"`training_epoch_end` {error_string}"


@pytest.mark.parametrize(["max_steps", "max_epochs", "global_step"], [(10, 5, 10), (20, None, 20)])
def test_repeated_fit_calls_with_max_epochs_and_steps(tmpdir, max_steps, max_epochs, global_step):
    """Ensure that the training loop is bound by `max_steps` and `max_epochs` for repeated calls of `trainer.fit`,
    and disabled if the limit is reached."""

    dataset_len = 200
    batch_size = 10

    train_data = DataLoader(RandomDataset(32, dataset_len), batch_size=batch_size)

    model = BoringModel()

    trainer = Trainer(default_root_dir=tmpdir, max_steps=max_steps, max_epochs=max_epochs)
    trainer.fit(model, train_data)
    assert trainer.global_step == global_step
    trainer.fit(model, train_data)
    assert trainer.global_step == global_step


def test_trainer_access_in_configure_optimizers(tmpdir):
    """Verify that the configure optimizer function can reference the trainer."""

    class TestModel(BoringModel):
        def configure_optimizers(self):
            assert self.trainer is not None, "Expect to have access to the trainer within `configure_optimizers`"

    train_data = torch.utils.data.DataLoader(RandomDataset(32, 64))

    model = TestModel()
    trainer = Trainer(default_root_dir=tmpdir, fast_dev_run=True)
    trainer.fit(model, train_data)


@RunIf(min_gpus=1)
def test_setup_hook_move_to_device_correctly(tmpdir):
    """Verify that if a user defines a layer in the setup hook function, this is moved to the correct device."""

    class TestModel(BoringModel):
        def setup(self, stage: str) -> None:
            self.new_layer = torch.nn.Linear(2, 2)

        def training_step(self, batch, batch_idx):
            output = self.layer(batch)
            # will crash if not moved to correct device
            output = self.new_layer(output)
            loss = self.loss(batch, output)
            return {"loss": loss}

    # fake data
    train_data = torch.utils.data.DataLoader(RandomDataset(32, 64))

    # model
    model = TestModel()
    trainer = Trainer(default_root_dir=tmpdir, fast_dev_run=True, accelerator="gpu", devices=1)
    trainer.fit(model, train_data)


def test_train_loop_system(tmpdir):
    """
    Test the following methods are called in the order in automatic optimization.
    1. optimizer.step (skip when gradient accumulation)
    2. model.training_step
    3. optimizer.zero_grad (run when the first batch of gradient accumulation)
    4. model.backward

    Note that the order is NOT `training_step`->`zero_grad`->`backward`->`step`.
    This is because `optimizer.step(closure)` calls `closure()` which then calls
    the three remaining methods `training_step`, `zero_grad` and `backward` inside.
    """
    called_methods = []

    trainer_options = dict(
        default_root_dir=tmpdir,
        max_epochs=1,
        limit_train_batches=5,
        limit_val_batches=1,
        limit_test_batches=1,
        enable_progress_bar=False,
    )

    class TestOptimizer(SGD):
        def step(self, *args, **kwargs):
            called_methods.append("step")
            return super().step(*args, **kwargs)

        def zero_grad(self, *args, **kwargs):
            called_methods.append("zero_grad")
            return super().zero_grad(*args, **kwargs)

    class TestModel(BoringModel):
        def configure_optimizers(self):
            return TestOptimizer(self.parameters(), lr=0.1)

        def training_step(self, *args, **kwargs):
            called_methods.append("training_step")
            return super().training_step(*args, **kwargs)

        def backward(self, *args, **kwargs):
            called_methods.append("backward")
            return super().backward(*args, **kwargs)

    model = TestModel()
    trainer = Trainer(**trainer_options)

    # No methods are called yet.
    assert called_methods == []

    trainer.fit(model)
    assert called_methods == ["step", "training_step", "zero_grad", "backward"] * trainer.limit_train_batches

    called_methods.clear()
    trainer = Trainer(**trainer_options, accumulate_grad_batches=3)

    # No methods are called yet.
    assert called_methods == []

    trainer.fit(model)
    assert called_methods == [
        # 0
        "training_step",
        "zero_grad",
        "backward",
        # 1
        "training_step",
        "backward",
        # 2
        "step",
        "training_step",
        "backward",
        # 3
        "training_step",
        "zero_grad",
        "backward",
        # 4
        "step",
        "training_step",
        "backward",
    ]


def test_check_val_every_n_epoch_exception(tmpdir):

    with pytest.raises(MisconfigurationException, match="should be an integer."):
        Trainer(default_root_dir=tmpdir, max_epochs=1, check_val_every_n_epoch=1.2)


def test_exception_when_testing_or_validating_with_fast_dev_run():
    trainer = Trainer(fast_dev_run=True)
    trainer.state.fn = TrainerFn.TESTING
    with pytest.raises(MisconfigurationException, match=r"with `fast_dev_run=True`. .* pass an exact checkpoint path"):
        trainer._Trainer__set_ckpt_path(ckpt_path="best", model_provided=False, model_connected=True)


class TrainerStagesModel(BoringModel):
    def on_train_start(self) -> None:
        assert self.trainer.model.training
        assert self.training

    def on_validation_start(self) -> None:
        assert not self.trainer.model.training
        assert not self.training

    def on_test_start(self) -> None:
        assert not self.trainer.model.training
        assert not self.training

    def on_predict_start(self) -> None:
        assert not self.trainer.model.training
        assert not self.training


@pytest.mark.parametrize(
    "strategy,num_processes", [(None, 1), pytest.param("ddp_spawn", 1, marks=RunIf(skip_windows=True, skip_49370=True))]
)
def test_model_in_correct_mode_during_stages(tmpdir, strategy, num_processes):
    model = TrainerStagesModel()
    trainer = Trainer(default_root_dir=tmpdir, strategy=strategy, num_processes=num_processes, fast_dev_run=True)
    trainer.fit(model)
    trainer.validate(model)
    trainer.test(model)
    trainer.predict(model, model.val_dataloader())


class TestDummyModelForCheckpoint(BoringModel):
    def validation_step(self, batch, batch_idx):
        output = self.layer(batch)
        loss = self.loss(batch, output)
        self.log("x", loss)

    def validation_epoch_end(self, outputs) -> None:
        pass


@RunIf(skip_windows=True, skip_49370=True)
def test_fit_test_synchronization(tmpdir):
    """Test that the trainer synchronizes processes before returning control back to the caller."""
    tutils.set_random_main_port()
    model = TestDummyModelForCheckpoint()
    checkpoint = ModelCheckpoint(dirpath=tmpdir, monitor="x", mode="min", save_top_k=1)
    trainer = Trainer(
        default_root_dir=tmpdir, max_epochs=2, strategy="ddp_spawn", num_processes=2, callbacks=[checkpoint]
    )
    trainer.fit(model)
    assert os.path.exists(checkpoint.best_model_path), f"Could not find checkpoint at rank {trainer.global_rank}"
    trainer.test()


class CustomCallbackOnLoadCheckpoint(Callback):
    def on_save_checkpoint(self, trainer, pl_module, checkpoint) -> dict:
        return {"a": None}


def test_on_load_checkpoint_missing_callbacks(tmpdir):
    """Test a warning appears when callbacks in the checkpoint don't match callbacks provided when resuming."""

    model = BoringModel()
    chk = ModelCheckpoint(dirpath=tmpdir, save_last=True)

    trainer = Trainer(default_root_dir=tmpdir, max_epochs=3, callbacks=[chk, CustomCallbackOnLoadCheckpoint()])
    trainer.fit(model)

    trainer = Trainer(default_root_dir=tmpdir, max_epochs=5)
    with pytest.warns(UserWarning, match="CustomCallbackOnLoadCheckpoint"):
        trainer.fit(model, ckpt_path=chk.last_model_path)


def test_module_current_fx_attributes_reset(tmpdir):
    """Ensure that lightning module's attributes related to current fx are reset at the end of execution."""
    model = BoringModel()
    trainer = Trainer(default_root_dir=tmpdir, fast_dev_run=1, enable_checkpointing=False, logger=False)

    trainer.fit(model)
    assert model._current_fx_name is None

    trainer.test(model)
    assert model._current_fx_name is None


def test_exception_when_lightning_module_is_not_set_on_trainer():
    trainer = Trainer()

    with pytest.raises(MisconfigurationException, match=r"`model` must be provided.*validate"):
        trainer.validate()
    with pytest.raises(MisconfigurationException, match=r"`model` must be provided.*test"):
        trainer.test()
    with pytest.raises(MisconfigurationException, match=r"`model` must be provided.*predict"):
        trainer.predict()


class CustomException(Exception):
    pass


@RunIf(min_gpus=2, standalone=True)
def test_ddp_terminate_when_deadlock_is_detected(tmpdir):
    """Test that DDP kills the remaining processes when only one rank is throwing an exception."""

    class TestModel(BoringModel):
        def training_step(self, batch, batch_idx):
            if batch_idx == 1 and self.trainer.is_global_zero:
                # rank 0: raises an exception
                # rank 1: continues training but will hang on the next barrier in the training loop
                raise CustomException
            return super().training_step(batch, batch_idx)

    model = TestModel()

    trainer = Trainer(
        default_root_dir=tmpdir,
        max_epochs=1,
        limit_train_batches=5,
        num_sanity_val_steps=0,
        accelerator="gpu",
        devices=2,
        strategy="ddp",
    )

    # simulate random failure in training_step on rank 0
    with pytest.raises(DeadlockDetectedException, match="CustomException"):
        trainer.fit(model)


@RunIf(min_gpus=1)
def test_multiple_trainer_constant_memory_allocated(tmpdir):
    """This tests ensures calling the trainer several times reset the memory back to 0."""

    class TestModel(BoringModel):
        def training_step(self, batch, batch_idx):
            loss = super().training_step(batch, batch_idx)
            self.log("train_loss", loss["loss"])
            return loss

        def configure_optimizers(self):
            return torch.optim.Adam(self.layer.parameters(), lr=0.1)

    class Check(Callback):
        def on_train_epoch_start(self, trainer, *_):
            assert isinstance(trainer.strategy.model, DistributedDataParallel)

    def current_memory():
        # before measuring the memory force release any leftover allocations, including CUDA tensors
        gc.collect()
        return torch.cuda.memory_allocated(0)

    initial = current_memory()

    model = TestModel()
    trainer_kwargs = dict(
        default_root_dir=tmpdir,
        fast_dev_run=True,
        accelerator="gpu",
        devices=1,
        strategy="ddp",
        enable_progress_bar=False,
        callbacks=Check(),
    )
    trainer = Trainer(**trainer_kwargs)
    trainer.fit(model)

    assert trainer.strategy.model is model
    assert list(trainer.optimizers[0].state.values())[0]["exp_avg_sq"].device == torch.device("cpu")
    assert trainer.callback_metrics["train_loss"].device == torch.device("cpu")

    assert current_memory() <= initial

    deepcopy(trainer)

    assert current_memory() <= initial

    trainer_2 = Trainer(**trainer_kwargs)
    trainer_2.fit(model)

    assert current_memory() <= initial


class TrainerStagesErrorsModel(BoringModel):
    def on_train_start(self) -> None:
        raise Exception("Error during train")

    def on_validation_start(self) -> None:
        raise Exception("Error during validation")

    def on_test_start(self) -> None:
        raise Exception("Error during test")

    def on_predict_start(self) -> None:
        raise Exception("Error during predict")


class ExceptionCounter(Callback):
    exceptions = 0

    def on_exception(self, *_):
        self.exceptions += 1


@pytest.mark.parametrize("strategy", [None, pytest.param("ddp_spawn", marks=RunIf(skip_windows=True))])
def test_error_handling_all_stages(tmpdir, strategy):
    model = TrainerStagesErrorsModel()
    counter = ExceptionCounter()

    trainer = Trainer(
        default_root_dir=tmpdir,
        strategy=strategy,
        devices=1,
        callbacks=counter,
        fast_dev_run=True,
    )

    with pytest.raises(Exception, match=r"Error during train"):
        trainer.fit(model)
    assert counter.exceptions == 1

    with pytest.raises(Exception, match=r"Error during validation"):
        trainer.validate(model)
    assert counter.exceptions == 2

    with pytest.raises(Exception, match=r"Error during test"):
        trainer.test(model)
    assert counter.exceptions == 3

    with pytest.raises(Exception, match=r"Error during predict"):
        trainer.predict(model, model.val_dataloader(), return_predictions=False)
    assert counter.exceptions == 4


def test_trainer_metrics_reset_before_each_task(tmpdir):
    """Test that callback, logged and progress bar metrics are reset before each task starts."""

    class TestMetricRestartCallback(Callback):
        def _make_assertions(self, trainer):
            assert trainer.callback_metrics == {}
            assert trainer.progress_bar_metrics == {}
            assert trainer.logged_metrics == {}

        def on_train_start(self, trainer, *args, **kwargs):
            self._make_assertions(trainer)

        def on_validation_start(self, trainer, *args, **kwargs):
            if trainer.state.fn == TrainerFn.VALIDATING:
                self._make_assertions(trainer)

        def on_test_start(self, trainer, *args, **kwargs):
            self._make_assertions(trainer)

        def on_predict_start(self, trainer, *args, **kwargs):
            self._make_assertions(trainer)

    class CustomBoringModel(BoringModel):
        def __init__(self):
            super().__init__()

        def training_step(self, *args, **kwargs):
            self.log("train/metric", 7.0)
            return super().training_step(*args, **kwargs)

        def validation_step(self, *args, **kwargs):
            self.log("val/metric", 14.0)
            return super().validation_step(*args, **kwargs)

        def test_step(self, *args, **kwargs):
            self.log("test/metric", 21.0)
            return super().test_step(*args, **kwargs)

    model = CustomBoringModel()
    trainer = Trainer(default_root_dir=tmpdir, fast_dev_run=4, callbacks=[TestMetricRestartCallback()])
    trainer.fit(model)
    trainer.validate(model)
    trainer.test(model)
    trainer.predict(model)


def test_detect_anomaly_nan(tmpdir):
    class NanModel(BoringModel):
        def training_step(self, batch, batch_idx):
            output = super().training_step(batch, batch_idx)
            output["loss"] = output["loss"] * torch.tensor(float("nan"))
            return output

    model = NanModel()
    trainer = Trainer(default_root_dir=tmpdir, detect_anomaly=True)
    with pytest.raises(RuntimeError, match=r"returned nan values in its 0th output."):
        with pytest.warns(
            UserWarning, match=r".*Error detected in.* Traceback of forward call that caused the error.*"
        ):
            trainer.fit(model)


@pytest.mark.parametrize(
    ["trainer_kwargs", "strategy_cls", "strategy_name", "accelerator_cls", "devices"],
    [
        ({"strategy": None}, SingleDeviceStrategy, "single_device", CPUAccelerator, 1),
        ({"strategy": "dp"}, DDPStrategy, "ddp", CPUAccelerator, 1),
        ({"strategy": "ddp"}, DDPStrategy, "ddp", CPUAccelerator, 1),
        ({"strategy": "ddp", "num_nodes": 2}, DDPStrategy, "ddp", CPUAccelerator, 1),
        ({"strategy": "ddp2"}, DDPStrategy, "ddp", CPUAccelerator, 1),
        (
            {"strategy": None, "accelerator": "gpu", "devices": 1},
            SingleDeviceStrategy,
            "single_device",
            GPUAccelerator,
            1,
        ),
        ({"strategy": "dp", "accelerator": "gpu", "devices": 1}, DataParallelStrategy, "dp", GPUAccelerator, 1),
        ({"strategy": "ddp", "accelerator": "gpu", "devices": 1}, DDPStrategy, "ddp", GPUAccelerator, 1),
        (
            {"strategy": "ddp_spawn", "accelerator": "gpu", "devices": 1},
            DDPSpawnStrategy,
            "ddp_spawn",
            GPUAccelerator,
            1,
        ),
        ({"strategy": "ddp2", "accelerator": "gpu", "devices": 1}, DDP2Strategy, "ddp2", GPUAccelerator, 1),
        ({"strategy": None, "accelerator": "gpu", "devices": 2}, DDPSpawnStrategy, "ddp_spawn", GPUAccelerator, 2),
        ({"strategy": "dp", "accelerator": "gpu", "devices": 2}, DataParallelStrategy, "dp", GPUAccelerator, 2),
        ({"strategy": "ddp", "accelerator": "gpu", "devices": 2}, DDPStrategy, "ddp", GPUAccelerator, 2),
        ({"strategy": "ddp2", "accelerator": "gpu", "devices": 2}, DDP2Strategy, "ddp2", GPUAccelerator, 2),
        ({"strategy": "ddp2", "accelerator": "cpu", "devices": 2}, DDPStrategy, "ddp", CPUAccelerator, 2),
        ({"strategy": "ddp", "accelerator": "cpu", "devices": 2}, DDPStrategy, "ddp", CPUAccelerator, 2),
        (
            {"strategy": "ddp_spawn", "accelerator": "cpu", "devices": 2},
            DDPSpawnStrategy,
            "ddp_spawn",
            CPUAccelerator,
            2,
        ),
        (
            {"strategy": "ddp_spawn", "accelerator": "cpu", "devices": 1},
            DDPSpawnStrategy,
            "ddp_spawn",
            CPUAccelerator,
            1,
        ),
        (
            {"strategy": "ddp_fully_sharded", "accelerator": "gpu", "devices": 1},
            DDPFullyShardedStrategy,
            "ddp_fully_sharded",
            GPUAccelerator,
            1,
        ),
        (
            {"strategy": DDPSpawnStrategy(), "accelerator": "cpu", "devices": 2},
            DDPSpawnStrategy,
            "ddp_spawn",
            CPUAccelerator,
            2,
        ),
        (
            {"strategy": DDPSpawnStrategy(), "accelerator": "gpu", "devices": 2},
            DDPSpawnStrategy,
            "ddp_spawn",
            GPUAccelerator,
            2,
        ),
        ({"strategy": DDPStrategy()}, DDPStrategy, "ddp", CPUAccelerator, 1),
        ({"strategy": DDPStrategy(), "accelerator": "gpu", "devices": 2}, DDPStrategy, "ddp", GPUAccelerator, 2),
        ({"strategy": DDP2Strategy(), "accelerator": "gpu", "devices": 2}, DDP2Strategy, "ddp2", GPUAccelerator, 2),
        (
            {"strategy": DataParallelStrategy(), "accelerator": "gpu", "devices": 2},
            DataParallelStrategy,
            "dp",
            GPUAccelerator,
            2,
        ),
        (
            {"strategy": DDPFullyShardedStrategy(), "accelerator": "gpu", "devices": 2},
            DDPFullyShardedStrategy,
            "ddp_fully_sharded",
            GPUAccelerator,
            2,
        ),
        (
            {"strategy": DDPSpawnShardedStrategy(), "accelerator": "gpu", "devices": 2},
            DDPSpawnShardedStrategy,
            "ddp_sharded_spawn",
            GPUAccelerator,
            2,
        ),
        (
            {"strategy": DDPShardedStrategy(), "accelerator": "gpu", "devices": 2},
            DDPShardedStrategy,
            "ddp_sharded",
            GPUAccelerator,
            2,
        ),
        (
            {"strategy": "ddp2", "accelerator": "gpu", "devices": 2, "num_nodes": 2},
            DDP2Strategy,
            "ddp2",
            GPUAccelerator,
            2,
        ),
        (
            {"strategy": "ddp_spawn", "accelerator": "gpu", "devices": 2, "num_nodes": 2},
            DDPSpawnStrategy,
            "ddp_spawn",
            GPUAccelerator,
            2,
        ),
        (
            {"strategy": "ddp_fully_sharded", "accelerator": "gpu", "devices": 1, "num_nodes": 2},
            DDPFullyShardedStrategy,
            "ddp_fully_sharded",
            GPUAccelerator,
            1,
        ),
        (
            {"strategy": "ddp_sharded", "accelerator": "gpu", "devices": 2, "num_nodes": 2},
            DDPShardedStrategy,
            "ddp_sharded",
            GPUAccelerator,
            2,
        ),
        (
            {"strategy": "ddp_sharded_spawn", "accelerator": "gpu", "devices": 2, "num_nodes": 2},
            DDPSpawnShardedStrategy,
            "ddp_sharded_spawn",
            GPUAccelerator,
            2,
        ),
    ],
)
def test_trainer_config_strategy(monkeypatch, trainer_kwargs, strategy_cls, strategy_name, accelerator_cls, devices):
    if trainer_kwargs.get("accelerator") == "gpu":
        monkeypatch.setattr(torch.cuda, "is_available", lambda: True)
        monkeypatch.setattr(torch.cuda, "device_count", lambda: trainer_kwargs["devices"])

    trainer = Trainer(**trainer_kwargs)

    assert isinstance(trainer.strategy, strategy_cls)
    assert strategy_cls.strategy_name == strategy_name
    assert isinstance(trainer.accelerator, accelerator_cls)
<<<<<<< HEAD
    assert trainer.devices == devices
=======
    trainer_num_gpus = trainer.num_devices if isinstance(trainer.accelerator, GPUAccelerator) else 0
    assert trainer_num_gpus == num_gpus
>>>>>>> bc1c8b92
    assert trainer.num_nodes == trainer_kwargs.get("num_nodes", 1)


@pytest.mark.parametrize(
    "running_stage", [RunningStage.TRAINING, RunningStage.VALIDATING, RunningStage.TESTING, RunningStage.PREDICTING]
)
def test_dataloaders_are_not_loaded_if_disabled_through_limit_batches(running_stage):
    dl_prefix = running_stage.dataloader_prefix
    trainer_kwargs = {f"limit_{dl_prefix}_batches": 0}
    trainer = Trainer(**trainer_kwargs)
    model = BoringModel()
    trainer._data_connector.attach_data(model)
    reset_dataloader = getattr(trainer, f"reset_{dl_prefix}_dataloader")
    reset_dataloader(model)
    dl = (
        trainer.train_dataloader
        if running_stage == RunningStage.TRAINING
        else getattr(trainer, f"{dl_prefix}_dataloaders")
    )
    assert dl is None


@pytest.mark.parametrize(
    ["trainer_kwargs", "expected_device_ids"],
    [
        ({}, [0]),
        ({"devices": 1}, [0]),
        ({"devices": 1}, [0]),
        ({"devices": "1"}, [0]),
        ({"devices": 2}, [0, 1]),
        ({"accelerator": "gpu", "devices": 1}, [0]),
        ({"accelerator": "gpu", "devices": 2}, [0, 1]),
        ({"accelerator": "gpu", "devices": "2"}, [0, 1]),
        ({"accelerator": "gpu", "devices": [2]}, [2]),
        ({"accelerator": "gpu", "devices": "2,"}, [2]),
        ({"accelerator": "gpu", "devices": [0, 2]}, [0, 2]),
        ({"accelerator": "gpu", "devices": "0, 2"}, [0, 2]),
        ({"accelerator": "ipu", "devices": 1}, [0]),
        ({"accelerator": "ipu", "devices": 2}, [0, 1]),
    ],
)
def test_trainer_config_device_ids(monkeypatch, trainer_kwargs, expected_device_ids):
    if trainer_kwargs.get("accelerator") == "gpu":
        monkeypatch.setattr(torch.cuda, "is_available", lambda: True)
        monkeypatch.setattr(torch.cuda, "device_count", lambda: 4)
    elif trainer_kwargs.get("accelerator") == "ipu":
        monkeypatch.setattr(pytorch_lightning.accelerators.ipu.IPUAccelerator, "is_available", lambda _: True)
        monkeypatch.setattr(pytorch_lightning.strategies.ipu, "_IPU_AVAILABLE", lambda: True)

    trainer = Trainer(**trainer_kwargs)
    assert trainer.device_ids == expected_device_ids
    assert trainer.num_devices == len(expected_device_ids)<|MERGE_RESOLUTION|>--- conflicted
+++ resolved
@@ -1220,12 +1220,8 @@
     assert isinstance(trainer.strategy, strategy_cls)
     assert strategy_cls.strategy_name == strategy_name
     assert isinstance(trainer.accelerator, accelerator_cls)
-<<<<<<< HEAD
-    assert trainer.devices == devices
-=======
     trainer_num_gpus = trainer.num_devices if isinstance(trainer.accelerator, GPUAccelerator) else 0
     assert trainer_num_gpus == num_gpus
->>>>>>> bc1c8b92
 
 
 def test_trainer_subclassing():
@@ -2172,12 +2168,8 @@
     assert isinstance(trainer.strategy, strategy_cls)
     assert strategy_cls.strategy_name == strategy_name
     assert isinstance(trainer.accelerator, accelerator_cls)
-<<<<<<< HEAD
-    assert trainer.devices == devices
-=======
     trainer_num_gpus = trainer.num_devices if isinstance(trainer.accelerator, GPUAccelerator) else 0
     assert trainer_num_gpus == num_gpus
->>>>>>> bc1c8b92
     assert trainer.num_nodes == trainer_kwargs.get("num_nodes", 1)
 
 

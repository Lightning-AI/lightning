# Copyright The PyTorch Lightning team.
#
# Licensed under the Apache License, Version 2.0 (the "License");
# you may not use this file except in compliance with the License.
# You may obtain a copy of the License at
#
#     http://www.apache.org/licenses/LICENSE-2.0
#
# Unless required by applicable law or agreed to in writing, software
# distributed under the License is distributed on an "AS IS" BASIS,
# WITHOUT WARRANTIES OR CONDITIONS OF ANY KIND, either express or implied.
# See the License for the specific language governing permissions and
# limitations under the License.
import gc
import logging
import math
import os
import pickle
import sys
from argparse import Namespace
from copy import deepcopy
from pathlib import Path
from unittest import mock
from unittest.mock import ANY, call, patch

import cloudpickle
import pytest
import torch
from torch.nn.parallel.distributed import DistributedDataParallel
from torch.optim import SGD
from torch.utils.data import DataLoader, IterableDataset

import tests.helpers.utils as tutils
from pytorch_lightning import Callback, LightningDataModule, LightningModule, Trainer
from pytorch_lightning.callbacks import EarlyStopping, GradientAccumulationScheduler, ModelCheckpoint, Timer
from pytorch_lightning.callbacks.prediction_writer import BasePredictionWriter
from pytorch_lightning.core.saving import load_hparams_from_tags_csv, load_hparams_from_yaml, save_hparams_to_tags_csv
from pytorch_lightning.loggers import TensorBoardLogger
from pytorch_lightning.overrides.distributed import IndexBatchSamplerWrapper, UnrepeatedDistributedSampler
from pytorch_lightning.plugins import (
    DataParallelPlugin,
    DDP2Plugin,
    DDPFullyShardedStrategy,
<<<<<<< HEAD
    DDPPlugin,
    DDPShardedStrategy,
=======
    DDPShardedPlugin,
>>>>>>> 9da78a94
    DDPSpawnPlugin,
    DDPSpawnShardedPlugin,
    DDPStrategy,
)
from pytorch_lightning.trainer.states import TrainerFn
from pytorch_lightning.utilities import _AcceleratorType, _StrategyType
from pytorch_lightning.utilities.cloud_io import load as pl_load
from pytorch_lightning.utilities.exceptions import DeadlockDetectedException, MisconfigurationException
from pytorch_lightning.utilities.imports import _IS_WINDOWS, _OMEGACONF_AVAILABLE, _TORCH_GREATER_EQUAL_1_8
from pytorch_lightning.utilities.seed import seed_everything
from tests.helpers import BoringModel, RandomDataset
from tests.helpers.boring_model import RandomIterableDataset, RandomIterableDatasetWithLen
from tests.helpers.datamodules import ClassifDataModule
from tests.helpers.runif import RunIf
from tests.helpers.simple_models import ClassificationModel

if _OMEGACONF_AVAILABLE:
    from omegaconf import OmegaConf

if _TORCH_GREATER_EQUAL_1_8:
    from torch.multiprocessing import ProcessRaisedException
else:
    ProcessRaisedException = Exception


@pytest.mark.parametrize("url_ckpt", [True, False])
def test_no_val_module(monkeypatch, tmpdir, tmpdir_server, url_ckpt):
    """Tests use case where trainer saves the model, and user loads it from tags independently."""
    # set $TORCH_HOME, which determines torch hub's cache path, to tmpdir
    monkeypatch.setenv("TORCH_HOME", str(tmpdir))

    class CustomModel(BoringModel):
        def __init__(self, lr=1e-2):
            super().__init__()
            self.save_hyperparameters()

    lr = 1e-3
    model = CustomModel(lr=lr)

    # logger file to get meta
    logger = tutils.get_default_logger(tmpdir)

    trainer = Trainer(default_root_dir=tmpdir, max_steps=1, limit_val_batches=1, logger=logger)
    # fit model
    trainer.fit(model)
    # training complete
    assert trainer.state.finished, f"Training failed with {trainer.state}"

    # save model
    new_weights_path = os.path.join(tmpdir, "save_test.ckpt")
    trainer.save_checkpoint(new_weights_path)

    # assert ckpt has hparams
    ckpt = torch.load(new_weights_path)
    assert LightningModule.CHECKPOINT_HYPER_PARAMS_KEY in ckpt.keys(), "hyper_parameters missing from checkpoints"

    # load new model
    hparams_path = tutils.get_data_path(logger, path_dir=tmpdir)
    hparams_path = os.path.join(hparams_path, "hparams.yaml")
    ckpt_path = (
        f"http://{tmpdir_server[0]}:{tmpdir_server[1]}/{os.path.basename(new_weights_path)}"
        if url_ckpt
        else new_weights_path
    )
    model_2 = CustomModel.load_from_checkpoint(checkpoint_path=ckpt_path, hparams_file=hparams_path)
    assert model_2.hparams.lr == lr


@pytest.mark.parametrize("url_ckpt", [True, False])
def test_strict_model_load(monkeypatch, tmpdir, tmpdir_server, url_ckpt):
    """Tests use case where trainer saves the model, and user loads it from tags independently."""
    # set $TORCH_HOME, which determines torch hub's cache path, to tmpdir
    monkeypatch.setenv("TORCH_HOME", tmpdir)

    model = BoringModel()
    # Extra layer
    model.c_d3 = torch.nn.Linear(10, 12)

    # logger file to get meta
    logger = tutils.get_default_logger(tmpdir)

    # fit model
    trainer = Trainer(default_root_dir=tmpdir, fast_dev_run=1, logger=logger)
    trainer.fit(model)

    # training complete
    assert trainer.state.finished, f"Training failed with {trainer.state}"

    # save model
    new_weights_path = os.path.join(tmpdir, "save_test.ckpt")
    trainer.save_checkpoint(new_weights_path)

    # load new model
    hparams_path = tutils.get_data_path(logger, path_dir=tmpdir)
    hparams_path = os.path.join(hparams_path, "hparams.yaml")
    ckpt_path = (
        f"http://{tmpdir_server[0]}:{tmpdir_server[1]}/{os.path.basename(new_weights_path)}"
        if url_ckpt
        else new_weights_path
    )

    try:
        BoringModel.load_from_checkpoint(checkpoint_path=ckpt_path, hparams_file=hparams_path)
    # todo: specify the possible exception
    except Exception:
        failed = True
    else:
        failed = False

    assert failed, "Model should not been loaded since the extra layer added."

    failed = False
    try:
        BoringModel.load_from_checkpoint(checkpoint_path=ckpt_path, hparams_file=hparams_path, strict=False)
    # todo: specify the possible exception
    except Exception:
        failed = True

    assert not failed, "Model should be loaded due to strict=False."


def test_trainer_accumulate_grad_batches_incorrect_value(tmpdir):
    with pytest.raises(MisconfigurationException, match=".*should be an int or a dict.*"):
        Trainer(default_root_dir=tmpdir, accumulate_grad_batches=(2, 5))


def test_trainer_accumulate_grad_batches_with_grad_acc_callback(tmpdir):
    with pytest.raises(
        MisconfigurationException, match=".*set both `accumulate_grad_batches` and passed an instance.*"
    ):
        Trainer(default_root_dir=tmpdir, accumulate_grad_batches=7, callbacks=[GradientAccumulationScheduler({0: 2})])


@pytest.mark.parametrize(
    ["accumulate_grad_batches", "limit_train_batches"],
    [
        ({1: 2, 3: 4}, 1.0),
        ({1: 2, 3: 4}, 0.5),  # not to be divisible by accumulate_grad_batches on purpose
        (3, 1.0),
        (3, 0.8),  # not to be divisible by accumulate_grad_batches on purpose
        (4, 1.0),
        (4, 0.7),  # not to be divisible by accumulate_grad_batches on purpose
    ],
)
def test_gradient_accumulation_scheduling_last_batch(tmpdir, accumulate_grad_batches, limit_train_batches):
    """Verify optimizer.step() applied to last batch while grad accumulation."""

    class TestModel(BoringModel):
        def state_dict(self, *args, **kwargs):
            return deepcopy(super().state_dict(*args, **kwargs))

        def check(self, d1, d2, equal=True):
            keys = d1.keys() | d2.keys()
            values = [torch.equal(d1[k], d2[k]) for k in keys]
            return all(values) if equal else not any(values)

        def backward(self, *args, **kwargs) -> None:
            pre_bwd_state_dict = self.state_dict()
            assert self.check(self.start_state_dict, pre_bwd_state_dict)

            out = super().backward(*args, **kwargs)

            # state dict is equal, just the gradients changed
            assert self.check(pre_bwd_state_dict, self.state_dict())

            return out

        def optimizer_step(self, *args, **kwargs):
            pre_opt_step_state_dict = self.state_dict()
            assert self.check(self.start_state_dict, pre_opt_step_state_dict)

            # this calls `backward` and `on_after_backward` inside the closure
            out = super().optimizer_step(*args, **kwargs)

            # the state dict changed
            assert self.check(pre_opt_step_state_dict, self.state_dict(), equal=False)

            self.opt_step_called = True
            return out

        def on_train_batch_start(self, *_):
            self.start_state_dict = self.state_dict()
            self.opt_step_called = False

        def on_train_batch_end(self, outputs, batch, batch_idx):
            end_state_dict = self.state_dict()
            is_last_batch = (batch_idx + 1) == self.trainer.num_training_batches

            if is_last_batch or self.opt_step_called:
                assert self.check(self.start_state_dict, end_state_dict, equal=False)
            else:
                assert self.check(self.start_state_dict, end_state_dict)

    model = TestModel()
    trainer = Trainer(
        accumulate_grad_batches=accumulate_grad_batches,
        max_epochs=2,
        limit_train_batches=limit_train_batches,
        limit_val_batches=0,
        default_root_dir=tmpdir,
        enable_progress_bar=False,
    )

    trainer.fit(model)


def test_loading_meta_tags(tmpdir):
    """test for backward compatibility to meta_tags.csv."""
    hparams = {
        "batch_size": 32,
        "learning_rate": 0.001 * 8,
        "optimizer_name": "adam",
    }

    # save tags
    logger = tutils.get_default_logger(tmpdir)
    logger.log_hyperparams(Namespace(some_str="a_str", an_int=1, a_float=2.0))
    logger.log_hyperparams(hparams)
    logger.save()

    # load hparams
    path_expt_dir = tutils.get_data_path(logger, path_dir=tmpdir)
    hparams_path = os.path.join(path_expt_dir, TensorBoardLogger.NAME_HPARAMS_FILE)
    hparams = load_hparams_from_yaml(hparams_path)

    # save as legacy meta_tags.csv
    tags_path = os.path.join(path_expt_dir, "meta_tags.csv")
    save_hparams_to_tags_csv(tags_path, hparams)

    tags = load_hparams_from_tags_csv(tags_path)

    assert hparams == tags


def test_loading_yaml(tmpdir):
    hparams = {
        "batch_size": 32,
        "learning_rate": 0.001 * 8,
        "optimizer_name": "adam",
    }

    # save tags
    logger = tutils.get_default_logger(tmpdir)
    logger.log_hyperparams(Namespace(some_str="a_str", an_int=1, a_float=2.0))
    logger.log_hyperparams(hparams)
    logger.save()

    # load hparams
    path_expt_dir = tutils.get_data_path(logger, path_dir=tmpdir)
    hparams_path = os.path.join(path_expt_dir, "hparams.yaml")
    tags = load_hparams_from_yaml(hparams_path)

    assert tags["batch_size"] == 32 and tags["optimizer_name"] == "adam"


@pytest.mark.parametrize(
    "save_top_k,save_last,expected_files",
    [
        pytest.param(-1, False, [f"epoch={i}.ckpt" for i in range(5)], id="CASE K=-1  (all)"),
        pytest.param(1, False, {"epoch=4.ckpt"}, id="CASE K=1 (2.5, epoch 4)"),
        pytest.param(2, False, [f"epoch={i}.ckpt" for i in (2, 4)], id="CASE K=2 (2.5 epoch 4, 2.8 epoch 2)"),
        pytest.param(4, False, [f"epoch={i}.ckpt" for i in range(1, 5)], id="CASE K=4 (save all 4 base)"),
        pytest.param(3, False, [f"epoch={i}.ckpt" for i in range(2, 5)], id="CASE K=3 (save the 2nd, 3rd, 4th model)"),
        pytest.param(1, True, {"epoch=4.ckpt", "last.ckpt"}, id="CASE K=1 (save the 4th model and the last model)"),
    ],
)
def test_model_checkpoint_options(tmpdir, save_top_k, save_last, expected_files):
    """Test ModelCheckpoint options."""

    def mock_save_function(filepath, *args):
        open(filepath, "a").close()

    # simulated losses
    losses = [10, 9, 2.8, 5, 2.5]

    checkpoint_callback = ModelCheckpoint(
        dirpath=tmpdir,
        filename="{epoch}",
        monitor="checkpoint_on",
        save_top_k=save_top_k,
        save_last=save_last,
        verbose=True,
    )
    trainer = Trainer()
    trainer.state.fn = TrainerFn.FITTING
    trainer.save_checkpoint = mock_save_function

    # emulate callback's calls during the training
    for i, loss in enumerate(losses):
        trainer.fit_loop.current_epoch = i
        trainer.fit_loop.global_step = i
        trainer.callback_metrics.update({"checkpoint_on": torch.tensor(loss)})
        checkpoint_callback.on_validation_end(trainer, trainer.lightning_module)

    file_lists = set(os.listdir(tmpdir))

    assert len(file_lists) == len(
        expected_files
    ), f"Should save {len(expected_files)} models when save_top_k={save_top_k} but found={file_lists}"

    # verify correct naming
    for fname in expected_files:
        assert fname in file_lists


def test_model_checkpoint_only_weights(tmpdir):
    """Tests use case where ModelCheckpoint is configured to save only model weights, and user tries to load
    checkpoint to resume training."""
    model = BoringModel()

    trainer = Trainer(
        default_root_dir=tmpdir,
        max_epochs=1,
        limit_train_batches=1,
        limit_val_batches=1,
        callbacks=[ModelCheckpoint(dirpath=tmpdir, save_weights_only=True)],
    )
    # fit model
    trainer.fit(model)
    # training complete
    assert trainer.state.finished, f"Training failed with {trainer.state}"

    checkpoint_path = trainer.checkpoint_callback.best_model_path

    # assert saved checkpoint has no trainer data
    checkpoint = torch.load(checkpoint_path)
    assert "optimizer_states" not in checkpoint, "checkpoint should contain only model weights"
    assert "lr_schedulers" not in checkpoint, "checkpoint should contain only model weights"

    # assert loading model works when checkpoint has only weights
    assert BoringModel.load_from_checkpoint(checkpoint_path=checkpoint_path)

    # directly save model
    new_weights_path = os.path.join(tmpdir, "save_test.ckpt")
    trainer.save_checkpoint(new_weights_path, weights_only=True)
    # assert saved checkpoint has no trainer data
    checkpoint = torch.load(new_weights_path)
    assert "optimizer_states" not in checkpoint, "checkpoint should contain only model weights"
    assert "lr_schedulers" not in checkpoint, "checkpoint should contain only model weights"

    # assert restoring train state fails
    with pytest.raises(KeyError, match="checkpoint contains only the model"):
        trainer.checkpoint_connector.restore(new_weights_path)


def test_model_freeze_unfreeze():
    model = BoringModel()
    model.freeze()
    assert not model.training
    for param in model.parameters():
        assert not param.requires_grad

    model.unfreeze()
    assert model.training
    for param in model.parameters():
        assert param.requires_grad


@pytest.mark.parametrize("url_ckpt", [True, False])
def test_fit_ckpt_path_epoch_restored(monkeypatch, tmpdir, tmpdir_server, url_ckpt):
    """Verify resuming from checkpoint runs the right number of epochs."""
    # set $TORCH_HOME, which determines torch hub's cache path, to tmpdir
    monkeypatch.setenv("TORCH_HOME", tmpdir)

    class TestModel(BoringModel):
        # Model that tracks epochs and batches seen
        num_epochs_end_seen = 0
        num_batches_seen = 0
        num_on_load_checkpoint_called = 0

        def on_epoch_end(self):
            self.num_epochs_end_seen += 1

        def on_train_batch_start(self, *_):
            self.num_batches_seen += 1

        def on_load_checkpoint(self, _):
            self.num_on_load_checkpoint_called += 1

    model = TestModel()
    trainer = Trainer(
        max_epochs=2,
        limit_train_batches=0.65,
        limit_val_batches=1,
        callbacks=[ModelCheckpoint(dirpath=tmpdir, monitor="early_stop_on", save_top_k=-1)],
        default_root_dir=tmpdir,
        val_check_interval=1.0,
        enable_progress_bar=False,
        logger=False,
        enable_model_summary=False,
    )
    trainer.fit(model)

    # `on_epoch_end` will be called once for val_sanity, twice for train, twice for val
    assert model.num_epochs_end_seen == 1 + 2 + 2
    assert model.num_batches_seen == trainer.num_training_batches * 2
    assert model.num_on_load_checkpoint_called == 0

    # Other checkpoints can be uncommented if/when resuming mid-epoch is supported
    checkpoints = Path(trainer.checkpoint_callback.dirpath).glob("*.ckpt")
    if url_ckpt:
        # transform local paths into url checkpoints
        ip, port = tmpdir_server
        checkpoints = [f"http://{ip}:{port}/" + ckpt.name for ckpt in checkpoints]

    for ckpt in checkpoints:
        next_model = TestModel()
        state = pl_load(ckpt)

        # Resume training
        new_trainer = Trainer(default_root_dir=tmpdir, max_epochs=2)
        new_trainer.fit(next_model, ckpt_path=ckpt)
        assert state["global_step"] + next_model.num_batches_seen == trainer.num_training_batches * trainer.max_epochs
        assert next_model.num_on_load_checkpoint_called == 1


def test_trainer_max_steps_and_epochs(tmpdir):
    """Verify model trains according to specified max steps."""
    model = BoringModel()
    num_train_samples = math.floor(len(model.train_dataloader()) * 0.5)

    # define less train steps than epochs
    trainer_kwargs = {
        "limit_train_batches": 0.5,
        "default_root_dir": tmpdir,
        "max_epochs": 3,
        "max_steps": num_train_samples + 10,
        "logger": False,
        "enable_model_summary": False,
        "enable_progress_bar": False,
    }
    trainer = Trainer(**trainer_kwargs)
    trainer.fit(model)

    assert trainer.state.finished, f"Training failed with {trainer.state}"
    assert trainer.global_step == trainer.max_steps, "Model did not stop at max_steps"

    # define less train epochs than steps
    trainer_kwargs["max_epochs"] = 2
    trainer_kwargs["max_steps"] = 3 * 2 * num_train_samples
    trainer = Trainer(**trainer_kwargs)
    trainer.fit(model)

    assert trainer.state.finished, f"Training failed with {trainer.state}"
    assert trainer.global_step == num_train_samples * trainer.max_epochs
    assert trainer.current_epoch == trainer.max_epochs - 1, "Model did not stop at max_epochs"

    # if max_steps is positive and max_epochs is negative, use max_steps
    trainer_kwargs["max_epochs"] = -1
    trainer_kwargs["max_steps"] = 3
    trainer = Trainer(**trainer_kwargs)
    trainer.fit(model)

    assert trainer.state.finished, f"Training failed with {trainer.state}"
    assert trainer.global_step == 3


@pytest.mark.parametrize(
    "max_epochs,max_steps,incorrect_variable",
    [
        (-100, -1, "max_epochs"),
        (1, -2, "max_steps"),
    ],
)
def test_trainer_max_steps_and_epochs_validation(max_epochs, max_steps, incorrect_variable):
    """Don't allow max_epochs or max_steps to be less than -1 or a float."""
    with pytest.raises(
        MisconfigurationException,
        match=f"`{incorrect_variable}` must be a non-negative integer or -1",
    ):
        Trainer(max_epochs=max_epochs, max_steps=max_steps)


@pytest.mark.parametrize(
    "max_epochs,max_steps,is_done,correct_trainer_epochs",
    [
        (None, -1, False, 1000),
        (-1, -1, False, -1),
        (5, -1, False, 5),
        (-1, 10, False, -1),
        (None, 0, True, -1),
        (0, -1, True, 0),
        (-1, 0, True, -1),
        (0, -1, True, 0),
    ],
)
def test_trainer_max_steps_and_epochs_fit_loop_done(max_epochs, max_steps, is_done, correct_trainer_epochs):
    trainer = Trainer(max_epochs=max_epochs, max_steps=max_steps)

    assert trainer.max_epochs == correct_trainer_epochs
    assert trainer.max_steps == max_steps
    assert trainer.fit_loop.done is is_done

    # Make sure there is no timer
    timer_callbacks = [c for c in trainer.callbacks if isinstance(c, Timer)]
    assert len(timer_callbacks) == 0


def test_trainer_min_steps_and_epochs(tmpdir):
    """Verify model trains according to specified min steps."""
    num_train_samples = math.floor(len(BoringModel().train_dataloader()) * 0.5)

    class CustomModel(BoringModel):
        def training_step(self, *args, **kwargs):
            # try to force stop right after first step
            if self.global_step > 0:
                self.trainer.should_step = True

            return super().training_step(*args, **kwargs)

    model = CustomModel()

    trainer_kwargs = {
        "limit_train_batches": 0.5,
        "default_root_dir": tmpdir,
        "val_check_interval": 2,
        "min_epochs": 1,
        "max_epochs": 7,
        # define less min steps than 1 epoch
        "min_steps": num_train_samples // 2,
        "logger": False,
        "enable_model_summary": False,
        "enable_progress_bar": False,
    }
    trainer = Trainer(**trainer_kwargs)
    trainer.fit(model)

    assert trainer.state.finished, f"Training failed with {trainer.state}"
    assert trainer.current_epoch > 0
    assert trainer.global_step >= num_train_samples, "Model did not train for at least min_epochs"

    # define less epochs than min_steps
    trainer_kwargs["min_steps"] = math.floor(num_train_samples * 1.5)
    trainer = Trainer(**trainer_kwargs)
    trainer.fit(model)

    assert trainer.state.finished, f"Training failed with {trainer.state}"
    assert trainer.current_epoch > 0
    assert trainer.global_step >= math.floor(num_train_samples * 1.5), "Model did not train for at least min_steps"


def test_trainer_min_steps_and_min_epochs_not_reached(tmpdir, caplog):
    """Test that min_epochs/min_steps in Trainer are enforced even if EarlyStopping is triggered."""

    class TestModel(BoringModel):
        training_step_invoked = 0

        def training_step(self, batch, batch_idx):
            output = super().training_step(batch, batch_idx)
            output["loss"] = output["loss"] * 0.0  # force minimal loss to trigger early stopping
            self.log("loss", output["loss"])
            self.training_step_invoked += 1
            assert not self.trainer.should_stop
            return output

    model = TestModel()
    early_stop = EarlyStopping(monitor="loss", patience=0, check_on_train_epoch_end=True)
    min_epochs = 5
    trainer = Trainer(
        default_root_dir=tmpdir,
        enable_progress_bar=False,
        min_epochs=min_epochs,
        limit_val_batches=0,
        limit_train_batches=2,
        callbacks=[early_stop],
    )
    with caplog.at_level(logging.INFO, logger="pytorch_lightning.trainer.trainer"):
        trainer.fit(model)

    message = f"minimum epochs ({min_epochs}) or minimum steps (None) has not been met. Training will continue"
    num_messages = sum(1 for record in caplog.records if message in record.message)
    assert num_messages == min_epochs - 2
    assert model.training_step_invoked == min_epochs * 2


def test_trainer_max_steps_accumulate_batches(tmpdir):
    """Verify model trains according to specified max steps with grad accumulated batches."""
    model = BoringModel()
    num_train_samples = math.floor(len(model.train_dataloader()) * 0.5)

    # define less train steps than epochs
    trainer = Trainer(
        limit_train_batches=0.5,
        default_root_dir=tmpdir,
        max_steps=num_train_samples + 10,
        accumulate_grad_batches=10,
        logger=False,
        enable_progress_bar=False,
        enable_model_summary=False,
    )
    trainer.fit(model)

    assert trainer.state.finished, f"Training failed with {trainer.state}"
    assert trainer.global_step == trainer.max_steps, "Model did not stop at max_steps"


def test_benchmark_option(tmpdir):
    """Verify benchmark option."""

    model = BoringModel()

    # verify torch.backends.cudnn.benchmark is not turned on
    assert not torch.backends.cudnn.benchmark

    # fit model
    trainer = Trainer(default_root_dir=tmpdir, max_epochs=1, benchmark=True)
    trainer.fit(model)

    # verify training completed
    assert trainer.state.finished, f"Training failed with {trainer.state}"

    # verify torch.backends.cudnn.benchmark is not turned off
    assert torch.backends.cudnn.benchmark


@pytest.mark.parametrize("ckpt_path", (None, "best", "specific"))
@pytest.mark.parametrize("save_top_k", (-1, 0, 1, 2))
@pytest.mark.parametrize("fn", ("validate", "test", "predict"))
def test_checkpoint_path_input(tmpdir, ckpt_path, save_top_k, fn):
    class TestModel(BoringModel):
        def validation_step(self, batch, batch_idx):
            self.log("foo", -batch_idx)
            return super().validation_step(batch, batch_idx)

        def test_step(self, *args):
            return self.validation_step(*args)

        def predict_step(self, batch, *_):
            return self(batch)

    model = TestModel()
    model.test_epoch_end = None
    trainer = Trainer(
        max_epochs=2,
        limit_val_batches=1,
        limit_test_batches=1,
        limit_predict_batches=1,
        enable_progress_bar=False,
        default_root_dir=tmpdir,
        callbacks=[ModelCheckpoint(monitor="foo", save_top_k=save_top_k)],
    )
    trainer.fit(model)

    trainer_fn = getattr(trainer, fn)
    path_attr = f"{fn}{'d' if fn == 'validate' else 'ed'}_ckpt_path"
    assert getattr(trainer, path_attr) is None

    if ckpt_path == "best":
        # ckpt_path is 'best', meaning we load the best weights
        if save_top_k == 0:
            with pytest.raises(MisconfigurationException, match=".*is not configured to save the best.*"):
                trainer_fn(ckpt_path=ckpt_path)
            with pytest.raises(MisconfigurationException, match=".*is not configured to save the best.*"):
                trainer_fn(model, ckpt_path=ckpt_path)
        else:
            trainer_fn(ckpt_path=ckpt_path)
            assert getattr(trainer, path_attr) == trainer.checkpoint_callback.best_model_path

            trainer_fn(model, ckpt_path=ckpt_path)
            assert getattr(trainer, path_attr) == trainer.checkpoint_callback.best_model_path
    elif ckpt_path is None:
        # ckpt_path is None, meaning we don't load any checkpoints and use the provided model
        trainer_fn(model, ckpt_path=ckpt_path)
        assert getattr(trainer, path_attr) is None

        if save_top_k > 0:
            # ckpt_path is None with no model provided means load the best weights
            with pytest.warns(UserWarning, match="The best model of the previous `fit` call will be used"):
                trainer_fn(ckpt_path=ckpt_path)
                assert getattr(trainer, path_attr) == trainer.checkpoint_callback.best_model_path
    else:
        # specific checkpoint, pick one from saved ones
        if save_top_k == 0:
            with pytest.raises(FileNotFoundError):
                trainer_fn(ckpt_path="random.ckpt")
        else:
            ckpt_path = str(
                list((Path(tmpdir) / f"lightning_logs/version_{trainer.logger.version}/checkpoints").iterdir())[
                    0
                ].absolute()
            )
            trainer_fn(ckpt_path=ckpt_path)
            assert getattr(trainer, path_attr) == ckpt_path

            trainer_fn(model, ckpt_path=ckpt_path)
            assert getattr(trainer, path_attr) == ckpt_path


@pytest.mark.parametrize("enable_checkpointing", (False, True))
@pytest.mark.parametrize("fn", ("validate", "test", "predict"))
def test_tested_checkpoint_path_best(tmpdir, enable_checkpointing, fn):
    class TestModel(BoringModel):
        def validation_step(self, batch, batch_idx):
            self.log("foo", -batch_idx)
            return super().validation_step(batch, batch_idx)

        def test_step(self, *args):
            return self.validation_step(*args)

        def predict_step(self, batch, *_):
            return self(batch)

    model = TestModel()
    model.test_epoch_end = None
    trainer = Trainer(
        max_epochs=2,
        limit_val_batches=1,
        limit_test_batches=1,
        limit_predict_batches=1,
        enable_progress_bar=False,
        default_root_dir=tmpdir,
        enable_checkpointing=enable_checkpointing,
    )
    trainer.fit(model)

    trainer_fn = getattr(trainer, fn)
    path_attr = f"{fn}{'d' if fn == 'validate' else 'ed'}_ckpt_path"
    assert getattr(trainer, path_attr) is None

    if enable_checkpointing:
        trainer_fn(ckpt_path="best")
        assert getattr(trainer, path_attr) == trainer.checkpoint_callback.best_model_path

        trainer_fn(model, ckpt_path="best")
        assert getattr(trainer, path_attr) == trainer.checkpoint_callback.best_model_path
    else:
        with pytest.raises(MisconfigurationException, match="`ModelCheckpoint` is not configured."):
            trainer_fn(ckpt_path="best")
        with pytest.raises(MisconfigurationException, match="`ModelCheckpoint` is not configured."):
            trainer_fn(model, ckpt_path="best")


def test_disabled_training(tmpdir):
    """Verify that `limit_train_batches=0` disables the training loop unless `fast_dev_run=True`."""

    class CurrentModel(BoringModel):

        training_step_invoked = False
        training_epoch_end_invoked = False

        def training_step(self, *args, **kwargs):
            self.training_step_invoked = True
            return super().training_step(*args, **kwargs)

        def training_epoch_end(self, *args, **kwargs):
            self.training_epoch_end_invoked = True
            return super().training_epoch_end(*args, **kwargs)

    model = CurrentModel()

    trainer_options = dict(
        default_root_dir=tmpdir,
        enable_progress_bar=False,
        max_epochs=2,
        limit_train_batches=0.0,
        limit_val_batches=0.2,
        fast_dev_run=False,
    )

    before_state_dict = deepcopy(model.state_dict())

    trainer = Trainer(**trainer_options)
    trainer.fit(model)

    after_state_dict = model.state_dict()

    for key in before_state_dict.keys():
        assert torch.all(torch.eq(before_state_dict[key], after_state_dict[key]))

    # check that limit_train_batches=0 turns off training
    assert trainer.state.finished, f"Training failed with {trainer.state}"
    assert trainer.current_epoch == 0
    assert not model.training_step_invoked, "`training_step` should not run when `limit_train_batches=0`"
    assert not model.training_epoch_end_invoked, "`training_epoch_end` should not run when `limit_train_batches=0`"

    # check that limit_train_batches has no influence when fast_dev_run is turned on
    model = CurrentModel()
    trainer_options.update(fast_dev_run=True)
    before_state_dict = deepcopy(model.state_dict())

    trainer = Trainer(**trainer_options)
    trainer.fit(model)

    after_state_dict = model.state_dict()

    for key in before_state_dict.keys():
        assert not torch.all(torch.eq(before_state_dict[key], after_state_dict[key]))

    assert trainer.state.finished, f"Training failed with {trainer.state}"
    assert trainer.current_epoch == 0
    assert model.training_step_invoked, "did not run `training_step` with `fast_dev_run=True`"
    assert model.training_epoch_end_invoked, "did not run `training_epoch_end` with `fast_dev_run=True`"


def test_disabled_validation(tmpdir):
    """Verify that `limit_val_batches=0` disables the validation loop unless `fast_dev_run=True`."""

    class CurrentModel(BoringModel):

        validation_step_invoked = False
        validation_epoch_end_invoked = False

        def validation_step(self, *args, **kwargs):
            self.validation_step_invoked = True
            return super().validation_step(*args, **kwargs)

        def validation_epoch_end(self, *args, **kwargs):
            self.validation_epoch_end_invoked = True
            return super().validation_epoch_end(*args, **kwargs)

    model = CurrentModel()

    trainer_options = dict(
        default_root_dir=tmpdir,
        enable_progress_bar=False,
        max_epochs=2,
        limit_train_batches=0.4,
        limit_val_batches=0.0,
        fast_dev_run=False,
    )

    trainer = Trainer(**trainer_options)
    trainer.fit(model)

    # check that limit_val_batches=0 turns off validation
    assert trainer.state.finished, f"Training failed with {trainer.state}"
    assert trainer.current_epoch == 1
    assert not model.validation_step_invoked, "`validation_step` should not run when `limit_val_batches=0`"
    assert not model.validation_epoch_end_invoked, "`validation_epoch_end` should not run when `limit_val_batches=0`"

    # check that limit_val_batches has no influence when fast_dev_run is turned on
    model = CurrentModel()
    trainer_options.update(fast_dev_run=True)
    trainer = Trainer(**trainer_options)
    trainer.fit(model)

    assert trainer.state.finished, f"Training failed with {trainer.state}"
    assert trainer.current_epoch == 0
    assert model.validation_step_invoked, "did not run `validation_step` with `fast_dev_run=True`"
    assert model.validation_epoch_end_invoked, "did not run `validation_epoch_end` with `fast_dev_run=True`"


@mock.patch("torch.Tensor.backward")
def test_nan_loss_detection(backward_mock, tmpdir):
    class CurrentModel(BoringModel):
        test_batch_inf = 3

        def training_step(self, batch, batch_idx):
            output = super().training_step(batch, batch_idx)
            if batch_idx == self.test_batch_inf:
                if isinstance(output, dict):
                    output["loss"] *= torch.tensor(math.inf)  # make loss infinite
                else:
                    output /= 0
            return output

    model = CurrentModel()

    with pytest.deprecated_call(match="terminate_on_nan` was deprecated in v1.5"):
        trainer = Trainer(default_root_dir=tmpdir, max_steps=(model.test_batch_inf + 1), terminate_on_nan=True)

    with pytest.raises(ValueError, match=r".*The loss returned in `training_step` is.*"):
        trainer.fit(model)
        assert trainer.global_step == model.test_batch_inf
        assert backward_mock.call_count == model.test_batch_inf

    for param in model.parameters():
        assert torch.isfinite(param).all()


def test_invalid_terminate_on_nan(tmpdir):
    with pytest.raises(TypeError, match="`terminate_on_nan` should be a bool"), pytest.deprecated_call(
        match="terminate_on_nan` was deprecated in v1.5"
    ):
        Trainer(default_root_dir=tmpdir, terminate_on_nan="False")


@pytest.mark.parametrize("track_grad_norm", [0, torch.tensor(1), "nan"])
def test_invalid_track_grad_norm(tmpdir, track_grad_norm):
    with pytest.raises(MisconfigurationException, match="`track_grad_norm` must be a positive number or 'inf'"):
        Trainer(default_root_dir=tmpdir, track_grad_norm=track_grad_norm)


@mock.patch("torch.Tensor.backward")
def test_nan_params_detection(backward_mock, tmpdir):
    class CurrentModel(BoringModel):
        test_batch_nan = 3

        def on_after_backward(self):
            if self.global_step == self.test_batch_nan:
                # simulate parameter that became nan
                torch.nn.init.constant_(self.layer.bias, math.nan)

    model = CurrentModel()

    with pytest.deprecated_call(match="terminate_on_nan` was deprecated in v1.5"):
        trainer = Trainer(default_root_dir=tmpdir, max_steps=(model.test_batch_nan + 1), terminate_on_nan=True)

    with pytest.raises(ValueError, match=r".*Detected nan and/or inf values in `layer.bias`.*"):
        trainer.fit(model)
        assert trainer.global_step == model.test_batch_nan
        assert backward_mock.call_count == model.test_batch_nan + 1

    # after aborting the training loop, model still has nan-valued params
    params = torch.cat([param.view(-1) for param in model.parameters()])
    assert not torch.isfinite(params).all()


def test_on_exception_hook(tmpdir):
    """Test the on_exception callback hook and the trainer interrupted flag."""

    model = BoringModel()

    class InterruptCallback(Callback):
        def __init__(self):
            super().__init__()

        def on_train_batch_start(self, trainer, pl_module, batch, batch_idx):
            raise KeyboardInterrupt

        def on_test_start(self, trainer, pl_module):
            raise MisconfigurationException

    class HandleInterruptCallback(Callback):
        def __init__(self):
            super().__init__()
            self.exception = None
            self.exc_info = None

        def on_exception(self, trainer, pl_module, exception):
            self.exception = exception

        def on_keyboard_interrupt(self, trainer, pl_module):
            self.exc_info = sys.exc_info()

    interrupt_callback = InterruptCallback()
    handle_interrupt_callback = HandleInterruptCallback()

    trainer = Trainer(
        callbacks=[interrupt_callback, handle_interrupt_callback],
        max_epochs=1,
        limit_val_batches=0.1,
        limit_train_batches=0.2,
        enable_progress_bar=False,
        logger=False,
        default_root_dir=tmpdir,
    )
    assert not trainer.interrupted
    assert handle_interrupt_callback.exception is None
    assert handle_interrupt_callback.exc_info is None
    with pytest.deprecated_call(match="on_keyboard_interrupt` callback hook was deprecated in v1.5"):
        trainer.fit(model)
    assert trainer.interrupted
    assert isinstance(handle_interrupt_callback.exception, KeyboardInterrupt)
    assert isinstance(handle_interrupt_callback.exc_info[1], KeyboardInterrupt)
    with pytest.raises(MisconfigurationException), pytest.deprecated_call(
        match="on_keyboard_interrupt` callback hook was deprecated in v1.5"
    ):
        trainer.test(model)
    assert trainer.interrupted
    assert isinstance(handle_interrupt_callback.exception, MisconfigurationException)


@pytest.mark.parametrize("precision", [32, pytest.param(16, marks=RunIf(min_gpus=1))])
def test_gradient_clipping_by_norm(tmpdir, precision):
    """Test gradient clipping by norm."""
    tutils.reset_seed()

    trainer = Trainer(
        default_root_dir=tmpdir,
        max_steps=1,
        max_epochs=1,
        accelerator="auto",
        devices=1,
        precision=precision,
        gradient_clip_algorithm="norm",
        gradient_clip_val=0.05,
    )

    class TestModel(ClassificationModel):
        def configure_gradient_clipping(self, *args, **kwargs):
            super().configure_gradient_clipping(*args, **kwargs)
            # test that gradient is clipped correctly
            parameters = self.parameters()
            grad_norm = torch.norm(torch.stack([torch.norm(p.grad.detach(), 2) for p in parameters]), 2)
            torch.testing.assert_allclose(grad_norm, torch.tensor(0.05))
            self.assertion_called = True

    model = TestModel()
    trainer.fit(model, ClassifDataModule())
    assert model.assertion_called


@pytest.mark.parametrize("precision", [32, pytest.param(16, marks=RunIf(min_gpus=1))])
def test_gradient_clipping_by_value(tmpdir, precision):
    """Test gradient clipping by value."""
    tutils.reset_seed()

    trainer = Trainer(
        default_root_dir=tmpdir,
        max_steps=1,
        max_epochs=1,
        accelerator="auto",
        devices=1,
        precision=precision,
        gradient_clip_algorithm="value",
        gradient_clip_val=1e-10,
    )

    class TestModel(BoringModel):
        def configure_gradient_clipping(self, *args, **kwargs):
            super().configure_gradient_clipping(*args, **kwargs)
            # test that gradient is clipped correctly
            parameters = self.parameters()
            grad_max_list = [torch.max(p.grad.detach().abs()) for p in parameters]
            grad_max = torch.max(torch.stack(grad_max_list))
            torch.testing.assert_allclose(grad_max.abs(), torch.tensor(1e-10))
            self.assertion_called = True

    model = TestModel()
    trainer.fit(model)
    assert model.assertion_called


def test_invalid_gradient_clip_value(tmpdir):
    with pytest.raises(TypeError, match="`gradient_clip_val` should be an int or a float"):
        Trainer(default_root_dir=tmpdir, gradient_clip_val=(1, 2))


def test_invalid_gradient_clip_algo(tmpdir):
    with pytest.raises(MisconfigurationException, match="`gradient_clip_algorithm` norm2 is invalid"):
        Trainer(default_root_dir=tmpdir, gradient_clip_algorithm="norm2")


def test_gpu_choice(tmpdir):
    trainer_options = dict(default_root_dir=tmpdir)
    # Only run if CUDA is available
    if not torch.cuda.is_available():
        return

    num_gpus = torch.cuda.device_count()
    Trainer(**trainer_options, gpus=num_gpus, auto_select_gpus=True)

    with pytest.raises(RuntimeError, match=r".*No GPUs available.*"):
        Trainer(**trainer_options, gpus=num_gpus + 1, auto_select_gpus=True)


@pytest.mark.parametrize("limit_val_batches", [0.0, 1, 1.0, 0.5, 5])
def test_num_sanity_val_steps(tmpdir, limit_val_batches):
    """Test that the number of sanity check batches is clipped to `limit_val_batches`."""

    class CustomModel(BoringModel):
        def validation_step(self, batch, batch_idx, dataloader_idx):
            return super().validation_step(batch, batch_idx)

        def val_dataloader(self):
            return [DataLoader(RandomDataset(32, 64)), DataLoader(RandomDataset(32, 64))]

    model = CustomModel()
    model.validation_epoch_end = None
    num_sanity_val_steps = 4

    trainer = Trainer(
        default_root_dir=tmpdir,
        num_sanity_val_steps=num_sanity_val_steps,
        limit_val_batches=limit_val_batches,
        max_steps=1,
    )
    assert trainer.num_sanity_val_steps == num_sanity_val_steps

    class CustomModelMixedVal(CustomModel):
        def val_dataloader(self):
            return [DataLoader(RandomDataset(32, 64), batch_size=8), DataLoader(RandomDataset(32, 64))]

    model = CustomModelMixedVal()
    model.validation_epoch_end = None

    with patch.object(
        trainer.fit_loop.epoch_loop.val_loop.epoch_loop,
        "_evaluation_step",
        wraps=trainer.fit_loop.epoch_loop.val_loop.epoch_loop._evaluation_step,
    ) as mocked:
        trainer.fit(model)
        assert mocked.call_count == sum(
            min(num_sanity_val_steps, num_batches) for num_batches in trainer.num_val_batches
        )


@pytest.mark.parametrize("limit_val_batches", [0.0, 1, 1.0, 0.3])
def test_num_sanity_val_steps_neg_one(tmpdir, limit_val_batches):
    """Test that `num_sanity_val_steps=-1` runs through all validation data once, and as many batches as limited by
    `limit_val_batches` Trainer argument."""

    class CustomModel(BoringModel):
        def validation_step(self, batch, batch_idx, dataloader_idx):
            return super().validation_step(batch, batch_idx)

        def val_dataloader(self):
            return [DataLoader(RandomDataset(32, 64)), DataLoader(RandomDataset(32, 64))]

    model = CustomModel()
    model.validation_epoch_end = None
    trainer = Trainer(
        default_root_dir=tmpdir, num_sanity_val_steps=-1, limit_val_batches=limit_val_batches, max_steps=1
    )
    assert trainer.num_sanity_val_steps == float("inf")

    with patch.object(
        trainer.fit_loop.epoch_loop.val_loop.epoch_loop,
        "_evaluation_step",
        wraps=trainer.fit_loop.epoch_loop.val_loop.epoch_loop._evaluation_step,
    ) as mocked:
        val_dataloaders = model.val_dataloader()
        trainer.fit(model, val_dataloaders=val_dataloaders)

        assert mocked.call_count == sum(trainer.num_val_batches)


@pytest.mark.parametrize(
    "trainer_kwargs,expected",
    [
        (
            dict(accelerator=None, gpus=None),
            dict(_distrib_type=None, _device_type=_AcceleratorType.CPU, num_gpus=0, num_processes=1),
        ),
        (
            dict(accelerator="dp", gpus=None),
            dict(_distrib_type=None, _device_type=_AcceleratorType.CPU, num_gpus=0, num_processes=1),
        ),
        (
            dict(accelerator="ddp", gpus=None),
            dict(_distrib_type=None, _device_type=_AcceleratorType.CPU, num_gpus=0, num_processes=1),
        ),
        (
            dict(accelerator="ddp", num_processes=2, gpus=None),
            dict(_distrib_type=_StrategyType.DDP, _device_type=_AcceleratorType.CPU, num_gpus=0, num_processes=2),
        ),
        (
            dict(accelerator="ddp", num_nodes=2, gpus=None),
            dict(_distrib_type=_StrategyType.DDP, _device_type=_AcceleratorType.CPU, num_gpus=0, num_processes=1),
        ),
        (
            dict(accelerator="ddp_cpu", num_processes=2, gpus=None),
            dict(_distrib_type=_StrategyType.DDP_SPAWN, _device_type=_AcceleratorType.CPU, num_gpus=0, num_processes=2),
        ),
        (
            dict(accelerator="ddp2", gpus=None),
            dict(_distrib_type=None, _device_type=_AcceleratorType.CPU, num_gpus=0, num_processes=1),
        ),
        (
            dict(accelerator=None, gpus=1),
            dict(_distrib_type=None, _device_type=_AcceleratorType.GPU, num_gpus=1, num_processes=1),
        ),
        (
            dict(accelerator="dp", gpus=1),
            dict(_distrib_type=_StrategyType.DP, _device_type=_AcceleratorType.GPU, num_gpus=1, num_processes=1),
        ),
        (
            dict(accelerator="ddp", gpus=1),
            dict(_distrib_type=_StrategyType.DDP, _device_type=_AcceleratorType.GPU, num_gpus=1, num_processes=1),
        ),
        (
            dict(accelerator="ddp_cpu", num_processes=2, gpus=1),
            dict(_distrib_type=_StrategyType.DDP_SPAWN, _device_type=_AcceleratorType.CPU, num_gpus=0, num_processes=2),
        ),
        (
            dict(accelerator="ddp2", gpus=1),
            dict(_distrib_type=_StrategyType.DDP2, _device_type=_AcceleratorType.GPU, num_gpus=1, num_processes=1),
        ),
        (
            dict(accelerator=None, gpus=2),
            dict(_distrib_type=_StrategyType.DDP_SPAWN, _device_type=_AcceleratorType.GPU, num_gpus=2, num_processes=2),
        ),
        (
            dict(accelerator="dp", gpus=2),
            dict(_distrib_type=_StrategyType.DP, _device_type=_AcceleratorType.GPU, num_gpus=2, num_processes=1),
        ),
        (
            dict(accelerator="ddp", gpus=2),
            dict(_distrib_type=_StrategyType.DDP, _device_type=_AcceleratorType.GPU, num_gpus=2, num_processes=2),
        ),
        (
            dict(accelerator="ddp2", gpus=2),
            dict(_distrib_type=_StrategyType.DDP2, _device_type=_AcceleratorType.GPU, num_gpus=2, num_processes=1),
        ),
        (
            dict(accelerator="ddp2", num_processes=2, gpus=None),
            dict(_distrib_type=_StrategyType.DDP, _device_type=_AcceleratorType.CPU, num_gpus=0, num_processes=2),
        ),
        (
            dict(accelerator="dp", num_processes=2, gpus=None),
            dict(_distrib_type=_StrategyType.DDP, _device_type=_AcceleratorType.CPU, num_gpus=0, num_processes=2),
        ),
    ],
)
def test_trainer_config(trainer_kwargs, expected, monkeypatch):
    if trainer_kwargs["gpus"] is not None:
        monkeypatch.setattr(torch.cuda, "is_available", lambda: True)
        monkeypatch.setattr(torch.cuda, "device_count", lambda: trainer_kwargs["gpus"])
    if trainer_kwargs["accelerator"] in (None, "ddp_cpu"):
        trainer = Trainer(**trainer_kwargs)
    else:
        with pytest.deprecated_call(match=r"accelerator='.*'\)` has been deprecated in v1.5"):
            trainer = Trainer(**trainer_kwargs)
    assert len(expected) == 4
    for k, v in expected.items():
        assert getattr(trainer, k) == v, f"Failed {k}: {v}"


def test_trainer_subclassing():
    model = BoringModel()

    # First way of pulling out args from signature is to list them
    class TrainerSubclass(Trainer):
        def __init__(self, custom_arg, *args, custom_kwarg="test", **kwargs):
            super().__init__(*args, **kwargs)
            self.custom_arg = custom_arg
            self.custom_kwarg = custom_kwarg

    trainer = TrainerSubclass(123, custom_kwarg="custom", fast_dev_run=True)
    trainer.fit(model)
    assert trainer.state.finished, f"Training failed with {trainer.state}"
    assert trainer.custom_arg == 123
    assert trainer.custom_kwarg == "custom"
    assert trainer.fast_dev_run

    # Second way is to pop from the dict
    # It's a special case because Trainer does not have any positional args
    class TrainerSubclass(Trainer):
        def __init__(self, **kwargs):
            self.custom_arg = kwargs.pop("custom_arg", 0)
            self.custom_kwarg = kwargs.pop("custom_kwarg", "test")
            super().__init__(**kwargs)

    trainer = TrainerSubclass(custom_kwarg="custom", fast_dev_run=True)
    trainer.fit(model)
    assert trainer.state.finished, f"Training failed with {trainer.state}"
    assert trainer.custom_kwarg == "custom"
    assert trainer.fast_dev_run

    # when we pass in an unknown arg, the base class should complain
    with pytest.raises(TypeError, match=r"__init__\(\) got an unexpected keyword argument 'abcdefg'"):
        TrainerSubclass(abcdefg="unknown_arg")


@RunIf(omegaconf=True)
@pytest.mark.parametrize("trainer_params", [{"max_epochs": 1, "gpus": 1}, {"max_epochs": 1, "gpus": [0]}])
@mock.patch("torch.cuda.device_count", return_value=1)
def test_trainer_omegaconf(_, trainer_params):
    config = OmegaConf.create(trainer_params)
    Trainer(**config)


def test_trainer_pickle(tmpdir):
    trainer = Trainer(max_epochs=1, default_root_dir=tmpdir)
    pickle.dumps(trainer)
    cloudpickle.dumps(trainer)


@pytest.mark.parametrize("stage", ("fit", "validate", "test"))
def test_trainer_setup_call(tmpdir, stage):
    """Test setup call gets the correct stage."""

    class CurrentModel(BoringModel):
        def setup(self, stage):
            self.stage = stage

    class CurrentCallback(Callback):
        def setup(self, trainer, model, stage):
            assert model is not None
            self.stage = stage

    model = CurrentModel()
    callback = CurrentCallback()
    trainer = Trainer(default_root_dir=tmpdir, max_epochs=1, enable_checkpointing=False, callbacks=[callback])

    if stage == "fit":
        trainer.fit(model)
    elif stage == "validate":
        trainer.validate(model)
    else:
        trainer.test(model)

    assert callback.stage == stage
    assert model.stage == stage


@pytest.mark.parametrize("train_batches, max_steps, log_interval", [(10, 10, 1), (3, 10, 1), (3, 10, 5)])
@patch("pytorch_lightning.loggers.tensorboard.TensorBoardLogger.log_metrics")
def test_log_every_n_steps(log_metrics_mock, tmpdir, train_batches, max_steps, log_interval):
    class TestModel(BoringModel):
        def training_step(self, *args, **kwargs):
            self.log("foo", -1)
            return super().training_step(*args, **kwargs)

    model = TestModel()
    trainer = Trainer(
        default_root_dir=tmpdir,
        log_every_n_steps=log_interval,
        limit_train_batches=train_batches,
        limit_val_batches=0,
        max_steps=max_steps,
    )
    trainer.fit(model)
    expected_calls = [call(metrics=ANY, step=s) for s in range(log_interval - 1, max_steps, log_interval)]
    log_metrics_mock.assert_has_calls(expected_calls)


class TestLightningDataModule(LightningDataModule):
    def __init__(self, dataloaders):
        super().__init__()
        self._dataloaders = dataloaders

    def test_dataloader(self):
        return self._dataloaders

    def predict_dataloader(self):
        return self._dataloaders


class CustomPredictionWriter(BasePredictionWriter):

    write_on_batch_end_called = False
    write_on_epoch_end_called = False

    def __init__(self, output_dir: str, *args, **kwargs):
        super().__init__(*args, **kwargs)
        self.output_dir = output_dir

    def write_on_batch_end(self, trainer, pl_module, prediction, batch_indices, *args, **kwargs):
        assert prediction.shape == torch.Size([1, 2])
        assert len(batch_indices) == 1
        self.write_on_batch_end_called = True

    def write_on_epoch_end(self, trainer, pl_module, predictions, batch_indices):
        expected = 1 if trainer._accelerator_connector.is_distributed else 2
        assert len(predictions) == 2
        assert len(predictions[0]) == expected
        assert len(batch_indices) == 2
        assert len(batch_indices[0]) == expected
        self.write_on_epoch_end_called = True

    def on_predict_epoch_end(self, trainer, pl_module, outputs):
        if trainer._accelerator_connector.is_distributed:
            for idx in range(2):
                assert isinstance(trainer.predict_dataloaders[idx].batch_sampler.sampler, UnrepeatedDistributedSampler)
                assert isinstance(trainer.predict_dataloaders[idx].batch_sampler, IndexBatchSamplerWrapper)
        super().on_predict_epoch_end(trainer, pl_module, outputs)


def predict(
    tmpdir,
    strategy=None,
    accelerator=None,
    devices=None,
    model=None,
    plugins=None,
    datamodule=True,
    enable_progress_bar=True,
    use_callbacks=True,
):
    dataloaders = [torch.utils.data.DataLoader(RandomDataset(32, 2)), torch.utils.data.DataLoader(RandomDataset(32, 2))]

    model = model or BoringModel()
    dm = TestLightningDataModule(dataloaders)

    cb = CustomPredictionWriter(tmpdir, write_interval="batch")
    cb_1 = CustomPredictionWriter(tmpdir, write_interval="epoch")

    trainer = Trainer(
        default_root_dir=tmpdir,
        max_epochs=1,
        log_every_n_steps=1,
        enable_model_summary=False,
        strategy=strategy,
        accelerator=accelerator,
        devices=devices,
        plugins=plugins,
        enable_progress_bar=enable_progress_bar,
        callbacks=[cb, cb_1] if use_callbacks else [],
    )
    if strategy == "ddp_spawn":
        with pytest.raises(ProcessRaisedException, match="`return_predictions` should be set to `False`"):
            trainer.predict(model, datamodule=dm, return_predictions=True)

    if datamodule:
        results = trainer.predict(model, datamodule=dm)
    else:
        results = trainer.predict(model, dataloaders=dataloaders)

    if not isinstance(trainer.training_type_plugin, DDPSpawnPlugin):
        if use_callbacks:
            assert cb.write_on_batch_end_called
            assert not cb.write_on_epoch_end_called

            assert not cb_1.write_on_batch_end_called
            assert cb_1.write_on_epoch_end_called

        num_samples = 1 if strategy == "ddp" else 2
        assert len(results) == 2
        assert len(results[0]) == num_samples
        assert results[0][0].shape == torch.Size([1, 2])


def test_trainer_predict_no_return(tmpdir):
    """Test trainer.predict warns when nothing is returned."""

    class CustomBoringModel(BoringModel):
        def predict_step(self, batch, batch_idx, dataloader_idx=0):
            if (batch_idx + 1) % 2 == 0:
                return

            return super().predict_step(batch, batch_idx, dataloader_idx)

    with pytest.warns(UserWarning, match="predict returned None"):
        predict(tmpdir, model=CustomBoringModel(), use_callbacks=False)


def test_trainer_predict_grad(tmpdir):
    class CustomBoringModel(BoringModel):
        def predict_step(self, batch, batch_idx, dataloader_idx=0):
            assert batch.expand_as(batch).grad_fn is None
            return super().predict_step(batch, batch_idx, dataloader_idx)

    predict(tmpdir, model=CustomBoringModel(), use_callbacks=False)

    x = torch.zeros(1, requires_grad=True)
    assert x.expand_as(x).grad_fn is not None


@pytest.mark.parametrize("enable_progress_bar", [False, True])
@pytest.mark.parametrize("datamodule", [False, True])
def test_trainer_predict_cpu(tmpdir, datamodule, enable_progress_bar):
    predict(tmpdir, datamodule=datamodule, enable_progress_bar=enable_progress_bar)


@RunIf(min_gpus=2, standalone=True)
@pytest.mark.parametrize(
    "kwargs",
    [
        {"strategy": "dp", "devices": 1},
        {"strategy": "dp", "devices": 2},
        {"strategy": "ddp", "devices": 2},
    ],
)
def test_trainer_predict_standalone(tmpdir, kwargs):
    predict(tmpdir, accelerator="gpu", **kwargs)


@RunIf(min_gpus=1)
def test_trainer_predict_1_gpu(tmpdir):
    predict(tmpdir, accelerator="gpu", devices=1)


@RunIf(skip_windows=True)
def test_trainer_predict_ddp_spawn(tmpdir):
    predict(tmpdir, strategy="ddp_spawn", accelerator="auto", devices=2)


@pytest.mark.parametrize("dataset_cls", [RandomDataset, RandomIterableDatasetWithLen, RandomIterableDataset])
def test_index_batch_sampler_wrapper_with_iterable_dataset(dataset_cls, tmpdir):

    ds = dataset_cls(32, 8)
    loader = DataLoader(ds)
    is_iterable_dataset = isinstance(ds, IterableDataset)

    class CustomPredictionWriter(BasePredictionWriter):
        def __init__(self, output_dir: str, *args, **kwargs):
            super().__init__(*args, **kwargs)
            self.output_dir = output_dir

        def write_on_batch_end(self, trainer, pl_module, prediction, batch_indices, *args, **kwargs):
            assert not batch_indices if is_iterable_dataset else batch_indices

    cb = CustomPredictionWriter(tmpdir)
    trainer = Trainer(default_root_dir=tmpdir, callbacks=cb)
    predictions = trainer.predict(BoringModel(), dataloaders=loader)
    assert len(predictions) == 8


@pytest.mark.skipif(_IS_WINDOWS and not _TORCH_GREATER_EQUAL_1_8, reason="torch.distributed support required")
@patch("torch.cuda.device_count", return_value=2)
@patch("torch.cuda.is_available", return_value=True)
@pytest.mark.parametrize("accelerator", ("cpu", "gpu"))
def test_spawn_predict_return_predictions(_, __, accelerator):
    """Test that `return_predictions=True` raise a MisconfigurationException with spawn training type plugins."""
    model = BoringModel()
    trainer = Trainer(accelerator=accelerator, strategy="ddp_spawn", devices=2, fast_dev_run=True)
    assert isinstance(trainer.training_type_plugin, DDPSpawnPlugin)
    with pytest.raises(ProcessRaisedException, match="`return_predictions` should be set to `False`"):
        trainer.predict(model, dataloaders=model.train_dataloader(), return_predictions=True)


@pytest.mark.parametrize("return_predictions", [None, False, True])
@pytest.mark.parametrize("precision", [32, 64])
def test_predict_return_predictions_cpu(return_predictions, precision, tmpdir):
    """Test that `return_predictions=True`."""
    seed_everything(42)
    model = BoringModel()

    trainer = Trainer(default_root_dir=tmpdir, fast_dev_run=True, precision=precision)
    preds = trainer.predict(model, dataloaders=model.train_dataloader(), return_predictions=return_predictions)
    if return_predictions or return_predictions is None:
        assert len(preds) == 1
        assert preds[0].shape == torch.Size([1, 2])
        assert preds[0].dtype == (torch.float64 if precision == 64 else torch.float32)


@pytest.mark.parametrize(
    ["limit_train_batches", "global_step", "num_training_batches", "current_epoch", "should_train"],
    [(0.2, 0, 0, 0, False), (0.5, 10, 2, 4, True)],
)
def test_disabled_training_for_insufficient_limit_train_batches(
    tmpdir, limit_train_batches, global_step, num_training_batches, current_epoch, should_train
):
    """Verify when `limit_train_batches` is float & between [0.0, 1.0] and.

    `int(self.num_training_batches * self.limit_train_batches) == 0`, the training loop is disabled.
    """

    class CurrentModel(BoringModel):

        training_step_invoked = False
        training_epoch_end_invoked = False

        def training_step(self, *args, **kwargs):
            self.training_step_invoked = True
            return super().training_step(*args, **kwargs)

        def training_epoch_end(self, *args, **kwargs):
            self.training_epoch_end_invoked = True
            return super().training_epoch_end(*args, **kwargs)

    dataset_len = 100
    batch_size = 25

    train = RandomDataset(32, length=dataset_len)
    train_loader = DataLoader(train, batch_size=batch_size)

    model = CurrentModel()

    trainer = Trainer(default_root_dir=tmpdir, max_epochs=5, limit_train_batches=limit_train_batches)
    trainer.fit(model, train_loader)

    params_string = f"""`limit_train_batches={limit_train_batches}`, `dataset_len={dataset_len}`
                        & `batch_size={batch_size}` as
                        `num_training_batches={num_training_batches}`"""
    if should_train:
        error_string = f"should run with {params_string}"
    else:
        error_string = f"should not run with {params_string}"

    assert trainer.state.finished, f"Training failed with {trainer.state}"
    assert trainer.global_step == global_step
    assert trainer.num_training_batches == num_training_batches
    assert trainer.current_epoch == current_epoch
    assert model.training_step_invoked == should_train, f"`training_step` {error_string}"
    assert model.training_epoch_end_invoked == should_train, f"`training_epoch_end` {error_string}"


@pytest.mark.parametrize(["max_steps", "max_epochs", "global_step"], [(10, 5, 10), (20, None, 20)])
def test_repeated_fit_calls_with_max_epochs_and_steps(tmpdir, max_steps, max_epochs, global_step):
    """Ensure that the training loop is bound by `max_steps` and `max_epochs` for repeated calls of `trainer.fit`,
    and disabled if the limit is reached."""

    dataset_len = 200
    batch_size = 10

    train_data = DataLoader(RandomDataset(32, dataset_len), batch_size=batch_size)

    model = BoringModel()

    trainer = Trainer(default_root_dir=tmpdir, max_steps=max_steps, max_epochs=max_epochs)
    trainer.fit(model, train_data)
    assert trainer.global_step == global_step
    trainer.fit(model, train_data)
    assert trainer.global_step == global_step


def test_trainer_access_in_configure_optimizers(tmpdir):
    """Verify that the configure optimizer function can reference the trainer."""

    class TestModel(BoringModel):
        def configure_optimizers(self):
            assert self.trainer is not None, "Expect to have access to the trainer within `configure_optimizers`"

    train_data = torch.utils.data.DataLoader(RandomDataset(32, 64))

    model = TestModel()
    trainer = Trainer(default_root_dir=tmpdir, fast_dev_run=True)
    trainer.fit(model, train_data)


@RunIf(min_gpus=1)
def test_setup_hook_move_to_device_correctly(tmpdir):
    """Verify that if a user defines a layer in the setup hook function, this is moved to the correct device."""

    class TestModel(BoringModel):
        def setup(self, stage: str) -> None:
            self.new_layer = torch.nn.Linear(2, 2)

        def training_step(self, batch, batch_idx):
            output = self.layer(batch)
            # will crash if not moved to correct device
            output = self.new_layer(output)
            loss = self.loss(batch, output)
            return {"loss": loss}

    # fake data
    train_data = torch.utils.data.DataLoader(RandomDataset(32, 64))

    # model
    model = TestModel()
    trainer = Trainer(default_root_dir=tmpdir, fast_dev_run=True, gpus=1)
    trainer.fit(model, train_data)


def test_train_loop_system(tmpdir):
    """
    Test the following methods are called in the order in automatic optimization.
    1. optimizer.step (skip when gradient accumulation)
    2. model.training_step
    3. optimizer.zero_grad (run when the first batch of gradient accumulation)
    4. model.backward

    Note that the order is NOT `training_step`->`zero_grad`->`backward`->`step`.
    This is because `optimizer.step(closure)` calls `closure()` which then calls
    the three remaining methods `training_step`, `zero_grad` and `backward` inside.
    """
    called_methods = []

    trainer_options = dict(
        default_root_dir=tmpdir,
        max_epochs=1,
        limit_train_batches=5,
        limit_val_batches=1,
        limit_test_batches=1,
        enable_progress_bar=False,
    )

    class TestOptimizer(SGD):
        def step(self, *args, **kwargs):
            called_methods.append("step")
            return super().step(*args, **kwargs)

        def zero_grad(self, *args, **kwargs):
            called_methods.append("zero_grad")
            return super().zero_grad(*args, **kwargs)

    class TestModel(BoringModel):
        def configure_optimizers(self):
            return TestOptimizer(self.parameters(), lr=0.1)

        def training_step(self, *args, **kwargs):
            called_methods.append("training_step")
            return super().training_step(*args, **kwargs)

        def backward(self, *args, **kwargs):
            called_methods.append("backward")
            return super().backward(*args, **kwargs)

    model = TestModel()
    trainer = Trainer(**trainer_options)

    # No methods are called yet.
    assert called_methods == []

    trainer.fit(model)
    assert called_methods == ["step", "training_step", "zero_grad", "backward"] * trainer.limit_train_batches

    called_methods.clear()
    trainer = Trainer(**trainer_options, accumulate_grad_batches=3)

    # No methods are called yet.
    assert called_methods == []

    trainer.fit(model)
    assert called_methods == [
        # 0
        "training_step",
        "zero_grad",
        "backward",
        # 1
        "training_step",
        "backward",
        # 2
        "step",
        "training_step",
        "backward",
        # 3
        "training_step",
        "zero_grad",
        "backward",
        # 4
        "step",
        "training_step",
        "backward",
    ]


def test_init_optimizers_resets_lightning_optimizers(tmpdir):
    """Test that the Trainer resets the `lightning_optimizers` list everytime new optimizers get initialized."""

    def compare_optimizers():
        assert trainer.lightning_optimizers[0].optimizer is trainer.optimizers[0]

    model = BoringModel()
    model.lr = 0.2
    trainer = Trainer(default_root_dir=tmpdir, max_epochs=1, auto_lr_find=True)

    trainer.tune(model)
    compare_optimizers()

    trainer.fit(model)
    compare_optimizers()

    trainer.fit_loop.max_epochs = 2  # simulate multiple fit calls
    trainer.fit(model)
    compare_optimizers()


def test_check_val_every_n_epoch_exception(tmpdir):

    with pytest.raises(MisconfigurationException, match="should be an integer."):
        Trainer(default_root_dir=tmpdir, max_epochs=1, check_val_every_n_epoch=1.2)


def test_trainer_attach_data_pipeline_to_model(tmpdir):
    class DataPipeline:

        pass

    class TestDataModule(LightningDataModule):

        data_pipeline = DataPipeline()

        def train_dataloader(self):
            return DataLoader(RandomDataset(32, 64))

        def val_dataloader(self):
            return DataLoader(RandomDataset(32, 64))

        def test_dataloader(self):
            return DataLoader(RandomDataset(32, 64))

    class TestCallback(Callback):
        def on_fit_start(self, trainer, pl_module: LightningModule) -> None:
            """Called when fit begins."""
            assert isinstance(pl_module.data_pipeline, DataPipeline)

    model = BoringModel()
    dm = TestDataModule()

    trainer = Trainer(default_root_dir=tmpdir, max_epochs=1, callbacks=[TestCallback()])
    trainer.fit(model, datamodule=dm)


def test_exception_when_testing_or_validating_with_fast_dev_run(tmpdir):
    trainer = Trainer(default_root_dir=tmpdir, fast_dev_run=True)
    model = BoringModel()
    trainer.fit(model)

    with pytest.raises(MisconfigurationException, match=r"\.validate\(\)` with `fast_dev_run=True"):
        trainer.validate()
    with pytest.raises(MisconfigurationException, match=r"\.test\(\)` with `fast_dev_run=True"):
        trainer.test()


class TrainerStagesModel(BoringModel):
    def on_train_start(self) -> None:
        assert self.trainer.model.training
        assert self.training

    def on_validation_start(self) -> None:
        assert not self.trainer.model.training
        assert not self.training

    def on_test_start(self) -> None:
        assert not self.trainer.model.training
        assert not self.training

    def on_predict_start(self) -> None:
        assert not self.trainer.model.training
        assert not self.training


@pytest.mark.parametrize(
    "strategy,num_processes", [(None, 1), pytest.param("ddp_spawn", 1, marks=RunIf(skip_windows=True, skip_49370=True))]
)
def test_model_in_correct_mode_during_stages(tmpdir, strategy, num_processes):
    model = TrainerStagesModel()
    trainer = Trainer(default_root_dir=tmpdir, strategy=strategy, num_processes=num_processes, fast_dev_run=True)
    trainer.fit(model)
    trainer.validate(model)
    trainer.test(model)
    trainer.predict(model, model.val_dataloader())


class TestDummyModelForCheckpoint(BoringModel):
    def validation_step(self, batch, batch_idx):
        output = self.layer(batch)
        loss = self.loss(batch, output)
        self.log("x", loss)

    def validation_epoch_end(self, outputs) -> None:
        pass


@RunIf(skip_windows=True, skip_49370=True)
def test_fit_test_synchronization(tmpdir):
    """Test that the trainer synchronizes processes before returning control back to the caller."""
    tutils.set_random_main_port()
    model = TestDummyModelForCheckpoint()
    checkpoint = ModelCheckpoint(dirpath=tmpdir, monitor="x", mode="min", save_top_k=1)
    trainer = Trainer(
        default_root_dir=tmpdir, max_epochs=2, strategy="ddp_spawn", num_processes=2, callbacks=[checkpoint]
    )
    trainer.fit(model)
    assert os.path.exists(checkpoint.best_model_path), f"Could not find checkpoint at rank {trainer.global_rank}"
    trainer.test()


class CustomCallbackOnLoadCheckpoint(Callback):
    def on_save_checkpoint(self, trainer, pl_module, checkpoint) -> dict:
        return {"a": None}


def test_on_load_checkpoint_missing_callbacks(tmpdir):
    """Test a warning appears when callbacks in the checkpoint don't match callbacks provided when resuming."""

    model = BoringModel()
    chk = ModelCheckpoint(dirpath=tmpdir, save_last=True)

    trainer = Trainer(default_root_dir=tmpdir, max_epochs=3, callbacks=[chk, CustomCallbackOnLoadCheckpoint()])
    trainer.fit(model)

    trainer = Trainer(default_root_dir=tmpdir, max_epochs=5)
    with pytest.warns(UserWarning, match="CustomCallbackOnLoadCheckpoint"):
        trainer.fit(model, ckpt_path=chk.last_model_path)


def test_module_current_fx_attributes_reset(tmpdir):
    """Ensure that lightning module's attributes related to current fx are reset at the end of execution."""
    model = BoringModel()
    trainer = Trainer(default_root_dir=tmpdir, fast_dev_run=1, enable_checkpointing=False, logger=False)

    trainer.fit(model)
    assert model._current_fx_name is None

    trainer.test(model)
    assert model._current_fx_name is None


def test_exception_when_lightning_module_is_not_set_on_trainer():
    trainer = Trainer()

    with pytest.raises(MisconfigurationException, match=r"`model` must be provided.*validate"):
        trainer.validate()
    with pytest.raises(MisconfigurationException, match=r"`model` must be provided.*test"):
        trainer.test()
    with pytest.raises(MisconfigurationException, match=r"`model` must be provided.*predict"):
        trainer.predict()


class CustomException(Exception):
    pass


@RunIf(min_gpus=2, standalone=True)
def test_ddp_terminate_when_deadlock_is_detected(tmpdir):
    """Test that DDP kills the remaining processes when only one rank is throwing an exception."""

    class TestModel(BoringModel):
        def training_step(self, batch, batch_idx):
            if batch_idx == 1 and self.trainer.is_global_zero:
                # rank 0: raises an exception
                # rank 1: continues training but will hang on the next barrier in the training loop
                raise CustomException
            return super().training_step(batch, batch_idx)

    model = TestModel()

    trainer = Trainer(
        default_root_dir=tmpdir, max_epochs=1, limit_train_batches=5, num_sanity_val_steps=0, gpus=2, strategy="ddp"
    )

    # simulate random failure in training_step on rank 0
    with pytest.raises(DeadlockDetectedException, match="CustomException"):
        trainer.fit(model)


@RunIf(min_gpus=1)
def test_multiple_trainer_constant_memory_allocated(tmpdir):
    """This tests ensures calling the trainer several times reset the memory back to 0."""

    class TestModel(BoringModel):
        def training_step(self, batch, batch_idx):
            loss = super().training_step(batch, batch_idx)
            self.log("train_loss", loss["loss"])
            return loss

        def configure_optimizers(self):
            return torch.optim.Adam(self.layer.parameters(), lr=0.1)

    class Check(Callback):
        def on_epoch_start(self, trainer, *_):
            assert isinstance(trainer.training_type_plugin.model, DistributedDataParallel)

    def current_memory():
        # before measuring the memory force release any leftover allocations, including CUDA tensors
        gc.collect()
        return torch.cuda.memory_allocated(0)

    initial = current_memory()

    model = TestModel()
    trainer_kwargs = dict(
        default_root_dir=tmpdir,
        fast_dev_run=True,
        gpus=1,
        strategy="ddp",
        enable_progress_bar=False,
        callbacks=Check(),
    )
    trainer = Trainer(**trainer_kwargs)
    trainer.fit(model)

    assert trainer.training_type_plugin.model is model
    assert list(trainer.optimizers[0].state.values())[0]["exp_avg_sq"].device == torch.device("cpu")
    assert trainer.callback_metrics["train_loss"].device == torch.device("cpu")

    assert current_memory() <= initial

    deepcopy(trainer)

    assert current_memory() <= initial

    trainer_2 = Trainer(**trainer_kwargs)
    trainer_2.fit(model)

    assert current_memory() <= initial


class TrainerStagesErrorsModel(BoringModel):
    def on_train_start(self) -> None:
        raise Exception("Error during train")

    def on_validation_start(self) -> None:
        raise Exception("Error during validation")

    def on_test_start(self) -> None:
        raise Exception("Error during test")

    def on_predict_start(self) -> None:
        raise Exception("Error during predict")


@pytest.mark.parametrize(
    "strategy,num_processes",
    [
        (None, 1),
        pytest.param("ddp_spawn", 1, marks=RunIf(skip_windows=True)),
    ],
)
def test_error_handling_all_stages(tmpdir, strategy, num_processes):
    model = TrainerStagesErrorsModel()
    trainer = Trainer(default_root_dir=tmpdir, strategy=strategy, num_processes=num_processes, fast_dev_run=True)

    with pytest.raises(Exception, match=r"Error during train"), patch(
        "pytorch_lightning.Trainer._on_exception"
    ) as exception_hook:
        trainer.fit(model)
    exception_hook.assert_called()

    with pytest.raises(Exception, match=r"Error during validation"), patch(
        "pytorch_lightning.Trainer._on_exception"
    ) as exception_hook:
        trainer.validate(model)
    exception_hook.assert_called()

    with pytest.raises(Exception, match=r"Error during test"), patch(
        "pytorch_lightning.Trainer._on_exception"
    ) as exception_hook:
        trainer.test(model)
    exception_hook.assert_called()

    with pytest.raises(Exception, match=r"Error during predict"), patch(
        "pytorch_lightning.Trainer._on_exception"
    ) as exception_hook:
        trainer.predict(model, model.val_dataloader(), return_predictions=False)
    exception_hook.assert_called()


def test_trainer_metrics_reset_before_each_task(tmpdir):
    """Test that callback, logged and progress bar metrics are reset before each task starts."""

    class TestMetricRestartCallback(Callback):
        def _make_assertions(self, trainer):
            assert trainer.callback_metrics == {}
            assert trainer.progress_bar_metrics == {}
            assert trainer.logged_metrics == {}

        def on_train_start(self, trainer, *args, **kwargs):
            self._make_assertions(trainer)

        def on_validation_start(self, trainer, *args, **kwargs):
            if trainer.state.fn == TrainerFn.VALIDATING:
                self._make_assertions(trainer)

        def on_test_start(self, trainer, *args, **kwargs):
            self._make_assertions(trainer)

        def on_predict_start(self, trainer, *args, **kwargs):
            self._make_assertions(trainer)

    class CustomBoringModel(BoringModel):
        def __init__(self):
            super().__init__()

        def training_step(self, *args, **kwargs):
            self.log("train/metric", 7.0)
            return super().training_step(*args, **kwargs)

        def validation_step(self, *args, **kwargs):
            self.log("val/metric", 14.0)
            return super().validation_step(*args, **kwargs)

        def test_step(self, *args, **kwargs):
            self.log("test/metric", 21.0)
            return super().test_step(*args, **kwargs)

    model = CustomBoringModel()
    trainer = Trainer(default_root_dir=tmpdir, fast_dev_run=4, callbacks=[TestMetricRestartCallback()])
    trainer.fit(model)
    trainer.validate(model)
    trainer.test(model)
    trainer.predict(model)


def test_detect_anomaly_nan(tmpdir):
    class NanModel(BoringModel):
        def training_step(self, batch, batch_idx):
            output = super().training_step(batch, batch_idx)
            output["loss"] = output["loss"] * torch.tensor(float("nan"))
            return output

    model = NanModel()
    trainer = Trainer(default_root_dir=tmpdir, detect_anomaly=True)
    with pytest.raises(RuntimeError, match=r"returned nan values in its 0th output."):
        with pytest.warns(
            UserWarning, match=r".*Error detected in.* Traceback of forward call that caused the error.*"
        ):
            trainer.fit(model)


@pytest.mark.parametrize(
    "trainer_kwargs,expected",
    [
        (
            dict(strategy=None, gpus=None),
            dict(_distrib_type=None, _device_type=_AcceleratorType.CPU, num_gpus=0, num_processes=1),
        ),
        (
            dict(strategy="dp", gpus=None),
            dict(_distrib_type=None, _device_type=_AcceleratorType.CPU, num_gpus=0, num_processes=1),
        ),
        (
            dict(strategy="ddp", gpus=None),
            dict(_distrib_type=None, _device_type=_AcceleratorType.CPU, num_gpus=0, num_processes=1),
        ),
        (
            dict(strategy="ddp", num_processes=2, gpus=None),
            dict(_distrib_type=_StrategyType.DDP, _device_type=_AcceleratorType.CPU, num_gpus=0, num_processes=2),
        ),
        (
            dict(strategy="ddp", num_nodes=2, gpus=None),
            dict(_distrib_type=_StrategyType.DDP, _device_type=_AcceleratorType.CPU, num_gpus=0, num_processes=1),
        ),
        (
            dict(strategy="ddp2", gpus=None),
            dict(_distrib_type=None, _device_type=_AcceleratorType.CPU, num_gpus=0, num_processes=1),
        ),
        (
            dict(strategy=None, gpus=1),
            dict(_distrib_type=None, _device_type=_AcceleratorType.GPU, num_gpus=1, num_processes=1),
        ),
        (
            dict(strategy="dp", gpus=1),
            dict(_distrib_type=_StrategyType.DP, _device_type=_AcceleratorType.GPU, num_gpus=1, num_processes=1),
        ),
        (
            dict(strategy="ddp", gpus=1),
            dict(_distrib_type=_StrategyType.DDP, _device_type=_AcceleratorType.GPU, num_gpus=1, num_processes=1),
        ),
        (
            dict(strategy="ddp_spawn", gpus=1),
            dict(_distrib_type=_StrategyType.DDP_SPAWN, _device_type=_AcceleratorType.GPU, num_gpus=1, num_processes=1),
        ),
        (
            dict(strategy="ddp2", gpus=1),
            dict(_distrib_type=_StrategyType.DDP2, _device_type=_AcceleratorType.GPU, num_gpus=1, num_processes=1),
        ),
        (
            dict(strategy=None, gpus=2),
            dict(_distrib_type=_StrategyType.DDP_SPAWN, _device_type=_AcceleratorType.GPU, num_gpus=2, num_processes=2),
        ),
        (
            dict(strategy="dp", gpus=2),
            dict(_distrib_type=_StrategyType.DP, _device_type=_AcceleratorType.GPU, num_gpus=2, num_processes=1),
        ),
        (
            dict(strategy="ddp", gpus=2),
            dict(_distrib_type=_StrategyType.DDP, _device_type=_AcceleratorType.GPU, num_gpus=2, num_processes=2),
        ),
        (
            dict(strategy="ddp2", gpus=2),
            dict(_distrib_type=_StrategyType.DDP2, _device_type=_AcceleratorType.GPU, num_gpus=2, num_processes=1),
        ),
        (
            dict(strategy="ddp2", num_processes=2, gpus=None),
            dict(_distrib_type=_StrategyType.DDP, _device_type=_AcceleratorType.CPU, num_gpus=0, num_processes=2),
        ),
        (
            dict(strategy="dp", num_processes=2, gpus=None),
            dict(_distrib_type=_StrategyType.DDP, _device_type=_AcceleratorType.CPU, num_gpus=0, num_processes=2),
        ),
        (
            dict(strategy="ddp_spawn", num_processes=2, gpus=None),
            dict(_distrib_type=_StrategyType.DDP_SPAWN, _device_type=_AcceleratorType.CPU, num_gpus=0, num_processes=2),
        ),
        (
            dict(strategy="ddp_spawn", num_processes=1, gpus=None),
            dict(_distrib_type=None, _device_type=_AcceleratorType.CPU, num_gpus=0, num_processes=1),
        ),
        (
            dict(strategy="ddp_fully_sharded", gpus=1),
            dict(
                _distrib_type=_StrategyType.DDP_FULLY_SHARDED,
                _device_type=_AcceleratorType.GPU,
                num_gpus=1,
                num_processes=1,
            ),
        ),
        (
            dict(strategy=DDPSpawnPlugin(), num_processes=2, gpus=None),
            dict(_distrib_type=_StrategyType.DDP_SPAWN, _device_type=_AcceleratorType.CPU, num_gpus=0, num_processes=2),
        ),
        (
            dict(strategy=DDPSpawnPlugin(), gpus=2),
            dict(_distrib_type=_StrategyType.DDP_SPAWN, _device_type=_AcceleratorType.GPU, num_gpus=2, num_processes=1),
        ),
        (
            dict(strategy=DDPStrategy(), num_processes=2, gpus=None),
            dict(_distrib_type=_StrategyType.DDP, _device_type=_AcceleratorType.CPU, num_gpus=0, num_processes=2),
        ),
        (
            dict(strategy=DDPStrategy(), gpus=2),
            dict(_distrib_type=_StrategyType.DDP, _device_type=_AcceleratorType.GPU, num_gpus=2, num_processes=1),
        ),
        (
            dict(strategy=DDP2Plugin(), gpus=2),
            dict(_distrib_type=_StrategyType.DDP2, _device_type=_AcceleratorType.GPU, num_gpus=2, num_processes=1),
        ),
        (
            dict(strategy=DataParallelPlugin(), gpus=2),
            dict(_distrib_type=_StrategyType.DP, _device_type=_AcceleratorType.GPU, num_gpus=2, num_processes=1),
        ),
        (
            dict(strategy=DDPFullyShardedStrategy(), gpus=2),
            dict(
                _distrib_type=_StrategyType.DDP_FULLY_SHARDED,
                _device_type=_AcceleratorType.GPU,
                num_gpus=2,
                num_processes=1,
            ),
        ),
        (
            dict(strategy=DDPSpawnShardedPlugin(), gpus=2),
            dict(
                _distrib_type=_StrategyType.DDP_SHARDED_SPAWN,
                _device_type=_AcceleratorType.GPU,
                num_gpus=2,
                num_processes=1,
            ),
        ),
        (
            dict(strategy=DDPShardedStrategy(), gpus=2),
            dict(
                _distrib_type=_StrategyType.DDP_SHARDED, _device_type=_AcceleratorType.GPU, num_gpus=2, num_processes=1
            ),
        ),
    ],
)
def test_trainer_config_strategy(trainer_kwargs, expected, monkeypatch):
    if trainer_kwargs["gpus"] is not None:
        monkeypatch.setattr(torch.cuda, "is_available", lambda: True)
        monkeypatch.setattr(torch.cuda, "device_count", lambda: trainer_kwargs["gpus"])
    trainer = Trainer(**trainer_kwargs)
    assert len(expected) == 4
    for k, v in expected.items():
        assert getattr(trainer, k) == v, f"Failed {k}: {v}"<|MERGE_RESOLUTION|>--- conflicted
+++ resolved
@@ -41,12 +41,7 @@
     DataParallelPlugin,
     DDP2Plugin,
     DDPFullyShardedStrategy,
-<<<<<<< HEAD
-    DDPPlugin,
     DDPShardedStrategy,
-=======
-    DDPShardedPlugin,
->>>>>>> 9da78a94
     DDPSpawnPlugin,
     DDPSpawnShardedPlugin,
     DDPStrategy,

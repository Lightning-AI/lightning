# Copyright The PyTorch Lightning team.
#
# Licensed under the Apache License, Version 2.0 (the "License");
# you may not use this file except in compliance with the License.
# You may obtain a copy of the License at
#
#     http://www.apache.org/licenses/LICENSE-2.0
#
# Unless required by applicable law or agreed to in writing, software
# distributed under the License is distributed on an "AS IS" BASIS,
# WITHOUT WARRANTIES OR CONDITIONS OF ANY KIND, either express or implied.
# See the License for the specific language governing permissions and
# limitations under the License.
import math
import os
import pickle
import sys
from argparse import Namespace
from copy import deepcopy
from pathlib import Path
from unittest.mock import ANY, call, patch

import cloudpickle
import pytest
import torch
from omegaconf import OmegaConf
from torch.optim import SGD
from torch.utils.data import DataLoader

import tests.helpers.utils as tutils
from pytorch_lightning import Callback, LightningDataModule, LightningModule, Trainer
from pytorch_lightning.callbacks import EarlyStopping, ModelCheckpoint
from pytorch_lightning.core.saving import load_hparams_from_tags_csv, load_hparams_from_yaml, save_hparams_to_tags_csv
from pytorch_lightning.loggers import TensorBoardLogger
from pytorch_lightning.profiler import AdvancedProfiler, PassThroughProfiler, PyTorchProfiler, SimpleProfiler
from pytorch_lightning.trainer.logging import TrainerLoggingMixin
from pytorch_lightning.trainer.states import TrainerState
from pytorch_lightning.utilities.cloud_io import load as pl_load
from pytorch_lightning.utilities.exceptions import MisconfigurationException
from tests.base import EvalModelTemplate
from tests.helpers import BoringModel, RandomDataset
from tests.helpers.runif import RunIf


@pytest.mark.parametrize("url_ckpt", [True, False])
def test_no_val_module(monkeypatch, tmpdir, tmpdir_server, url_ckpt):
    """Tests use case where trainer saves the model, and user loads it from tags independently."""
    # set $TORCH_HOME, which determines torch hub's cache path, to tmpdir
    monkeypatch.setenv("TORCH_HOME", str(tmpdir))

    model = EvalModelTemplate()

    # logger file to get meta
    logger = tutils.get_default_logger(tmpdir)

    trainer = Trainer(
        default_root_dir=tmpdir,
        max_epochs=1,
        logger=logger,
        callbacks=[ModelCheckpoint(dirpath=tmpdir)],
    )
    # fit model
    trainer.fit(model)
    # training complete
    assert trainer.state == TrainerState.FINISHED, f"Training failed with {trainer.state}"

    # save model
    new_weights_path = os.path.join(tmpdir, "save_test.ckpt")
    trainer.save_checkpoint(new_weights_path)

    # assert ckpt has hparams
    ckpt = torch.load(new_weights_path)
    assert LightningModule.CHECKPOINT_HYPER_PARAMS_KEY in ckpt.keys(), "hyper_parameters missing from checkpoints"

    # load new model
    hparams_path = tutils.get_data_path(logger, path_dir=tmpdir)
    hparams_path = os.path.join(hparams_path, "hparams.yaml")
    ckpt_path = (
        f"http://{tmpdir_server[0]}:{tmpdir_server[1]}/{os.path.basename(new_weights_path)}"
        if url_ckpt else new_weights_path
    )
    model_2 = EvalModelTemplate.load_from_checkpoint(
        checkpoint_path=ckpt_path,
        hparams_file=hparams_path,
    )
    model_2.eval()


@pytest.mark.parametrize("url_ckpt", [True, False])
def test_no_val_end_module(monkeypatch, tmpdir, tmpdir_server, url_ckpt):
    """Tests use case where trainer saves the model, and user loads it from tags independently."""
    # set $TORCH_HOME, which determines torch hub's cache path, to tmpdir
    monkeypatch.setenv("TORCH_HOME", tmpdir)

    model = EvalModelTemplate()

    # logger file to get meta
    logger = tutils.get_default_logger(tmpdir)

    # fit model
    trainer = Trainer(
        default_root_dir=tmpdir,
        max_epochs=1,
        logger=logger,
        callbacks=[ModelCheckpoint(dirpath=tmpdir)],
    )
    trainer.fit(model)

    # traning complete
    assert trainer.state == TrainerState.FINISHED, f"Training failed with {trainer.state}"

    # save model
    new_weights_path = os.path.join(tmpdir, "save_test.ckpt")
    trainer.save_checkpoint(new_weights_path)

    # load new model
    hparams_path = tutils.get_data_path(logger, path_dir=tmpdir)
    hparams_path = os.path.join(hparams_path, "hparams.yaml")
    ckpt_path = (
        f"http://{tmpdir_server[0]}:{tmpdir_server[1]}/{os.path.basename(new_weights_path)}"
        if url_ckpt else new_weights_path
    )
    model_2 = EvalModelTemplate.load_from_checkpoint(
        checkpoint_path=ckpt_path,
        hparams_file=hparams_path,
    )
    model_2.eval()


@pytest.mark.parametrize("url_ckpt", [True, False])
def test_strict_model_load(monkeypatch, tmpdir, tmpdir_server, url_ckpt):
    """Tests use case where trainer saves the model, and user loads it from tags independently."""
    # set $TORCH_HOME, which determines torch hub's cache path, to tmpdir
    monkeypatch.setenv("TORCH_HOME", tmpdir)

    model = EvalModelTemplate()
    # Extra layer
    model.c_d3 = torch.nn.Linear(model.hidden_dim, model.hidden_dim)

    # logger file to get meta
    logger = tutils.get_default_logger(tmpdir)

    # fit model
    trainer = Trainer(
        default_root_dir=tmpdir,
        max_epochs=1,
        logger=logger,
        callbacks=[ModelCheckpoint(dirpath=tmpdir)],
    )
    trainer.fit(model)

    # traning complete
    assert trainer.state == TrainerState.FINISHED, f"Training failed with {trainer.state}"
    assert trainer.state == TrainerState.FINISHED

    # save model
    new_weights_path = os.path.join(tmpdir, "save_test.ckpt")
    trainer.save_checkpoint(new_weights_path)

    # load new model
    hparams_path = tutils.get_data_path(logger, path_dir=tmpdir)
    hparams_path = os.path.join(hparams_path, "hparams.yaml")
    ckpt_path = (
        f"http://{tmpdir_server[0]}:{tmpdir_server[1]}/{os.path.basename(new_weights_path)}"
        if url_ckpt else new_weights_path
    )

    try:
        EvalModelTemplate.load_from_checkpoint(
            checkpoint_path=ckpt_path,
            hparams_file=hparams_path,
        )
    # todo: specify the possible exception
    except Exception:
        failed = True
    else:
        failed = False

    assert failed, "Model should not been loaded since the extra layer added."

    failed = False
    try:
        EvalModelTemplate.load_from_checkpoint(
            checkpoint_path=ckpt_path,
            hparams_file=hparams_path,
            strict=False,
        )
    # todo: specify the possible exception
    except Exception:
        failed = True

    assert not failed, "Model should be loaded due to strict=False."


@pytest.mark.parametrize("accumulate_grad_batches", (1, 2, 3))
def test_trainer_accumulate_grad_batches_zero_grad(tmpdir, accumulate_grad_batches):
    with patch("torch.optim.SGD.zero_grad") as sgd_zero_grad:
        model = BoringModel()
        trainer = Trainer(
            default_root_dir=tmpdir,
            limit_train_batches=20,
            limit_val_batches=1,
            max_epochs=1,
            weights_summary=None,
            accumulate_grad_batches=accumulate_grad_batches,
        )
        trainer.fit(model)

        assert sgd_zero_grad.call_count == math.ceil(trainer.limit_train_batches / accumulate_grad_batches)


@pytest.mark.parametrize(
    ["accumulate_grad_batches", "limit_train_batches"],
    [
        ({
            1: 2,
            3: 4
        }, 1.0),
        ({
            1: 2,
            3: 4
        }, 0.5),  # not to be divisible by accumulate_grad_batches on purpose
        (3, 1.0),
        (3, 0.8),  # not to be divisible by accumulate_grad_batches on purpose
        (4, 1.0),
        (4, 0.7),  # not to be divisible by accumulate_grad_batches on purpose
    ],
)
def test_gradient_accumulation_scheduling_last_batch(tmpdir, accumulate_grad_batches, limit_train_batches):
    """ Verify optimizer.step() applied to last batch while grad accumulation """

    class CurrentModel(BoringModel):

        def on_batch_start(self, *_):
            self.on_train_batch_start_state_dict = self.state_dict()

        def on_batch_end(self, outputs, batch, batch_idx, *_):
            self.on_train_batch_start_end_dict = self.state_dict()
            for key in self.on_train_batch_start_end_dict.keys():
                equal = torch.equal(self.on_train_batch_start_state_dict[key], self.on_train_batch_start_end_dict[key])
                if (batch_idx + 1) == self.trainer.num_training_batches:
                    assert equal
                else:
                    assert not equal

    model = CurrentModel()

    trainer = Trainer(
        accumulate_grad_batches=accumulate_grad_batches,
        max_epochs=2,
        limit_train_batches=limit_train_batches,
        limit_val_batches=0,
        limit_test_batches=0,
        default_root_dir=tmpdir,
    )

    trainer.fit(model)


def test_loading_meta_tags(tmpdir):
    """ test for backward compatibility to meta_tags.csv """
    tutils.reset_seed()

    hparams = EvalModelTemplate.get_default_hparams()

    # save tags
    logger = tutils.get_default_logger(tmpdir)
    logger.log_hyperparams(Namespace(some_str="a_str", an_int=1, a_float=2.0))
    logger.log_hyperparams(hparams)
    logger.save()

    # load hparams
    path_expt_dir = tutils.get_data_path(logger, path_dir=tmpdir)
    hparams_path = os.path.join(path_expt_dir, TensorBoardLogger.NAME_HPARAMS_FILE)
    hparams = load_hparams_from_yaml(hparams_path)

    # save as legacy meta_tags.csv
    tags_path = os.path.join(path_expt_dir, "meta_tags.csv")
    save_hparams_to_tags_csv(tags_path, hparams)

    tags = load_hparams_from_tags_csv(tags_path)

    assert hparams == tags


def test_loading_yaml(tmpdir):
    tutils.reset_seed()

    hparams = EvalModelTemplate.get_default_hparams()

    # save tags
    logger = tutils.get_default_logger(tmpdir)
    logger.log_hyperparams(Namespace(some_str="a_str", an_int=1, a_float=2.0))
    logger.log_hyperparams(hparams)
    logger.save()

    # load hparams
    path_expt_dir = tutils.get_data_path(logger, path_dir=tmpdir)
    hparams_path = os.path.join(path_expt_dir, "hparams.yaml")
    tags = load_hparams_from_yaml(hparams_path)

    assert tags["batch_size"] == 32 and tags["hidden_dim"] == 1000


def test_dp_output_reduce():
    mixin = TrainerLoggingMixin()

    # test identity when we have a single gpu
    out = torch.rand(3, 1)
    assert mixin.reduce_distributed_output(out, num_gpus=1) is out

    # average when we have multiples
    assert mixin.reduce_distributed_output(out, num_gpus=2) == out.mean()

    # when we have a dict of vals
    out = {"a": out, "b": {"c": out}}
    reduced = mixin.reduce_distributed_output(out, num_gpus=3)
    assert reduced["a"] == out["a"]
    assert reduced["b"]["c"] == out["b"]["c"]


@pytest.mark.parametrize(
    "save_top_k,save_last,expected_files",
    [
        pytest.param(-1, False, [f"epoch={i}.ckpt" for i in range(5)], id="CASE K=-1  (all)"),
        pytest.param(1, False, {"epoch=4.ckpt"}, id="CASE K=1 (2.5, epoch 4)"),
        pytest.param(2, False, [f"epoch={i}.ckpt" for i in (2, 4)], id="CASE K=2 (2.5 epoch 4, 2.8 epoch 2)"),
        pytest.param(4, False, [f"epoch={i}.ckpt" for i in range(1, 5)], id="CASE K=4 (save all 4 base)"),
        pytest.param(3, False, [f"epoch={i}.ckpt" for i in range(2, 5)], id="CASE K=3 (save the 2nd, 3rd, 4th model)"),
        pytest.param(1, True, {"epoch=4.ckpt", "last.ckpt"}, id="CASE K=1 (save the 4th model and the last model)"),
    ],
)
def test_model_checkpoint_options(tmpdir, save_top_k, save_last, expected_files):
    """Test ModelCheckpoint options."""

    def mock_save_function(filepath, *args):
        open(filepath, "a").close()

    # simulated losses
    losses = [10, 9, 2.8, 5, 2.5]

    checkpoint_callback = ModelCheckpoint(
        dirpath=tmpdir,
        filename='{epoch}',
        monitor='checkpoint_on',
        save_top_k=save_top_k,
        save_last=save_last,
        verbose=True
    )
    checkpoint_callback.save_function = mock_save_function
    trainer = Trainer()
    trainer.state = TrainerState.FITTING

    # emulate callback's calls during the training
    for i, loss in enumerate(losses):
        trainer.current_epoch = i
        trainer.global_step = i
        trainer.logger_connector.callback_metrics = {"checkpoint_on": torch.tensor(loss)}
        checkpoint_callback.on_validation_end(trainer, trainer.lightning_module)

    file_lists = set(os.listdir(tmpdir))

    assert len(file_lists) == len(
        expected_files
    ), f"Should save {len(expected_files)} models when save_top_k={save_top_k} but found={file_lists}"

    # verify correct naming
    for fname in expected_files:
        assert fname in file_lists


def test_model_checkpoint_only_weights(tmpdir):
    """Tests use case where ModelCheckpoint is configured to save only model weights, and
    user tries to load checkpoint to resume training.
    """
    model = EvalModelTemplate()

    trainer = Trainer(
        default_root_dir=tmpdir,
        max_epochs=1,
        callbacks=[ModelCheckpoint(dirpath=tmpdir, monitor='early_stop_on', save_weights_only=True)],
    )
    # fit model
    trainer.fit(model)
    # training complete
    assert trainer.state == TrainerState.FINISHED, f"Training failed with {trainer.state}"

    checkpoint_path = list(trainer.checkpoint_callback.best_k_models.keys())[0]

    # assert saved checkpoint has no trainer data
    checkpoint = torch.load(checkpoint_path)
    assert "optimizer_states" not in checkpoint, "checkpoint should contain only model weights"
    assert "lr_schedulers" not in checkpoint, "checkpoint should contain only model weights"

    # assert loading model works when checkpoint has only weights
    assert EvalModelTemplate.load_from_checkpoint(checkpoint_path=checkpoint_path)

    # directly save model
    new_weights_path = os.path.join(tmpdir, "save_test.ckpt")
    trainer.save_checkpoint(new_weights_path, weights_only=True)
    # assert saved checkpoint has no trainer data
    checkpoint = torch.load(new_weights_path)
    assert "optimizer_states" not in checkpoint, "checkpoint should contain only model weights"
    assert "lr_schedulers" not in checkpoint, "checkpoint should contain only model weights"

    # assert restoring train state fails
    with pytest.raises(KeyError, match="checkpoint contains only the model"):
        trainer.checkpoint_connector.restore_training_state(checkpoint)


def test_model_freeze_unfreeze():
    model = EvalModelTemplate()
    model.freeze()
    model.unfreeze()


@pytest.mark.parametrize("url_ckpt", [True, False])
def test_resume_from_checkpoint_epoch_restored(monkeypatch, tmpdir, tmpdir_server, url_ckpt):
    """Verify resuming from checkpoint runs the right number of epochs"""
    # set $TORCH_HOME, which determines torch hub's cache path, to tmpdir
    monkeypatch.setenv("TORCH_HOME", tmpdir)

    class TestModel(BoringModel):
        # Model that tracks epochs and batches seen
        num_epochs_end_seen = 0
        num_batches_seen = 0
        num_on_load_checkpoint_called = 0

        def on_epoch_end(self):
            self.num_epochs_end_seen += 1

        def on_train_batch_start(self, *_):
            self.num_batches_seen += 1

        def on_load_checkpoint(self, _):
            self.num_on_load_checkpoint_called += 1

    model = TestModel()
    trainer = Trainer(
        max_epochs=2,
        limit_train_batches=0.65,
        limit_val_batches=1,
        callbacks=[ModelCheckpoint(dirpath=tmpdir, monitor='early_stop_on', save_top_k=-1)],
        default_root_dir=tmpdir,
        val_check_interval=1.0,
        progress_bar_refresh_rate=0,
        logger=False,
        weights_summary=None,
    )
    trainer.fit(model)

    # `on_epoch_end` will be called once for val_sanity, twice for train, twice for val
    assert model.num_epochs_end_seen == 1 + 2 + 2
    assert model.num_batches_seen == trainer.num_training_batches * 2
    assert model.num_on_load_checkpoint_called == 0

    # Other checkpoints can be uncommented if/when resuming mid-epoch is supported
    checkpoints = Path(trainer.checkpoint_callback.dirpath).glob("*.ckpt")
    if url_ckpt:
        # transform local paths into url checkpoints
        ip, port = tmpdir_server
        checkpoints = [f"http://{ip}:{port}/" + ckpt.name for ckpt in checkpoints]

    for ckpt in checkpoints:
        next_model = TestModel()
        state = pl_load(ckpt)

        # Resume training
        new_trainer = Trainer(
            default_root_dir=tmpdir,
            resume_from_checkpoint=ckpt,
            max_epochs=2,
        )
        new_trainer.fit(next_model)
        assert state["global_step"] + next_model.num_batches_seen == trainer.num_training_batches * trainer.max_epochs
        assert next_model.num_on_load_checkpoint_called == 1


def test_trainer_max_steps_and_epochs(tmpdir):
    """Verify model trains according to specified max steps"""
    model = BoringModel()
    num_train_samples = math.floor(len(model.train_dataloader()) * 0.5)

    # define less train steps than epochs
    trainer_kwargs = {
        'limit_train_batches': 0.5,
        'default_root_dir': tmpdir,
        'max_epochs': 3,
        'max_steps': num_train_samples + 10,
        'logger': False,
        'weights_summary': None,
        'progress_bar_refresh_rate': 0,
    }
    trainer = Trainer(**trainer_kwargs)
    trainer.fit(model)

    assert trainer.state == TrainerState.FINISHED, f"Training failed with {trainer.state}"
    assert trainer.state == TrainerState.FINISHED
    assert trainer.global_step == trainer.max_steps, "Model did not stop at max_steps"

    # define less train epochs than steps
    trainer_kwargs['max_epochs'] = 2
    trainer_kwargs['max_steps'] = 3 * 2 * num_train_samples
    trainer = Trainer(**trainer_kwargs)
    trainer.fit(model)

    assert trainer.state == TrainerState.FINISHED, f"Training failed with {trainer.state}"
    assert trainer.global_step == num_train_samples * trainer.max_epochs
    assert trainer.current_epoch == trainer.max_epochs - 1, "Model did not stop at max_epochs"


def test_trainer_min_steps_and_epochs(tmpdir):
    """Verify model trains according to specified min steps"""
    model = EvalModelTemplate()
    num_train_samples = math.floor(len(model.train_dataloader()) * 0.5)

    trainer_kwargs = {
        'limit_train_batches': 0.5,
        'default_root_dir': tmpdir,
        # define callback for stopping the model
        'callbacks': [EarlyStopping(monitor="early_stop_on", min_delta=1.0)],
        'val_check_interval': 2,
        'min_epochs': 1,
        'max_epochs': 7,
        # define less min steps than 1 epoch
        'min_steps': num_train_samples // 2,
        'logger': False,
        'weights_summary': None,
        'progress_bar_refresh_rate': 0,
    }
    trainer = Trainer(**trainer_kwargs)
    trainer.fit(model)

    assert trainer.state == TrainerState.FINISHED, f"Training failed with {trainer.state}"
    assert trainer.state == TrainerState.FINISHED
    assert trainer.current_epoch > 0
    assert trainer.global_step >= num_train_samples, "Model did not train for at least min_epochs"

    # define less epochs than min_steps
    trainer_kwargs["min_steps"] = math.floor(num_train_samples * 1.5)
    trainer = Trainer(**trainer_kwargs)
    trainer.fit(model)

    assert trainer.state == TrainerState.FINISHED, f"Training failed with {trainer.state}"
    assert trainer.current_epoch > 0
    assert trainer.global_step >= math.floor(num_train_samples * 1.5), "Model did not train for at least min_steps"


def test_trainer_max_steps_accumulate_batches(tmpdir):
    """Verify model trains according to specified max steps with grad accumulated batches"""
    model = BoringModel()
    num_train_samples = math.floor(len(model.train_dataloader()) * 0.5)

    # define less train steps than epochs
    trainer = Trainer(
        limit_train_batches=0.5,
        default_root_dir=tmpdir,
        max_steps=num_train_samples + 10,
        accumulate_grad_batches=10,
        logger=False,
        weights_summary=None,
        progress_bar_refresh_rate=0,
    )
    trainer.fit(model)

    assert trainer.state == TrainerState.FINISHED, f"Training failed with {trainer.state}"
    assert trainer.state == TrainerState.FINISHED
    assert trainer.global_step == trainer.max_steps, "Model did not stop at max_steps"


def test_benchmark_option(tmpdir):
    """Verify benchmark option."""

    model = EvalModelTemplate()
    model.val_dataloader = model.val_dataloader__multiple

    # verify torch.backends.cudnn.benchmark is not turned on
    assert not torch.backends.cudnn.benchmark

    # fit model
    trainer = Trainer(
        default_root_dir=tmpdir,
        max_epochs=1,
        benchmark=True,
    )
    trainer.fit(model)

    # verify training completed
    assert trainer.state == TrainerState.FINISHED, f"Training failed with {trainer.state}"

    # verify torch.backends.cudnn.benchmark is not turned off
    assert torch.backends.cudnn.benchmark


@pytest.mark.parametrize("ckpt_path", (None, "best", "specific"))
@pytest.mark.parametrize("save_top_k", (-1, 0, 1, 2))
@pytest.mark.parametrize("fn", ("validate", "test"))
def test_tested_checkpoint_path(tmpdir, ckpt_path, save_top_k, fn):

    class TestModel(BoringModel):

        def validation_step(self, batch, batch_idx):
            self.log("foo", -batch_idx)
            return super().validation_step(batch, batch_idx)

    model = TestModel()
    trainer = Trainer(
        max_epochs=2,
        progress_bar_refresh_rate=0,
        default_root_dir=tmpdir,
        callbacks=[ModelCheckpoint(monitor="foo", save_top_k=save_top_k)],
    )
    trainer.fit(model)

    test_or_validate = getattr(trainer, fn)
    if ckpt_path == "best":
        # ckpt_path is 'best', meaning we load the best weights
        if save_top_k == 0:
            with pytest.raises(MisconfigurationException, match=".*is not configured to save the best.*"):
                test_or_validate(ckpt_path=ckpt_path)
        else:
            test_or_validate(ckpt_path=ckpt_path)
            if fn == "test":
                assert trainer.tested_ckpt_path == trainer.checkpoint_callback.best_model_path
            else:
                assert trainer.validated_ckpt_path == trainer.checkpoint_callback.best_model_path
    elif ckpt_path is None:
        # ckpt_path is None, meaning we don't load any checkpoints and
        # use the weights from the end of training
        test_or_validate(ckpt_path=ckpt_path)
        assert trainer.tested_ckpt_path is None
        assert trainer.validated_ckpt_path is None
    else:
        # specific checkpoint, pick one from saved ones
        if save_top_k == 0:
            with pytest.raises(FileNotFoundError):
                test_or_validate(ckpt_path="random.ckpt")
        else:
            ckpt_path = str(
                list((Path(tmpdir) / f"lightning_logs/version_{trainer.logger.version}/checkpoints").iterdir()
                     )[0].absolute()
            )
            test_or_validate(ckpt_path=ckpt_path)
            if fn == "test":
                assert trainer.tested_ckpt_path == ckpt_path
            else:
                assert trainer.validated_ckpt_path == ckpt_path


def test_disabled_training(tmpdir):
    """Verify that `limit_train_batches=0` disables the training loop unless `fast_dev_run=True`."""

    class CurrentModel(BoringModel):

        training_step_invoked = False
        training_epoch_end_invoked = False

        def training_step(self, *args, **kwargs):
            self.training_step_invoked = True
            return super().training_step(*args, **kwargs)

        def training_epoch_end(self, *args, **kwargs):
            self.training_epoch_end_invoked = True
            return super().training_epoch_end(*args, **kwargs)

    model = CurrentModel()

    trainer_options = dict(
        default_root_dir=tmpdir,
        progress_bar_refresh_rate=0,
        max_epochs=2,
        limit_train_batches=0.0,
        limit_val_batches=0.2,
        fast_dev_run=False,
    )

    before_state_dict = deepcopy(model.state_dict())

    trainer = Trainer(**trainer_options)
    trainer.fit(model)

    after_state_dict = model.state_dict()

    for key in before_state_dict.keys():
        assert torch.all(torch.eq(before_state_dict[key], after_state_dict[key]))

    # check that limit_train_batches=0 turns off training
    assert trainer.state == TrainerState.FINISHED, f"Training failed with {trainer.state}"
    assert trainer.current_epoch == 0
    assert not model.training_step_invoked, "`training_step` should not run when `limit_train_batches=0`"
    assert not model.training_epoch_end_invoked, "`training_epoch_end` should not run when `limit_train_batches=0`"

    # check that limit_train_batches has no influence when fast_dev_run is turned on
    model = CurrentModel()
    trainer_options.update(fast_dev_run=True)
    before_state_dict = deepcopy(model.state_dict())

    trainer = Trainer(**trainer_options)
    trainer.fit(model)

    after_state_dict = model.state_dict()

    for key in before_state_dict.keys():
        assert not torch.all(torch.eq(before_state_dict[key], after_state_dict[key]))

    assert trainer.state == TrainerState.FINISHED, f"Training failed with {trainer.state}"
    assert trainer.current_epoch == 0
    assert model.training_step_invoked, "did not run `training_step` with `fast_dev_run=True`"
    assert model.training_epoch_end_invoked, "did not run `training_epoch_end` with `fast_dev_run=True`"


def test_disabled_validation(tmpdir):
    """Verify that `limit_val_batches=0` disables the validation loop unless `fast_dev_run=True`."""

    class CurrentModel(EvalModelTemplate):

        validation_step_invoked = False
        validation_epoch_end_invoked = False

        def validation_step(self, *args, **kwargs):
            self.validation_step_invoked = True
            return super().validation_step(*args, **kwargs)

        def validation_epoch_end(self, *args, **kwargs):
            self.validation_epoch_end_invoked = True
            return super().validation_epoch_end(*args, **kwargs)

    hparams = EvalModelTemplate.get_default_hparams()
    model = CurrentModel(**hparams)

    trainer_options = dict(
        default_root_dir=tmpdir,
        progress_bar_refresh_rate=0,
        max_epochs=2,
        limit_train_batches=0.4,
        limit_val_batches=0.0,
        fast_dev_run=False,
    )

    trainer = Trainer(**trainer_options)
    result = trainer.fit(model)

    # check that limit_val_batches=0 turns off validation
    assert result == 1, "training failed to complete"
    assert trainer.state == TrainerState.FINISHED, f"Training failed with {trainer.state}"
    assert trainer.current_epoch == 1
    assert not model.validation_step_invoked, "`validation_step` should not run when `limit_val_batches=0`"
    assert not model.validation_epoch_end_invoked, "`validation_epoch_end` should not run when `limit_val_batches=0`"

    # check that limit_val_batches has no influence when fast_dev_run is turned on
    model = CurrentModel(**hparams)
    trainer_options.update(fast_dev_run=True)
    trainer = Trainer(**trainer_options)
    trainer.fit(model)

    assert trainer.state == TrainerState.FINISHED, f"Training failed with {trainer.state}"
    assert trainer.current_epoch == 0
    assert model.validation_step_invoked, "did not run `validation_step` with `fast_dev_run=True`"
    assert model.validation_epoch_end_invoked, "did not run `validation_epoch_end` with `fast_dev_run=True`"


def test_nan_loss_detection(tmpdir):

    class CurrentModel(EvalModelTemplate):
        test_batch_inf_loss = 8

        def training_step(self, batch, batch_idx, optimizer_idx=None):
            output = super().training_step(batch, batch_idx, optimizer_idx)
            if batch_idx == self.test_batch_inf_loss:
                if isinstance(output, dict):
                    output["loss"] *= torch.tensor(math.inf)  # make loss infinite
                else:
                    output /= 0
            return output

    model = CurrentModel()

    # fit model
    trainer = Trainer(
        default_root_dir=tmpdir,
        max_steps=(model.test_batch_inf_loss + 1),
        terminate_on_nan=True,
    )

    with pytest.raises(ValueError, match=r".*The loss returned in `training_step` is nan or inf.*"):
        trainer.fit(model)
        assert trainer.global_step == model.test_step_inf_loss

    for param in model.parameters():
        assert torch.isfinite(param).all()


def test_nan_params_detection(tmpdir):

    class CurrentModel(EvalModelTemplate):
        test_batch_nan = 8

        def on_after_backward(self):
            if self.global_step == self.test_batch_nan:
                # simulate parameter that became nan
                torch.nn.init.constant_(self.c_d1.bias, math.nan)

    model = CurrentModel()
    trainer = Trainer(
        default_root_dir=tmpdir,
        max_steps=(model.test_batch_nan + 1),
        terminate_on_nan=True,
    )

    with pytest.raises(ValueError, match=r".*Detected nan and/or inf values in `c_d1.bias`.*"):
        trainer.fit(model)
        assert trainer.global_step == model.test_batch_nan

    # after aborting the training loop, model still has nan-valued params
    params = torch.cat([param.view(-1) for param in model.parameters()])
    assert not torch.isfinite(params).all()


def test_trainer_interrupted_flag(tmpdir):
    """Test the flag denoting that a user interrupted training."""

    model = EvalModelTemplate()

    class InterruptCallback(Callback):

        def __init__(self):
            super().__init__()

        def on_train_batch_start(self, trainer, pl_module, batch, batch_idx, dataloader_idx):
            raise KeyboardInterrupt

    class HandleInterruptCallback(Callback):

        def __init__(self):
            super().__init__()
            self.exc_info = None

        def on_keyboard_interrupt(self, trainer, pl_module):
            self.exc_info = sys.exc_info()

    interrupt_callback = InterruptCallback()
    handle_interrupt_callback = HandleInterruptCallback()

    trainer = Trainer(
        callbacks=[interrupt_callback, handle_interrupt_callback],
        max_epochs=1,
        limit_val_batches=0.1,
        limit_train_batches=0.2,
        progress_bar_refresh_rate=0,
        logger=False,
        default_root_dir=tmpdir,
    )
    assert not trainer.interrupted
    assert handle_interrupt_callback.exc_info is None
    trainer.fit(model)
    assert trainer.interrupted
    assert isinstance(handle_interrupt_callback.exc_info[1], KeyboardInterrupt)


def test_gradient_clipping(tmpdir):
    """
    Test gradient clipping
    """
    tutils.reset_seed()

    model = EvalModelTemplate()

    trainer = Trainer(
        max_steps=1,
        max_epochs=1,
        gradient_clip_val=1.0,
        default_root_dir=tmpdir,
    )

    trainer.train_loop.old_training_step_and_backward = trainer.train_loop.training_step_and_backward

    def training_step_and_backward(split_batch, batch_idx, opt_idx, optimizer, hiddens):
        """
        wrap the forward step in a closure so second order methods work
        """
        # test that gradient is clipped correctly
        ret_val = trainer.train_loop.old_training_step_and_backward(split_batch, batch_idx, opt_idx, optimizer, hiddens)
        parameters = model.parameters()
        grad_norm = torch.norm(torch.stack([torch.norm(p.grad.detach(), 2) for p in parameters]), 2)
        assert (grad_norm - 1.0).abs() < 0.01, "Gradient norm != 1.0: {grad_norm}".format(grad_norm=grad_norm)

        return ret_val

    trainer.train_loop.training_step_and_backward = training_step_and_backward
    # for the test
    model.prev_called_batch_idx = 0

    trainer.fit(model)


@RunIf(min_gpus=1, amp_native=True)
def test_gradient_clipping_fp16(tmpdir):
    """
    Test gradient clipping with fp16
    """
    tutils.reset_seed()

    model = EvalModelTemplate()

    trainer = Trainer(
        max_steps=1,
        max_epochs=1,
        precision=16,
        gpus=1,
        gradient_clip_val=1.0,
        default_root_dir=tmpdir,
    )

    trainer.train_loop.old_training_step_and_backward = trainer.train_loop.training_step_and_backward

    def training_step_and_backward(split_batch, batch_idx, opt_idx, optimizer, hiddens):
        """
        wrap the forward step in a closure so second order methods work
        """
        # test that gradient is clipped correctly
        ret_val = trainer.train_loop.old_training_step_and_backward(split_batch, batch_idx, opt_idx, optimizer, hiddens)
        parameters = model.parameters()
        grad_norm = torch.norm(torch.stack([torch.norm(p.grad.detach(), 2) for p in parameters]), 2)
        assert (grad_norm - 1.0).abs() < 0.01, "Gradient norm != 1.0: {grad_norm}".format(grad_norm=grad_norm)

        return ret_val

    trainer.train_loop.training_step_and_backward = training_step_and_backward
    model.prev_called_batch_idx = 0

    trainer.fit(model)


def test_gpu_choice(tmpdir):
    trainer_options = dict(default_root_dir=tmpdir)
    # Only run if CUDA is available
    if not torch.cuda.is_available():
        return

    num_gpus = torch.cuda.device_count()
    Trainer(**trainer_options, gpus=num_gpus, auto_select_gpus=True)

    with pytest.raises(RuntimeError, match=r".*No GPUs available.*"):
        Trainer(**trainer_options, gpus=num_gpus + 1, auto_select_gpus=True)


@pytest.mark.parametrize(
    ["limit_val_batches"],
    [
        pytest.param(0.0),  # this should run no sanity checks
        pytest.param(1),
        pytest.param(1.0),
        pytest.param(0.5),
        pytest.param(5),
    ],
)
def test_num_sanity_val_steps(tmpdir, limit_val_batches):
    """
    Test that the number of sanity check batches is clipped to `limit_val_batches`.
    """
    model = EvalModelTemplate()
    model.validation_step = model.validation_step__multiple_dataloaders
    model.validation_epoch_end = model.validation_epoch_end__multiple_dataloaders
    num_sanity_val_steps = 4

    trainer = Trainer(
        default_root_dir=tmpdir,
        num_sanity_val_steps=num_sanity_val_steps,
        limit_val_batches=limit_val_batches,
        max_steps=1,
    )
    assert trainer.num_sanity_val_steps == num_sanity_val_steps

    with patch.object(
        trainer.evaluation_loop, "evaluation_step", wraps=trainer.evaluation_loop.evaluation_step
    ) as mocked:
        val_dataloaders = model.val_dataloader__multiple_mixed_length()
        trainer.fit(model, val_dataloaders=val_dataloaders)

        assert mocked.call_count == sum(
            min(num_sanity_val_steps, num_batches) for num_batches in trainer.num_val_batches
        )


@pytest.mark.parametrize(
    ["limit_val_batches"],
    [
        pytest.param(0.0),  # this should run no sanity checks
        pytest.param(1),
        pytest.param(1.0),
        pytest.param(0.3),
    ],
)
def test_num_sanity_val_steps_neg_one(tmpdir, limit_val_batches):
    """
    Test that `num_sanity_val_steps=-1` runs through all validation data once, and as many batches as
    limited by `limit_val_batches` Trainer argument.
    """
    model = EvalModelTemplate()
    model.validation_step = model.validation_step__multiple_dataloaders
    model.validation_epoch_end = model.validation_epoch_end__multiple_dataloaders
    trainer = Trainer(
        default_root_dir=tmpdir,
        num_sanity_val_steps=-1,
        limit_val_batches=limit_val_batches,
        max_steps=1,
    )
    assert trainer.num_sanity_val_steps == float("inf")

    with patch.object(
        trainer.evaluation_loop, "evaluation_step", wraps=trainer.evaluation_loop.evaluation_step
    ) as mocked:
        val_dataloaders = model.val_dataloader__multiple()
        trainer.fit(model, val_dataloaders=val_dataloaders)

        assert mocked.call_count == sum(trainer.num_val_batches)


@pytest.mark.parametrize(
    "trainer_kwargs,expected",
    [
        (
            dict(accelerator=None, gpus=None),
            dict(
                use_dp=False,
                use_ddp=False,
                use_ddp2=False,
                num_gpus=0,
                on_gpu=False,
                use_single_gpu=False,
                num_processes=1,
            ),
        ),
        (
            dict(accelerator="dp", gpus=None),
            dict(
                use_dp=False,
                use_ddp=False,
                use_ddp2=False,
                num_gpus=0,
                on_gpu=False,
                use_single_gpu=False,
                num_processes=1,
            ),
        ),
        (
            dict(accelerator="dp", gpus=None),
            dict(
                use_dp=False,
                use_ddp=False,
                use_ddp2=False,
                num_gpus=0,
                on_gpu=False,
                use_single_gpu=False,
                num_processes=1,
            ),
        ),
        (
            dict(accelerator="ddp", gpus=None),
            dict(
                use_dp=False,
                use_ddp=False,
                use_ddp2=False,
                num_gpus=0,
                on_gpu=False,
                use_single_gpu=False,
                num_processes=1,
            ),
        ),
        (
            dict(accelerator="ddp", num_processes=2, gpus=None),
            dict(
                use_dp=False,
                use_ddp=True,
                use_ddp2=False,
                num_gpus=0,
                on_gpu=False,
                use_single_gpu=False,
                num_processes=2,
            ),
        ),
        (
            dict(accelerator="ddp", num_nodes=2, gpus=None),
            dict(
                use_dp=False,
                use_ddp=True,
                use_ddp2=False,
                num_gpus=0,
                on_gpu=False,
                use_single_gpu=False,
                num_processes=1,
            ),
        ),
        (
            dict(accelerator="ddp_cpu", num_processes=2, gpus=None),
            dict(
                use_dp=False,
                use_ddp=True,
                use_ddp2=False,
                num_gpus=0,
                on_gpu=False,
                use_single_gpu=False,
                num_processes=2,
            ),
        ),
        (
            dict(accelerator="ddp2", gpus=None),
            dict(
                use_dp=False,
                use_ddp=False,
                use_ddp2=False,
                num_gpus=0,
                on_gpu=False,
                use_single_gpu=False,
                num_processes=1,
            ),
        ),
        (
            dict(accelerator=None, gpus=1),
            dict(
                use_dp=False,
                use_ddp=False,
                use_ddp2=False,
                num_gpus=1,
                on_gpu=True,
                use_single_gpu=True,
                num_processes=1,
            ),
        ),
        (
            dict(accelerator="dp", gpus=1),
            dict(
                use_dp=True,
                use_ddp=False,
                use_ddp2=False,
                num_gpus=1,
                on_gpu=True,
                use_single_gpu=True,
                num_processes=1,
            ),
        ),
        (
            dict(accelerator="ddp", gpus=1),
            dict(
                use_dp=False,
                use_ddp=True,
                use_ddp2=False,
                num_gpus=1,
                on_gpu=True,
                use_single_gpu=True,
                num_processes=1,
            ),
        ),
        (
            dict(accelerator="ddp_cpu", num_processes=2, gpus=1),
            dict(
                use_dp=False,
                use_ddp=True,
                use_ddp2=False,
                num_gpus=0,
                on_gpu=False,
                use_single_gpu=False,
                num_processes=2,
            ),
        ),
        (
            dict(accelerator="ddp2", gpus=1),
            dict(
                use_dp=False,
                use_ddp=False,
                use_ddp2=True,
                num_gpus=1,
                on_gpu=True,
                use_single_gpu=False,
                num_processes=1,
            ),
        ),
        (
            dict(accelerator=None, gpus=2),
            dict(
                use_dp=False,
                use_ddp=True,
                use_ddp2=False,
                num_gpus=2,
                on_gpu=True,
                use_single_gpu=False,
                num_processes=2,
            ),
        ),
        (
            dict(accelerator="dp", gpus=2),
            dict(
                use_dp=True,
                use_ddp=False,
                use_ddp2=False,
                num_gpus=2,
                on_gpu=True,
                use_single_gpu=False,
                num_processes=1,
            ),
        ),
        (
            dict(accelerator="ddp", gpus=2),
            dict(
                use_dp=False,
                use_ddp=True,
                use_ddp2=False,
                num_gpus=2,
                on_gpu=True,
                use_single_gpu=False,
                num_processes=2,
            ),
        ),
        (
            dict(accelerator="ddp2", gpus=2),
            dict(
                use_dp=False,
                use_ddp=False,
                use_ddp2=True,
                num_gpus=2,
                on_gpu=True,
                use_single_gpu=False,
                num_processes=1,
            ),
        ),
    ],
)
def test_trainer_config(trainer_kwargs, expected, monkeypatch):
    if trainer_kwargs["gpus"] is not None:
        monkeypatch.setattr(torch.cuda, "is_available", lambda: True)
        monkeypatch.setattr(torch.cuda, "device_count", lambda: trainer_kwargs["gpus"])
    trainer = Trainer(**trainer_kwargs)
    assert len(expected) == 7
    for k, v in expected.items():
        assert getattr(trainer, k) == v, f"Failed {k}: {v}"


def test_trainer_subclassing():
    model = EvalModelTemplate()

    # First way of pulling out args from signature is to list them
    class TrainerSubclass(Trainer):

        def __init__(self, custom_arg, *args, custom_kwarg="test", **kwargs):
            super().__init__(*args, **kwargs)
            self.custom_arg = custom_arg
            self.custom_kwarg = custom_kwarg

    trainer = TrainerSubclass(123, custom_kwarg="custom", fast_dev_run=True)
    trainer.fit(model)
    assert trainer.state == TrainerState.FINISHED, f"Training failed with {trainer.state}"
    assert trainer.custom_arg == 123
    assert trainer.custom_kwarg == "custom"
    assert trainer.fast_dev_run

    # Second way is to pop from the dict
    # It's a special case because Trainer does not have any positional args
    class TrainerSubclass(Trainer):

        def __init__(self, **kwargs):
            self.custom_arg = kwargs.pop("custom_arg", 0)
            self.custom_kwarg = kwargs.pop("custom_kwarg", "test")
            super().__init__(**kwargs)

    trainer = TrainerSubclass(custom_kwarg="custom", fast_dev_run=True)
    trainer.fit(model)
    assert trainer.state == TrainerState.FINISHED, f"Training failed with {trainer.state}"
    assert trainer.custom_kwarg == "custom"
    assert trainer.fast_dev_run

    # when we pass in an unknown arg, the base class should complain
    with pytest.raises(TypeError, match=r"__init__\(\) got an unexpected keyword argument 'abcdefg'"):
        TrainerSubclass(abcdefg="unknown_arg")


@pytest.mark.parametrize(
    "trainer_params",
    [
        OmegaConf.create({
            "max_epochs": 1,
            "gpus": 1
        }),
        OmegaConf.create({
            "max_epochs": 1,
            "gpus": [0]
        }),
    ],
)
@RunIf(min_gpus=1)
def test_trainer_omegaconf(trainer_params):
    Trainer(**trainer_params)


def test_trainer_pickle(tmpdir):
    trainer = Trainer(
        max_epochs=1,
        default_root_dir=tmpdir,
    )
    pickle.dumps(trainer)
    cloudpickle.dumps(trainer)


@pytest.mark.parametrize("stage", ("fit", "validate", "test"))
def test_trainer_setup_call(tmpdir, stage):
    """Test setup call gets the correct stage"""

    class CurrentModel(BoringModel):

        def setup(self, stage):
            self.stage = stage

    class TrainerSubclass(Trainer):

        def setup(self, model, stage):
            assert model is not None
            self.stage = stage

    model = CurrentModel()

    # fit model
    trainer = TrainerSubclass(default_root_dir=tmpdir, max_epochs=1, checkpoint_callback=False)

    if stage == "fit":
        trainer.fit(model)
    elif stage == "validate":
        trainer.validate(model, ckpt_path=None)
    else:
        trainer.test(model, ckpt_path=None)

    assert trainer.stage == stage
    assert trainer.lightning_module.stage == stage


@pytest.mark.parametrize(
    "train_batches, max_steps, log_interval",
    [
        (10, 10, 1),
        (3, 10, 1),
        (3, 10, 5),
    ],
)
@patch("pytorch_lightning.loggers.tensorboard.TensorBoardLogger.log_metrics")
def test_log_every_n_steps(log_metrics_mock, tmpdir, train_batches, max_steps, log_interval):
    model = EvalModelTemplate()
    trainer = Trainer(
        default_root_dir=tmpdir,
        log_every_n_steps=log_interval,
        flush_logs_every_n_steps=log_interval,
        limit_train_batches=train_batches,
        limit_val_batches=0,
        max_steps=max_steps,
    )
    trainer.fit(model)
    expected_calls = [call(metrics=ANY, step=s) for s in range(log_interval - 1, max_steps, log_interval)]
    log_metrics_mock.assert_has_calls(expected_calls)


@pytest.mark.parametrize(['profiler', 'expected'], [
    (None, PassThroughProfiler),
    (SimpleProfiler(), SimpleProfiler),
    (AdvancedProfiler(), AdvancedProfiler),
    ('simple', SimpleProfiler),
    ('Simple', SimpleProfiler),
    ('advanced', AdvancedProfiler),
    ('pytorch', PyTorchProfiler),
])
def test_trainer_profiler_correct_args(profiler, expected):
    kwargs = {'profiler': profiler} if profiler is not None else {}
    trainer = Trainer(**kwargs)
    assert isinstance(trainer.profiler, expected)


def test_trainer_profiler_incorrect_str_arg():
    with pytest.raises(ValueError, match=r".*can only be 'simple' or 'advanced'"):
        Trainer(profiler="unknown_profiler")


@pytest.mark.parametrize('profiler', (
    42,
    [42],
    dict(a=42),
    torch.tensor(42),
    Trainer(),
))
def test_trainer_profiler_incorrect_arg_type(profiler):
    with pytest.raises(
        MisconfigurationException,
        match="Only None, str and subclasses of `BaseProfiler`"
        r" are valid values for `Trainer`'s `profiler` parameter. *"
    ):
        Trainer(profiler=profiler)


class TestLightningDataModule(LightningDataModule):

    def __init__(self, dataloaders):
        super().__init__()
        self._dataloaders = dataloaders

    def test_dataloader(self):
        return self._dataloaders

    def predict_dataloader(self):
        return self._dataloaders


def predict(tmpdir, accelerator, gpus, num_processes, model=None, plugins=None, datamodule=True):

    dataloaders = [torch.utils.data.DataLoader(RandomDataset(32, 2)), torch.utils.data.DataLoader(RandomDataset(32, 2))]

    model = model or BoringModel()
    dm = TestLightningDataModule(dataloaders)

    trainer = Trainer(
        default_root_dir=tmpdir,
        max_epochs=1,
        log_every_n_steps=1,
        weights_summary=None,
        accelerator=accelerator,
        gpus=gpus,
        num_processes=num_processes,
        plugins=plugins,
    )
    if datamodule:
        results = trainer.predict(model, datamodule=dm)
    else:
        results = trainer.predict(model, dataloaders=dataloaders)

    # todo: address this in another PR
    num_samples = 1 if accelerator in ["ddp", "ddp_cpu", "ddp_spawn"] else 2
    assert len(results) == 2
    assert len(results[0]) == num_samples
    assert results[0][0].shape == torch.Size([1, 2])


def test_trainer_predict_no_return(tmpdir):
    """
    Test trainer.predict warns when nothing is returned
    """

    class CustomBoringModel(BoringModel):

        def predict(self, batch, batch_idx, dataloader_idx=None):
            if (batch_idx + 1) % 2 == 0:
                return

            return super().predict(batch, batch_idx, dataloader_idx)

    with pytest.warns(UserWarning, match='predict returned None'):
        predict(tmpdir, None, None, 1, model=CustomBoringModel())


@pytest.mark.parametrize('datamodule', [False, True])
def test_trainer_predict_cpu(tmpdir, datamodule):
    predict(tmpdir, None, None, 1, datamodule=datamodule)


@RunIf(min_gpus=2, special=True)
@pytest.mark.parametrize('num_gpus', [1, 2])
def test_trainer_predict_dp(tmpdir, num_gpus):
    predict(tmpdir, "dp", num_gpus, None)


@RunIf(min_gpus=2, special=True)
def test_trainer_predict_ddp(tmpdir):
    predict(tmpdir, "ddp", 2, None, plugins=["ddp_sharded"])


@RunIf(min_gpus=2, skip_windows=True, special=True)
def test_trainer_predict_ddp_spawn(tmpdir):
    predict(tmpdir, "ddp_spawn", 2, None)


@RunIf(min_gpus=2, special=True)
def test_trainer_predict_1_gpu(tmpdir):
    predict(tmpdir, None, 1, None)


@RunIf(skip_windows=True, special=True)
def test_trainer_predict_ddp_cpu(tmpdir):
    predict(tmpdir, "ddp_cpu", 0, 2)


<<<<<<< HEAD
def test_pytorch_profiler_describe(pytorch_profiler):
    """Ensure the profiler won't fail when reporting the summary."""
    with pytorch_profiler.profile("test_step"):
        pass

    # log to stdout and print to file
    pytorch_profiler.describe()
    data = Path(pytorch_profiler.output_fname).read_text()
    assert len(data) > 0


def test_pytorch_profiler_value_errors(pytorch_profiler):
    """Ensure errors are raised where expected."""

    action = "test_step"
    with pytest.raises(ValueError):
        pytorch_profiler.stop(action)

    pytorch_profiler.start(action)
    pytorch_profiler.stop(action)


@RunIf(min_gpus=2, special=True)
@pytest.mark.parametrize("use_output_filename", [False, True])
def test_pytorch_profiler_trainer_ddp(tmpdir, use_output_filename):
    """Ensure that the profiler can be given to the training and default step are properly recorded. """

    if use_output_filename:
        output_filename = os.path.join(tmpdir, "profiler.txt")
    else:
        output_filename = None

    profiler = PyTorchProfiler(output_filename=output_filename)

    model = BoringModel()
    trainer = Trainer(
        fast_dev_run=True,
        profiler=profiler,
        accelerator="ddp",
        gpus=2,
    )
    trainer.fit(model)

    enabled = use_output_filename or not use_output_filename and profiler.local_rank == 0

    if enabled:
        assert len(profiler.summary()) > 0
        assert set(profiler.profiled_actions.keys()) == {'training_step_and_backward', 'validation_step'}
    else:
        assert profiler.summary() is None
        assert set(profiler.profiled_actions.keys()) == set()

    if use_output_filename:
        profiler.describe()
        data = Path(profiler.output_fname).read_text()
        assert len(data) > 0


def test_pytorch_profiler_nested(tmpdir):
    """Ensure that the profiler handles nested context"""

    pytorch_profiler = PyTorchProfiler(
        profiled_functions=["a", "b", "c"], use_cuda=False, output_filename=os.path.join(tmpdir, "profiler.txt")
    )

    with pytorch_profiler.profile("a"):
        a = torch.ones(42)
        with pytorch_profiler.profile("b"):
            b = torch.zeros(42)
        with pytorch_profiler.profile("c"):
            _ = a + b

    pa = pytorch_profiler.profiled_actions

    # From PyTorch 1.8.0, less operation are being traced.
    if LooseVersion(torch.__version__) >= LooseVersion("1.8.0"):
        expected_ = {
            'a': ['ones', 'empty', 'fill_', 'zeros', 'empty', 'zero_', 'add'],
            'b': ['zeros', 'empty', 'zero_'],
            'c': ['add'],
        }
    # From PyTorch 1.6.0, more operation are being traced.
    elif LooseVersion(torch.__version__) >= LooseVersion("1.6.0"):
        expected_ = {
            'a': ['ones', 'empty', 'fill_', 'zeros', 'empty', 'zero_', 'fill_', 'add', 'empty'],
            'b': ['zeros', 'empty', 'zero_', 'fill_'],
            'c': ['add', 'empty'],
        }
    else:
        expected_ = {
            'a': ['add'],
            'b': [],
            'c': ['add'],
        }

    for n in ('a', 'b', 'c'):
        pa[n] = [e.name for e in pa[n]]
        if LooseVersion(torch.__version__) >= LooseVersion("1.7.1"):
            pa[n] = [e.replace("aten::", "") for e in pa[n]]
        assert pa[n] == expected_[n]


@RunIf(min_gpus=1, special=True)
def test_pytorch_profiler_nested_emit_nvtx(tmpdir):
    """
    This test check emit_nvtx is correctly supported
    """
    profiler = PyTorchProfiler(use_cuda=True, emit_nvtx=True)

    model = BoringModel()
    trainer = Trainer(
        fast_dev_run=True,
        profiler=profiler,
        gpus=1,
    )
    trainer.fit(model)


def test_profiler_teardown(tmpdir):
    """
    This test checks if profiler teardown method is called when
    trainer is exiting.
    """
    simple_profiler = SimpleProfiler(output_filename=os.path.join(tmpdir, "profiler.txt"))
    advanced_profiler = AdvancedProfiler(output_filename=os.path.join(tmpdir, "profiler.txt"))
    pytorch_profiler = PyTorchProfiler(output_filename=os.path.join(tmpdir, "profiler.txt"), local_rank=0)

    model = BoringModel()
    trainer = Trainer(
        default_root_dir=tmpdir,
        fast_dev_run=True,
        profiler=simple_profiler,
    )
    trainer.fit(model)

    assert simple_profiler.output_file.closed

    model = BoringModel()
    trainer = Trainer(
        default_root_dir=tmpdir,
        fast_dev_run=True,
        profiler=profilerAdvanced,
    )
    trainer.fit(model)

    assert advanced_profiler.output_file.closed

    model = BoringModel()
    trainer = Trainer(
        default_root_dir=tmpdir,
        fast_dev_run=True,
        profiler=profilerPytorch,
    )
    trainer.fit(model)

    assert pytorch_profiler.output_file.closed


=======
>>>>>>> 51c9260f
@pytest.mark.parametrize(
    ["limit_train_batches", "global_step", "num_training_batches", "current_epoch", "should_train"],
    [(0.2, 0, 0, 0, False), (0.5, 10, 2, 4, True)],
)
def test_disabled_training_for_insufficient_limit_train_batches(
    tmpdir, limit_train_batches, global_step, num_training_batches, current_epoch, should_train
):
    """
    Verify when `limit_train_batches` is float & between [0.0, 1.0] and
    `int(self.num_training_batches * self.limit_train_batches) == 0`, the training loop is disabled.
    """

    class CurrentModel(BoringModel):

        training_step_invoked = False
        training_epoch_end_invoked = False

        def training_step(self, *args, **kwargs):
            self.training_step_invoked = True
            return super().training_step(*args, **kwargs)

        def training_epoch_end(self, *args, **kwargs):
            self.training_epoch_end_invoked = True
            return super().training_epoch_end(*args, **kwargs)

    dataset_len = 100
    batch_size = 25

    train = RandomDataset(32, length=dataset_len)
    train_loader = DataLoader(train, batch_size=batch_size)

    model = CurrentModel()

    trainer = Trainer(
        default_root_dir=tmpdir,
        max_epochs=5,
        limit_train_batches=limit_train_batches,
    )
    result = trainer.fit(model, train_loader)

    params_string = f"""`limit_train_batches={limit_train_batches}`, `dataset_len={dataset_len}`
                        & `batch_size={batch_size}` as
                        `num_training_batches={num_training_batches}`"""
    if should_train:
        error_string = f"should run with {params_string}"
    else:
        error_string = f"should not run with {params_string}"

    assert result == 1, "training failed to complete"
    assert trainer.state == TrainerState.FINISHED
    assert trainer.global_step == global_step
    assert trainer.num_training_batches == num_training_batches
    assert trainer.current_epoch == current_epoch
    assert model.training_step_invoked == should_train, f"`training_step` {error_string}"
    assert model.training_epoch_end_invoked == should_train, f"`training_epoch_end` {error_string}"


@pytest.mark.parametrize(["max_steps", "max_epochs", "global_step"], [(10, 5, 10), (20, None, 20)])
def test_repeated_fit_calls_with_max_epochs_and_steps(tmpdir, max_steps, max_epochs, global_step):
    """
    Ensure that the training loop is bound by `max_steps` and
    `max_epochs` for repeated calls of `trainer.fit`, and
    disabled if the limit is reached
    """

    dataset_len = 200
    batch_size = 10

    train_data = DataLoader(RandomDataset(32, dataset_len), batch_size=batch_size)

    model = BoringModel()

    trainer = Trainer(
        default_root_dir=tmpdir,
        max_steps=max_steps,
        max_epochs=max_epochs,
    )
    trainer.fit(model, train_data)
    assert trainer.global_step == global_step
    trainer.fit(model, train_data)
    assert trainer.global_step == global_step


def test_trainer_access_in_configure_optimizers(tmpdir):
    """
    Verify that the configure optimizer function can reference the trainer.
    """

    class TestModel(BoringModel):

        def configure_optimizers(self):
            assert self.trainer is not None, "Expect to have access to the trainer within `configure_optimizers`"

    train_data = torch.utils.data.DataLoader(RandomDataset(32, 64))

    model = TestModel()
    trainer = Trainer(default_root_dir=tmpdir, fast_dev_run=True)
    trainer.fit(model, train_data)


@RunIf(min_gpus=1)
def test_setup_hook_move_to_device_correctly(tmpdir):
    """
    Verify that if a user defines a layer in the setup hook function, this is moved to the correct device.
    """

    class TestModel(BoringModel):

        def setup(self, stage: str) -> None:
            self.new_layer = torch.nn.Linear(2, 2)

        def training_step(self, batch, batch_idx):
            output = self.layer(batch)
            # will crash if not moved to correct device
            output = self.new_layer(output)
            loss = self.loss(batch, output)
            return {"loss": loss}

    # fake data
    train_data = torch.utils.data.DataLoader(RandomDataset(32, 64))

    # model
    model = TestModel()
    trainer = Trainer(default_root_dir=tmpdir, fast_dev_run=True, gpus=1)
    trainer.fit(model, train_data)


def test_train_loop_system(tmpdir):
    """
    Test the following methods are called in the order in automatic optimization.
    1. optimizer.step (skip when gradient accumulation)
    2. model.training_step
    3. optimizer.zero_grad (run when the first batch of gradient accumulation)
    4. model.backward

    Note that the order is NOT `training_step`->`zero_grad`->`backward`->`step`.
    This is because `optimizer.step(closure)` calls `closure()` which then calls
    the three remaining methods `training_step`, `zero_grad` and `backward` inside.
    """
    called_methods = []

    trainer_options = dict(
        default_root_dir=tmpdir,
        max_epochs=1,
        limit_train_batches=5,
        limit_val_batches=1,
        limit_test_batches=1,
        progress_bar_refresh_rate=0,
    )

    class TestOptimizer(SGD):

        def step(self, *args, **kwargs):
            called_methods.append("step")
            return super().step(*args, **kwargs)

        def zero_grad(self, *args, **kwargs):
            called_methods.append("zero_grad")
            return super().zero_grad(*args, **kwargs)

    class TestModel(BoringModel):

        def configure_optimizers(self):
            return TestOptimizer(self.parameters(), lr=0.1)

        def training_step(self, *args, **kwargs):
            called_methods.append("training_step")
            return super().training_step(*args, **kwargs)

        def backward(self, *args, **kwargs):
            called_methods.append("backward")
            return super().backward(*args, **kwargs)

    model = TestModel()
    trainer = Trainer(**trainer_options)

    # No methods are called yet.
    assert called_methods == []

    trainer.fit(model)
    assert called_methods == [
        "step",
        "training_step",
        "zero_grad",
        "backward",
    ] * trainer.limit_train_batches

    called_methods.clear()
    trainer = Trainer(**trainer_options, accumulate_grad_batches=3)

    # No methods are called yet.
    assert called_methods == []

    trainer.fit(model)
    assert called_methods == [
        # 0
        "training_step",
        "zero_grad",
        "backward",
        # 1
        "training_step",
        "backward",
        # 2
        "step",
        "training_step",
        "backward",
        # 3
        "training_step",
        "zero_grad",
        "backward",
        # 4
        "step",
        "training_step",
        "backward",
    ]


def test_init_optimizers_resets_lightning_optimizers(tmpdir):
    """ Test that the Trainer resets the `lightning_optimizers` list everytime new optimizers get initialized. """

    def compare_optimizers():
        assert trainer.lightning_optimizers[0].optimizer is trainer.optimizers[0]

    model = BoringModel()
    model.lr = 0.2
    trainer = Trainer(
        default_root_dir=tmpdir,
        max_epochs=1,
        auto_lr_find=True,
    )

    trainer.tune(model)
    compare_optimizers()

    trainer.fit(model)
    compare_optimizers()

    trainer.max_epochs = 2  # simulate multiple fit calls
    trainer.fit(model)
    compare_optimizers()


def test_check_val_every_n_epoch_exception(tmpdir):

    with pytest.raises(MisconfigurationException, match="should be an integer."):
        Trainer(
            default_root_dir=tmpdir,
            max_epochs=1,
            check_val_every_n_epoch=1.2,
        )<|MERGE_RESOLUTION|>--- conflicted
+++ resolved
@@ -1481,167 +1481,6 @@
     predict(tmpdir, "ddp_cpu", 0, 2)
 
 
-<<<<<<< HEAD
-def test_pytorch_profiler_describe(pytorch_profiler):
-    """Ensure the profiler won't fail when reporting the summary."""
-    with pytorch_profiler.profile("test_step"):
-        pass
-
-    # log to stdout and print to file
-    pytorch_profiler.describe()
-    data = Path(pytorch_profiler.output_fname).read_text()
-    assert len(data) > 0
-
-
-def test_pytorch_profiler_value_errors(pytorch_profiler):
-    """Ensure errors are raised where expected."""
-
-    action = "test_step"
-    with pytest.raises(ValueError):
-        pytorch_profiler.stop(action)
-
-    pytorch_profiler.start(action)
-    pytorch_profiler.stop(action)
-
-
-@RunIf(min_gpus=2, special=True)
-@pytest.mark.parametrize("use_output_filename", [False, True])
-def test_pytorch_profiler_trainer_ddp(tmpdir, use_output_filename):
-    """Ensure that the profiler can be given to the training and default step are properly recorded. """
-
-    if use_output_filename:
-        output_filename = os.path.join(tmpdir, "profiler.txt")
-    else:
-        output_filename = None
-
-    profiler = PyTorchProfiler(output_filename=output_filename)
-
-    model = BoringModel()
-    trainer = Trainer(
-        fast_dev_run=True,
-        profiler=profiler,
-        accelerator="ddp",
-        gpus=2,
-    )
-    trainer.fit(model)
-
-    enabled = use_output_filename or not use_output_filename and profiler.local_rank == 0
-
-    if enabled:
-        assert len(profiler.summary()) > 0
-        assert set(profiler.profiled_actions.keys()) == {'training_step_and_backward', 'validation_step'}
-    else:
-        assert profiler.summary() is None
-        assert set(profiler.profiled_actions.keys()) == set()
-
-    if use_output_filename:
-        profiler.describe()
-        data = Path(profiler.output_fname).read_text()
-        assert len(data) > 0
-
-
-def test_pytorch_profiler_nested(tmpdir):
-    """Ensure that the profiler handles nested context"""
-
-    pytorch_profiler = PyTorchProfiler(
-        profiled_functions=["a", "b", "c"], use_cuda=False, output_filename=os.path.join(tmpdir, "profiler.txt")
-    )
-
-    with pytorch_profiler.profile("a"):
-        a = torch.ones(42)
-        with pytorch_profiler.profile("b"):
-            b = torch.zeros(42)
-        with pytorch_profiler.profile("c"):
-            _ = a + b
-
-    pa = pytorch_profiler.profiled_actions
-
-    # From PyTorch 1.8.0, less operation are being traced.
-    if LooseVersion(torch.__version__) >= LooseVersion("1.8.0"):
-        expected_ = {
-            'a': ['ones', 'empty', 'fill_', 'zeros', 'empty', 'zero_', 'add'],
-            'b': ['zeros', 'empty', 'zero_'],
-            'c': ['add'],
-        }
-    # From PyTorch 1.6.0, more operation are being traced.
-    elif LooseVersion(torch.__version__) >= LooseVersion("1.6.0"):
-        expected_ = {
-            'a': ['ones', 'empty', 'fill_', 'zeros', 'empty', 'zero_', 'fill_', 'add', 'empty'],
-            'b': ['zeros', 'empty', 'zero_', 'fill_'],
-            'c': ['add', 'empty'],
-        }
-    else:
-        expected_ = {
-            'a': ['add'],
-            'b': [],
-            'c': ['add'],
-        }
-
-    for n in ('a', 'b', 'c'):
-        pa[n] = [e.name for e in pa[n]]
-        if LooseVersion(torch.__version__) >= LooseVersion("1.7.1"):
-            pa[n] = [e.replace("aten::", "") for e in pa[n]]
-        assert pa[n] == expected_[n]
-
-
-@RunIf(min_gpus=1, special=True)
-def test_pytorch_profiler_nested_emit_nvtx(tmpdir):
-    """
-    This test check emit_nvtx is correctly supported
-    """
-    profiler = PyTorchProfiler(use_cuda=True, emit_nvtx=True)
-
-    model = BoringModel()
-    trainer = Trainer(
-        fast_dev_run=True,
-        profiler=profiler,
-        gpus=1,
-    )
-    trainer.fit(model)
-
-
-def test_profiler_teardown(tmpdir):
-    """
-    This test checks if profiler teardown method is called when
-    trainer is exiting.
-    """
-    simple_profiler = SimpleProfiler(output_filename=os.path.join(tmpdir, "profiler.txt"))
-    advanced_profiler = AdvancedProfiler(output_filename=os.path.join(tmpdir, "profiler.txt"))
-    pytorch_profiler = PyTorchProfiler(output_filename=os.path.join(tmpdir, "profiler.txt"), local_rank=0)
-
-    model = BoringModel()
-    trainer = Trainer(
-        default_root_dir=tmpdir,
-        fast_dev_run=True,
-        profiler=simple_profiler,
-    )
-    trainer.fit(model)
-
-    assert simple_profiler.output_file.closed
-
-    model = BoringModel()
-    trainer = Trainer(
-        default_root_dir=tmpdir,
-        fast_dev_run=True,
-        profiler=profilerAdvanced,
-    )
-    trainer.fit(model)
-
-    assert advanced_profiler.output_file.closed
-
-    model = BoringModel()
-    trainer = Trainer(
-        default_root_dir=tmpdir,
-        fast_dev_run=True,
-        profiler=profilerPytorch,
-    )
-    trainer.fit(model)
-
-    assert pytorch_profiler.output_file.closed
-
-
-=======
->>>>>>> 51c9260f
 @pytest.mark.parametrize(
     ["limit_train_batches", "global_step", "num_training_batches", "current_epoch", "should_train"],
     [(0.2, 0, 0, 0, False), (0.5, 10, 2, 4, True)],

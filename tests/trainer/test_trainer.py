--- conflicted
+++ resolved
@@ -35,11 +35,7 @@
 from pytorch_lightning.core.saving import load_hparams_from_tags_csv, load_hparams_from_yaml, save_hparams_to_tags_csv
 from pytorch_lightning.loggers import TensorBoardLogger
 from pytorch_lightning.overrides.distributed import IndexBatchSamplerWrapper, UnrepeatedDistributedSampler
-<<<<<<< HEAD
-from pytorch_lightning.plugins import DDPSpawnPlugin, TPUSpawnPlugin
-=======
 from pytorch_lightning.plugins import DDPSpawnPlugin
->>>>>>> e147127c
 from pytorch_lightning.profiler import AdvancedProfiler, PassThroughProfiler, PyTorchProfiler, SimpleProfiler
 from pytorch_lightning.trainer.states import TrainerState
 from pytorch_lightning.utilities.cloud_io import load as pl_load
@@ -1517,7 +1513,6 @@
         return self._dataloaders
 
 
-<<<<<<< HEAD
 class CustomPredictionWriter(BasePredictionWriter):
 
     write_on_batch_end_called = False
@@ -1557,19 +1552,6 @@
 def predict(
     tmpdir, accelerator, gpus, num_processes, model=None, plugins=None, datamodule=True, pbrr=None, use_callbacks=True
 ):
-=======
-class CustomPredictionWriter(Callback):
-
-    def on_predict_epoch_end(self, trainer, pl_module, outputs):
-        if trainer.accelerator_connector.is_distributed:
-            for idx in range(2):
-                assert isinstance(trainer.predict_dataloaders[idx].batch_sampler.sampler, UnrepeatedDistributedSampler)
-                assert isinstance(trainer.predict_dataloaders[idx].batch_sampler, IndexBatchSamplerWrapper)
-        super().on_predict_epoch_end(trainer, pl_module, outputs)
-
-
-def predict(tmpdir, accelerator, gpus, num_processes, model=None, plugins=None, datamodule=True, pbrr=None):
->>>>>>> e147127c
     dataloaders = [torch.utils.data.DataLoader(RandomDataset(32, 2)), torch.utils.data.DataLoader(RandomDataset(32, 2))]
 
     model = model or BoringModel()
@@ -1588,11 +1570,7 @@
         num_processes=num_processes,
         plugins=plugins,
         progress_bar_refresh_rate=pbrr,
-<<<<<<< HEAD
         callbacks=[cb, cb_1] if use_callbacks else []
-=======
-        callbacks=[CustomPredictionWriter()]
->>>>>>> e147127c
     )
     if accelerator == "ddp_spawn":
         with pytest.raises(MisconfigurationException):
@@ -1603,7 +1581,6 @@
     else:
         results = trainer.predict(model, dataloaders=dataloaders)
 
-<<<<<<< HEAD
     if not trainer.training_type_plugin.use_spawn:
         if use_callbacks:
             assert cb.write_on_batch_end_called
@@ -1612,9 +1589,6 @@
             assert not cb_1.write_on_batch_end_called
             assert cb_1.write_on_epoch_end_called
 
-=======
-    if not isinstance(trainer.training_type_plugin, DDPSpawnPlugin):
->>>>>>> e147127c
         num_samples = 1 if accelerator == "ddp" else 2
         assert len(results) == 2
         assert len(results[0]) == num_samples
@@ -1688,38 +1662,20 @@
 
 @patch('torch.cuda.device_count', return_value=2)
 @patch('torch.cuda.is_available', return_value=True)
-<<<<<<< HEAD
-@patch.dict(os.environ, {"PL_TPU_AVAILABLE": "1"})
-=======
->>>>>>> e147127c
 def test_spawn_predict_return_predictions(*_):
     """
     Test that `return_predictions=True` raise a MisconfigurationException with spawn training type plugins.
     """
-<<<<<<< HEAD
-
-=======
->>>>>>> e147127c
     model = BoringModel()
 
     def run(expected_plugin, **trainer_kwargs):
         trainer = Trainer(**trainer_kwargs, fast_dev_run=True)
         assert isinstance(trainer.training_type_plugin, expected_plugin)
-<<<<<<< HEAD
-        with pytest.raises(
-            MisconfigurationException,
-            match="`return_predictions` should be set to `False` when using spawn accelerators. Found True"
-        ):
-=======
         with pytest.raises(MisconfigurationException, match="`return_predictions` should be set to `False`"):
->>>>>>> e147127c
             trainer.predict(model, dataloaders=model.train_dataloader(), return_predictions=True)
 
     run(DDPSpawnPlugin, accelerator="ddp_spawn", gpus=2)
     run(DDPSpawnPlugin, accelerator="ddp_cpu", num_processes=2)
-<<<<<<< HEAD
-    run(TPUSpawnPlugin, tpu_cores=8, gpus=2)
-=======
 
 
 @pytest.mark.parametrize("return_predictions", [None, False, True])
@@ -1739,7 +1695,6 @@
         assert preds[0].dtype == (torch.float64 if precision == 64 else torch.float32)
     else:
         assert preds == 1
->>>>>>> e147127c
 
 
 @pytest.mark.parametrize(

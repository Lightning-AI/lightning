# Copyright The PyTorch Lightning team.
#
# Licensed under the Apache License, Version 2.0 (the "License");
# you may not use this file except in compliance with the License.
# You may obtain a copy of the License at
#
#     http://www.apache.org/licenses/LICENSE-2.0
#
# Unless required by applicable law or agreed to in writing, software
# distributed under the License is distributed on an "AS IS" BASIS,
# WITHOUT WARRANTIES OR CONDITIONS OF ANY KIND, either express or implied.
# See the License for the specific language governing permissions and
# limitations under the License.
import gc
import logging
import math
import os
import pickle
import sys
from argparse import Namespace
from copy import deepcopy
from pathlib import Path
from unittest import mock
from unittest.mock import ANY, call, patch

import cloudpickle
import pytest
import torch
from torch.nn.parallel.distributed import DistributedDataParallel
from torch.optim import SGD
from torch.utils.data import DataLoader, IterableDataset

import tests.helpers.utils as tutils
from pytorch_lightning import Callback, LightningDataModule, LightningModule, Trainer
from pytorch_lightning.callbacks import EarlyStopping, GradientAccumulationScheduler, ModelCheckpoint, Timer
from pytorch_lightning.callbacks.prediction_writer import BasePredictionWriter
from pytorch_lightning.core.saving import load_hparams_from_tags_csv, load_hparams_from_yaml, save_hparams_to_tags_csv
from pytorch_lightning.loggers import TensorBoardLogger
from pytorch_lightning.overrides.distributed import IndexBatchSamplerWrapper, UnrepeatedDistributedSampler
from pytorch_lightning.strategies import (
    DataParallelStrategy,
    DDP2Strategy,
    DDPFullyShardedStrategy,
    DDPShardedStrategy,
    DDPSpawnShardedStrategy,
    DDPSpawnStrategy,
    DDPStrategy,
)
<<<<<<< HEAD
from pytorch_lightning.trainer.states import RunningStage, TrainerFn
from pytorch_lightning.utilities import _AcceleratorType, _StrategyType
=======
from pytorch_lightning.trainer.states import TrainerFn
from pytorch_lightning.utilities import _AcceleratorType
>>>>>>> e15a6641
from pytorch_lightning.utilities.cloud_io import load as pl_load
from pytorch_lightning.utilities.exceptions import DeadlockDetectedException, MisconfigurationException
from pytorch_lightning.utilities.imports import _IS_WINDOWS, _OMEGACONF_AVAILABLE, _TORCH_GREATER_EQUAL_1_8
from pytorch_lightning.utilities.seed import seed_everything
from tests.helpers import BoringModel, RandomDataset
from tests.helpers.boring_model import RandomIterableDataset, RandomIterableDatasetWithLen
from tests.helpers.datamodules import ClassifDataModule
from tests.helpers.runif import RunIf
from tests.helpers.simple_models import ClassificationModel

if _OMEGACONF_AVAILABLE:
    from omegaconf import OmegaConf

if _TORCH_GREATER_EQUAL_1_8:
    from torch.multiprocessing import ProcessRaisedException
else:
    ProcessRaisedException = Exception


@pytest.mark.parametrize("url_ckpt", [True, False])
def test_no_val_module(monkeypatch, tmpdir, tmpdir_server, url_ckpt):
    """Tests use case where trainer saves the model, and user loads it from tags independently."""
    # set $TORCH_HOME, which determines torch hub's cache path, to tmpdir
    monkeypatch.setenv("TORCH_HOME", str(tmpdir))

    class CustomModel(BoringModel):
        def __init__(self, lr=1e-2):
            super().__init__()
            self.save_hyperparameters()

    lr = 1e-3
    model = CustomModel(lr=lr)

    # logger file to get meta
    logger = tutils.get_default_logger(tmpdir)

    trainer = Trainer(default_root_dir=tmpdir, max_steps=1, limit_val_batches=1, logger=logger)
    # fit model
    trainer.fit(model)
    # training complete
    assert trainer.state.finished, f"Training failed with {trainer.state}"

    # save model
    new_weights_path = os.path.join(tmpdir, "save_test.ckpt")
    trainer.save_checkpoint(new_weights_path)

    # assert ckpt has hparams
    ckpt = torch.load(new_weights_path)
    assert LightningModule.CHECKPOINT_HYPER_PARAMS_KEY in ckpt.keys(), "hyper_parameters missing from checkpoints"

    # load new model
    hparams_path = tutils.get_data_path(logger, path_dir=tmpdir)
    hparams_path = os.path.join(hparams_path, "hparams.yaml")
    ckpt_path = (
        f"http://{tmpdir_server[0]}:{tmpdir_server[1]}/{os.path.basename(new_weights_path)}"
        if url_ckpt
        else new_weights_path
    )
    model_2 = CustomModel.load_from_checkpoint(checkpoint_path=ckpt_path, hparams_file=hparams_path)
    assert model_2.hparams.lr == lr


@pytest.mark.parametrize("url_ckpt", [True, False])
def test_strict_model_load(monkeypatch, tmpdir, tmpdir_server, url_ckpt):
    """Tests use case where trainer saves the model, and user loads it from tags independently."""
    # set $TORCH_HOME, which determines torch hub's cache path, to tmpdir
    monkeypatch.setenv("TORCH_HOME", tmpdir)

    model = BoringModel()
    # Extra layer
    model.c_d3 = torch.nn.Linear(10, 12)

    # logger file to get meta
    logger = tutils.get_default_logger(tmpdir)

    # fit model
    trainer = Trainer(default_root_dir=tmpdir, fast_dev_run=1, logger=logger)
    trainer.fit(model)

    # training complete
    assert trainer.state.finished, f"Training failed with {trainer.state}"

    # save model
    new_weights_path = os.path.join(tmpdir, "save_test.ckpt")
    trainer.save_checkpoint(new_weights_path)

    # load new model
    hparams_path = tutils.get_data_path(logger, path_dir=tmpdir)
    hparams_path = os.path.join(hparams_path, "hparams.yaml")
    ckpt_path = (
        f"http://{tmpdir_server[0]}:{tmpdir_server[1]}/{os.path.basename(new_weights_path)}"
        if url_ckpt
        else new_weights_path
    )

    try:
        BoringModel.load_from_checkpoint(checkpoint_path=ckpt_path, hparams_file=hparams_path)
    # todo: specify the possible exception
    except Exception:
        failed = True
    else:
        failed = False

    assert failed, "Model should not been loaded since the extra layer added."

    failed = False
    try:
        BoringModel.load_from_checkpoint(checkpoint_path=ckpt_path, hparams_file=hparams_path, strict=False)
    # todo: specify the possible exception
    except Exception:
        failed = True

    assert not failed, "Model should be loaded due to strict=False."


def test_trainer_accumulate_grad_batches_incorrect_value(tmpdir):
    with pytest.raises(MisconfigurationException, match=".*should be an int or a dict.*"):
        Trainer(default_root_dir=tmpdir, accumulate_grad_batches=(2, 5))


def test_trainer_accumulate_grad_batches_with_grad_acc_callback(tmpdir):
    with pytest.raises(
        MisconfigurationException, match=".*set both `accumulate_grad_batches` and passed an instance.*"
    ):
        Trainer(default_root_dir=tmpdir, accumulate_grad_batches=7, callbacks=[GradientAccumulationScheduler({0: 2})])


@pytest.mark.parametrize(
    ["accumulate_grad_batches", "limit_train_batches"],
    [
        ({1: 2, 3: 4}, 1.0),
        ({1: 2, 3: 4}, 0.5),  # not to be divisible by accumulate_grad_batches on purpose
        (3, 1.0),
        (3, 0.8),  # not to be divisible by accumulate_grad_batches on purpose
        (4, 1.0),
        (4, 0.7),  # not to be divisible by accumulate_grad_batches on purpose
    ],
)
def test_gradient_accumulation_scheduling_last_batch(tmpdir, accumulate_grad_batches, limit_train_batches):
    """Verify optimizer.step() applied to last batch while grad accumulation."""

    class TestModel(BoringModel):
        def state_dict(self, *args, **kwargs):
            return deepcopy(super().state_dict(*args, **kwargs))

        def check(self, d1, d2, equal=True):
            keys = d1.keys() | d2.keys()
            values = [torch.equal(d1[k], d2[k]) for k in keys]
            return all(values) if equal else not any(values)

        def backward(self, *args, **kwargs) -> None:
            pre_bwd_state_dict = self.state_dict()
            assert self.check(self.start_state_dict, pre_bwd_state_dict)

            out = super().backward(*args, **kwargs)

            # state dict is equal, just the gradients changed
            assert self.check(pre_bwd_state_dict, self.state_dict())

            return out

        def optimizer_step(self, *args, **kwargs):
            pre_opt_step_state_dict = self.state_dict()
            assert self.check(self.start_state_dict, pre_opt_step_state_dict)

            # this calls `backward` and `on_after_backward` inside the closure
            out = super().optimizer_step(*args, **kwargs)

            # the state dict changed
            assert self.check(pre_opt_step_state_dict, self.state_dict(), equal=False)

            self.opt_step_called = True
            return out

        def on_train_batch_start(self, *_):
            self.start_state_dict = self.state_dict()
            self.opt_step_called = False

        def on_train_batch_end(self, outputs, batch, batch_idx):
            end_state_dict = self.state_dict()
            is_last_batch = (batch_idx + 1) == self.trainer.num_training_batches

            if is_last_batch or self.opt_step_called:
                assert self.check(self.start_state_dict, end_state_dict, equal=False)
            else:
                assert self.check(self.start_state_dict, end_state_dict)

    model = TestModel()
    trainer = Trainer(
        accumulate_grad_batches=accumulate_grad_batches,
        max_epochs=2,
        limit_train_batches=limit_train_batches,
        limit_val_batches=0,
        default_root_dir=tmpdir,
        enable_progress_bar=False,
    )

    trainer.fit(model)


def test_loading_meta_tags(tmpdir):
    """test for backward compatibility to meta_tags.csv."""
    hparams = {
        "batch_size": 32,
        "learning_rate": 0.001 * 8,
        "optimizer_name": "adam",
    }

    # save tags
    logger = tutils.get_default_logger(tmpdir)
    logger.log_hyperparams(Namespace(some_str="a_str", an_int=1, a_float=2.0))
    logger.log_hyperparams(hparams)
    logger.save()

    # load hparams
    path_expt_dir = tutils.get_data_path(logger, path_dir=tmpdir)
    hparams_path = os.path.join(path_expt_dir, TensorBoardLogger.NAME_HPARAMS_FILE)
    hparams = load_hparams_from_yaml(hparams_path)

    # save as legacy meta_tags.csv
    tags_path = os.path.join(path_expt_dir, "meta_tags.csv")
    save_hparams_to_tags_csv(tags_path, hparams)

    tags = load_hparams_from_tags_csv(tags_path)

    assert hparams == tags


def test_loading_yaml(tmpdir):
    hparams = {
        "batch_size": 32,
        "learning_rate": 0.001 * 8,
        "optimizer_name": "adam",
    }

    # save tags
    logger = tutils.get_default_logger(tmpdir)
    logger.log_hyperparams(Namespace(some_str="a_str", an_int=1, a_float=2.0))
    logger.log_hyperparams(hparams)
    logger.save()

    # load hparams
    path_expt_dir = tutils.get_data_path(logger, path_dir=tmpdir)
    hparams_path = os.path.join(path_expt_dir, "hparams.yaml")
    tags = load_hparams_from_yaml(hparams_path)

    assert tags["batch_size"] == 32 and tags["optimizer_name"] == "adam"


@pytest.mark.parametrize(
    "save_top_k,save_last,expected_files",
    [
        pytest.param(-1, False, [f"epoch={i}.ckpt" for i in range(5)], id="CASE K=-1  (all)"),
        pytest.param(1, False, {"epoch=4.ckpt"}, id="CASE K=1 (2.5, epoch 4)"),
        pytest.param(2, False, [f"epoch={i}.ckpt" for i in (2, 4)], id="CASE K=2 (2.5 epoch 4, 2.8 epoch 2)"),
        pytest.param(4, False, [f"epoch={i}.ckpt" for i in range(1, 5)], id="CASE K=4 (save all 4 base)"),
        pytest.param(3, False, [f"epoch={i}.ckpt" for i in range(2, 5)], id="CASE K=3 (save the 2nd, 3rd, 4th model)"),
        pytest.param(1, True, {"epoch=4.ckpt", "last.ckpt"}, id="CASE K=1 (save the 4th model and the last model)"),
    ],
)
def test_model_checkpoint_options(tmpdir, save_top_k, save_last, expected_files):
    """Test ModelCheckpoint options."""

    def mock_save_function(filepath, *args):
        open(filepath, "a").close()

    # simulated losses
    losses = [10, 9, 2.8, 5, 2.5]

    checkpoint_callback = ModelCheckpoint(
        dirpath=tmpdir,
        filename="{epoch}",
        monitor="checkpoint_on",
        save_top_k=save_top_k,
        save_last=save_last,
        verbose=True,
    )
    trainer = Trainer()
    trainer.state.fn = TrainerFn.FITTING
    trainer.save_checkpoint = mock_save_function

    # emulate callback's calls during the training
    for i, loss in enumerate(losses):
        trainer.fit_loop.epoch_progress.current.completed = i  # sets `trainer.current_epoch`
        trainer.fit_loop.global_step = i
        trainer.callback_metrics.update({"checkpoint_on": torch.tensor(loss)})
        checkpoint_callback.on_validation_end(trainer, trainer.lightning_module)

    file_lists = set(os.listdir(tmpdir))

    assert len(file_lists) == len(
        expected_files
    ), f"Should save {len(expected_files)} models when save_top_k={save_top_k} but found={file_lists}"

    # verify correct naming
    for fname in expected_files:
        assert fname in file_lists


def test_model_checkpoint_only_weights(tmpdir):
    """Tests use case where ModelCheckpoint is configured to save only model weights, and user tries to load
    checkpoint to resume training."""
    model = BoringModel()

    trainer = Trainer(
        default_root_dir=tmpdir,
        max_epochs=1,
        limit_train_batches=1,
        limit_val_batches=1,
        callbacks=[ModelCheckpoint(dirpath=tmpdir, save_weights_only=True)],
    )
    # fit model
    trainer.fit(model)
    # training complete
    assert trainer.state.finished, f"Training failed with {trainer.state}"

    checkpoint_path = trainer.checkpoint_callback.best_model_path

    # assert saved checkpoint has no trainer data
    checkpoint = torch.load(checkpoint_path)
    assert "optimizer_states" not in checkpoint, "checkpoint should contain only model weights"
    assert "lr_schedulers" not in checkpoint, "checkpoint should contain only model weights"

    # assert loading model works when checkpoint has only weights
    assert BoringModel.load_from_checkpoint(checkpoint_path=checkpoint_path)

    # directly save model
    new_weights_path = os.path.join(tmpdir, "save_test.ckpt")
    trainer.save_checkpoint(new_weights_path, weights_only=True)
    # assert saved checkpoint has no trainer data
    checkpoint = torch.load(new_weights_path)
    assert "optimizer_states" not in checkpoint, "checkpoint should contain only model weights"
    assert "lr_schedulers" not in checkpoint, "checkpoint should contain only model weights"

    # assert restoring train state fails
    with pytest.raises(KeyError, match="checkpoint contains only the model"):
        trainer._checkpoint_connector.restore(new_weights_path)


def test_model_freeze_unfreeze():
    model = BoringModel()
    model.freeze()
    assert not model.training
    for param in model.parameters():
        assert not param.requires_grad

    model.unfreeze()
    assert model.training
    for param in model.parameters():
        assert param.requires_grad


@pytest.mark.parametrize("url_ckpt", [True, False])
def test_fit_ckpt_path_epoch_restored(monkeypatch, tmpdir, tmpdir_server, url_ckpt):
    """Verify resuming from checkpoint runs the right number of epochs."""
    # set $TORCH_HOME, which determines torch hub's cache path, to tmpdir
    monkeypatch.setenv("TORCH_HOME", tmpdir)

    class TestModel(BoringModel):
        # Model that tracks epochs and batches seen
        num_epochs_end_seen = 0
        num_batches_seen = 0
        num_on_load_checkpoint_called = 0

        def on_train_epoch_end(self):
            self.num_epochs_end_seen += 1

        def on_train_batch_start(self, *_):
            self.num_batches_seen += 1

        def on_load_checkpoint(self, _):
            self.num_on_load_checkpoint_called += 1

    model = TestModel()
    trainer = Trainer(
        max_epochs=2,
        limit_train_batches=0.65,
        limit_val_batches=1,
        callbacks=[ModelCheckpoint(dirpath=tmpdir, monitor="early_stop_on", save_top_k=-1)],
        default_root_dir=tmpdir,
        val_check_interval=1.0,
        enable_progress_bar=False,
        logger=False,
        enable_model_summary=False,
    )
    trainer.fit(model)

    assert model.num_epochs_end_seen == 2
    assert model.num_batches_seen == trainer.num_training_batches * 2
    assert model.num_on_load_checkpoint_called == 0

    # Other checkpoints can be uncommented if/when resuming mid-epoch is supported
    checkpoints = Path(trainer.checkpoint_callback.dirpath).glob("*.ckpt")
    if url_ckpt:
        # transform local paths into url checkpoints
        ip, port = tmpdir_server
        checkpoints = [f"http://{ip}:{port}/" + ckpt.name for ckpt in checkpoints]

    for ckpt in checkpoints:
        next_model = TestModel()
        state = pl_load(ckpt)

        # Resume training
        new_trainer = Trainer(default_root_dir=tmpdir, max_epochs=2)
        new_trainer.fit(next_model, ckpt_path=ckpt)
        assert state["global_step"] + next_model.num_batches_seen == trainer.num_training_batches * trainer.max_epochs
        assert next_model.num_on_load_checkpoint_called == 1


def test_trainer_max_steps_and_epochs(tmpdir):
    """Verify model trains according to specified max steps."""
    model = BoringModel()
    num_train_samples = math.floor(len(model.train_dataloader()) * 0.5)

    # define less train steps than epochs
    trainer_kwargs = {
        "limit_train_batches": 0.5,
        "default_root_dir": tmpdir,
        "max_epochs": 3,
        "max_steps": num_train_samples + 10,
        "logger": False,
        "enable_model_summary": False,
        "enable_progress_bar": False,
    }
    trainer = Trainer(**trainer_kwargs)
    trainer.fit(model)

    assert trainer.state.finished, f"Training failed with {trainer.state}"
    assert trainer.global_step == trainer.max_steps, "Model did not stop at max_steps"

    # define less train epochs than steps
    trainer_kwargs["max_epochs"] = 2
    trainer_kwargs["max_steps"] = 3 * 2 * num_train_samples
    trainer = Trainer(**trainer_kwargs)
    trainer.fit(model)

    assert trainer.state.finished, f"Training failed with {trainer.state}"
    assert trainer.global_step == num_train_samples * trainer.max_epochs
    assert trainer.current_epoch == trainer.max_epochs, "Model did not stop at max_epochs"

    # if max_steps is positive and max_epochs is negative, use max_steps
    trainer_kwargs["max_epochs"] = -1
    trainer_kwargs["max_steps"] = 3
    trainer = Trainer(**trainer_kwargs)
    trainer.fit(model)

    assert trainer.state.finished, f"Training failed with {trainer.state}"
    assert trainer.global_step == 3


@pytest.mark.parametrize(
    "max_epochs,max_steps,incorrect_variable",
    [
        (-100, -1, "max_epochs"),
        (1, -2, "max_steps"),
    ],
)
def test_trainer_max_steps_and_epochs_validation(max_epochs, max_steps, incorrect_variable):
    """Don't allow max_epochs or max_steps to be less than -1 or a float."""
    with pytest.raises(
        MisconfigurationException,
        match=f"`{incorrect_variable}` must be a non-negative integer or -1",
    ):
        Trainer(max_epochs=max_epochs, max_steps=max_steps)


@pytest.mark.parametrize(
    "max_epochs,max_steps,is_done,correct_trainer_epochs",
    [
        (None, -1, False, 1000),
        (-1, -1, False, -1),
        (5, -1, False, 5),
        (-1, 10, False, -1),
        (None, 0, True, -1),
        (0, -1, True, 0),
        (-1, 0, True, -1),
        (0, -1, True, 0),
    ],
)
def test_trainer_max_steps_and_epochs_fit_loop_done(max_epochs, max_steps, is_done, correct_trainer_epochs):
    trainer = Trainer(max_epochs=max_epochs, max_steps=max_steps)

    assert trainer.max_epochs == correct_trainer_epochs
    assert trainer.max_steps == max_steps
    assert trainer.fit_loop.done is is_done

    # Make sure there is no timer
    timer_callbacks = [c for c in trainer.callbacks if isinstance(c, Timer)]
    assert len(timer_callbacks) == 0


def test_trainer_min_steps_and_epochs(tmpdir):
    """Verify model trains according to specified min steps."""
    num_train_samples = math.floor(len(BoringModel().train_dataloader()) * 0.5)

    class CustomModel(BoringModel):
        def training_step(self, *args, **kwargs):
            # try to force stop right after first step
            if self.global_step > 0:
                self.trainer.should_step = True

            return super().training_step(*args, **kwargs)

    model = CustomModel()

    trainer_kwargs = {
        "limit_train_batches": 0.5,
        "default_root_dir": tmpdir,
        "val_check_interval": 2,
        "min_epochs": 1,
        "max_epochs": 7,
        # define less min steps than 1 epoch
        "min_steps": num_train_samples // 2,
        "logger": False,
        "enable_model_summary": False,
        "enable_progress_bar": False,
    }
    trainer = Trainer(**trainer_kwargs)
    trainer.fit(model)

    assert trainer.state.finished, f"Training failed with {trainer.state}"
    assert trainer.current_epoch > 0
    assert trainer.global_step >= num_train_samples, "Model did not train for at least min_epochs"

    # define less epochs than min_steps
    trainer_kwargs["min_steps"] = math.floor(num_train_samples * 1.5)
    trainer = Trainer(**trainer_kwargs)
    trainer.fit(model)

    assert trainer.state.finished, f"Training failed with {trainer.state}"
    assert trainer.current_epoch > 0
    assert trainer.global_step >= math.floor(num_train_samples * 1.5), "Model did not train for at least min_steps"


def test_trainer_min_steps_and_min_epochs_not_reached(tmpdir, caplog):
    """Test that min_epochs/min_steps in Trainer are enforced even if EarlyStopping is triggered."""

    class TestModel(BoringModel):
        training_step_invoked = 0

        def training_step(self, batch, batch_idx):
            output = super().training_step(batch, batch_idx)
            output["loss"] = output["loss"] * 0.0  # force minimal loss to trigger early stopping
            self.log("loss", output["loss"])
            self.training_step_invoked += 1
            assert not self.trainer.should_stop
            return output

    model = TestModel()
    early_stop = EarlyStopping(monitor="loss", patience=0, check_on_train_epoch_end=True)
    min_epochs = 5
    trainer = Trainer(
        default_root_dir=tmpdir,
        enable_progress_bar=False,
        min_epochs=min_epochs,
        limit_val_batches=0,
        limit_train_batches=2,
        callbacks=[early_stop],
    )
    with caplog.at_level(logging.INFO, logger="pytorch_lightning.trainer.trainer"):
        trainer.fit(model)

    message = f"minimum epochs ({min_epochs}) or minimum steps (None) has not been met. Training will continue"
    num_messages = sum(1 for record in caplog.records if message in record.message)
    assert num_messages == min_epochs - 2
    assert model.training_step_invoked == min_epochs * 2


def test_trainer_max_steps_accumulate_batches(tmpdir):
    """Verify model trains according to specified max steps with grad accumulated batches."""
    model = BoringModel()
    num_train_samples = math.floor(len(model.train_dataloader()) * 0.5)

    # define less train steps than epochs
    trainer = Trainer(
        limit_train_batches=0.5,
        default_root_dir=tmpdir,
        max_steps=num_train_samples + 10,
        accumulate_grad_batches=10,
        logger=False,
        enable_progress_bar=False,
        enable_model_summary=False,
    )
    trainer.fit(model)

    assert trainer.state.finished, f"Training failed with {trainer.state}"
    assert trainer.global_step == trainer.max_steps, "Model did not stop at max_steps"


def test_benchmark_option(tmpdir):
    """Verify benchmark option."""

    model = BoringModel()

    # verify torch.backends.cudnn.benchmark is not turned on
    assert not torch.backends.cudnn.benchmark

    # fit model
    trainer = Trainer(default_root_dir=tmpdir, max_epochs=1, benchmark=True)
    trainer.fit(model)

    # verify training completed
    assert trainer.state.finished, f"Training failed with {trainer.state}"

    # verify torch.backends.cudnn.benchmark is not turned off
    assert torch.backends.cudnn.benchmark


@pytest.mark.parametrize("ckpt_path", (None, "best", "specific"))
@pytest.mark.parametrize("save_top_k", (-1, 0, 1, 2))
@pytest.mark.parametrize("fn", ("validate", "test", "predict"))
def test_checkpoint_path_input(tmpdir, ckpt_path, save_top_k, fn):
    class TestModel(BoringModel):
        def validation_step(self, batch, batch_idx):
            self.log("foo", -batch_idx)
            return super().validation_step(batch, batch_idx)

        def test_step(self, *args):
            return self.validation_step(*args)

        def predict_step(self, batch, *_):
            return self(batch)

    model = TestModel()
    model.test_epoch_end = None
    trainer = Trainer(
        max_epochs=2,
        limit_val_batches=1,
        limit_test_batches=1,
        limit_predict_batches=1,
        enable_progress_bar=False,
        default_root_dir=tmpdir,
        callbacks=[ModelCheckpoint(monitor="foo", save_top_k=save_top_k)],
    )
    trainer.fit(model)

    trainer_fn = getattr(trainer, fn)
    assert getattr(trainer, "ckpt_path") is None

    if ckpt_path == "best":
        # ckpt_path is 'best', meaning we load the best weights
        if save_top_k == 0:
            with pytest.raises(MisconfigurationException, match=".*is not configured to save the best.*"):
                trainer_fn(ckpt_path=ckpt_path)
            with pytest.raises(MisconfigurationException, match=".*is not configured to save the best.*"):
                trainer_fn(model, ckpt_path=ckpt_path)
        else:
            trainer_fn(ckpt_path=ckpt_path)
            assert getattr(trainer, "ckpt_path") == trainer.checkpoint_callback.best_model_path

            trainer_fn(model, ckpt_path=ckpt_path)
            assert getattr(trainer, "ckpt_path") == trainer.checkpoint_callback.best_model_path
    elif ckpt_path is None:
        # ckpt_path is None, meaning we don't load any checkpoints and use the provided model
        trainer_fn(model, ckpt_path=ckpt_path)
        assert getattr(trainer, "ckpt_path") is None

        if save_top_k > 0:
            # ckpt_path is None with no model provided means load the best weights
            with pytest.warns(UserWarning, match="The best model of the previous `fit` call will be used"):
                trainer_fn(ckpt_path=ckpt_path)
                assert getattr(trainer, "ckpt_path") == trainer.checkpoint_callback.best_model_path
    else:
        # specific checkpoint, pick one from saved ones
        if save_top_k == 0:
            with pytest.raises(FileNotFoundError):
                trainer_fn(ckpt_path="random.ckpt")
        else:
            ckpt_path = str(
                list((Path(tmpdir) / f"lightning_logs/version_{trainer.logger.version}/checkpoints").iterdir())[
                    0
                ].absolute()
            )
            trainer_fn(ckpt_path=ckpt_path)
            assert getattr(trainer, "ckpt_path") == ckpt_path

            trainer_fn(model, ckpt_path=ckpt_path)
            assert getattr(trainer, "ckpt_path") == ckpt_path


@pytest.mark.parametrize("enable_checkpointing", (False, True))
@pytest.mark.parametrize("fn", ("validate", "test", "predict"))
def test_tested_checkpoint_path_best(tmpdir, enable_checkpointing, fn):
    class TestModel(BoringModel):
        def validation_step(self, batch, batch_idx):
            self.log("foo", -batch_idx)
            return super().validation_step(batch, batch_idx)

        def test_step(self, *args):
            return self.validation_step(*args)

        def predict_step(self, batch, *_):
            return self(batch)

    model = TestModel()
    model.test_epoch_end = None
    trainer = Trainer(
        max_epochs=2,
        limit_val_batches=1,
        limit_test_batches=1,
        limit_predict_batches=1,
        enable_progress_bar=False,
        default_root_dir=tmpdir,
        enable_checkpointing=enable_checkpointing,
    )
    trainer.fit(model)

    trainer_fn = getattr(trainer, fn)
    assert getattr(trainer, "ckpt_path") is None

    if enable_checkpointing:
        trainer_fn(ckpt_path="best")
        assert getattr(trainer, "ckpt_path") == trainer.checkpoint_callback.best_model_path

        trainer_fn(model, ckpt_path="best")
        assert getattr(trainer, "ckpt_path") == trainer.checkpoint_callback.best_model_path
    else:
        with pytest.raises(MisconfigurationException, match="`ModelCheckpoint` is not configured."):
            trainer_fn(ckpt_path="best")
        with pytest.raises(MisconfigurationException, match="`ModelCheckpoint` is not configured."):
            trainer_fn(model, ckpt_path="best")


def test_best_ckpt_evaluate_raises_warning_with_multiple_ckpt_callbacks():
    """Test that a warning is raised if best ckpt callback is used for evaluation configured with multiple
    checkpoints."""

    ckpt_callback1 = ModelCheckpoint()
    ckpt_callback1.best_model_path = "foo_best_model.ckpt"
    ckpt_callback2 = ModelCheckpoint()
    ckpt_callback2.best_model_path = "bar_best_model.ckpt"
    trainer = Trainer(callbacks=[ckpt_callback1, ckpt_callback2])
    trainer.state.fn = TrainerFn.TESTING

    with pytest.warns(UserWarning, match="best checkpoint path from first checkpoint callback"):
        trainer._Trainer__set_ckpt_path(ckpt_path="best", model_provided=False, model_connected=True)


def test_disabled_training(tmpdir):
    """Verify that `limit_train_batches=0` disables the training loop unless `fast_dev_run=True`."""

    class CurrentModel(BoringModel):

        training_step_invoked = False
        training_epoch_end_invoked = False

        def training_step(self, *args, **kwargs):
            self.training_step_invoked = True
            return super().training_step(*args, **kwargs)

        def training_epoch_end(self, *args, **kwargs):
            self.training_epoch_end_invoked = True
            return super().training_epoch_end(*args, **kwargs)

    model = CurrentModel()

    trainer_options = dict(
        default_root_dir=tmpdir,
        enable_progress_bar=False,
        max_epochs=2,
        limit_train_batches=0.0,
        limit_val_batches=0.2,
        fast_dev_run=False,
    )

    before_state_dict = deepcopy(model.state_dict())

    trainer = Trainer(**trainer_options)
    trainer.fit(model)

    after_state_dict = model.state_dict()

    for key in before_state_dict.keys():
        assert torch.all(torch.eq(before_state_dict[key], after_state_dict[key]))

    # check that limit_train_batches=0 turns off training
    assert trainer.state.finished, f"Training failed with {trainer.state}"
    assert trainer.current_epoch == 0
    assert not model.training_step_invoked, "`training_step` should not run when `limit_train_batches=0`"
    assert not model.training_epoch_end_invoked, "`training_epoch_end` should not run when `limit_train_batches=0`"

    # check that limit_train_batches has no influence when fast_dev_run is turned on
    model = CurrentModel()
    trainer_options.update(fast_dev_run=True)
    before_state_dict = deepcopy(model.state_dict())

    trainer = Trainer(**trainer_options)
    trainer.fit(model)

    after_state_dict = model.state_dict()

    for key in before_state_dict.keys():
        assert not torch.all(torch.eq(before_state_dict[key], after_state_dict[key]))

    assert trainer.state.finished, f"Training failed with {trainer.state}"
    assert trainer.current_epoch == 1
    assert model.training_step_invoked, "did not run `training_step` with `fast_dev_run=True`"
    assert model.training_epoch_end_invoked, "did not run `training_epoch_end` with `fast_dev_run=True`"


def test_disabled_validation(tmpdir):
    """Verify that `limit_val_batches=0` disables the validation loop unless `fast_dev_run=True`."""

    class CurrentModel(BoringModel):

        validation_step_invoked = False
        validation_epoch_end_invoked = False

        def validation_step(self, *args, **kwargs):
            self.validation_step_invoked = True
            return super().validation_step(*args, **kwargs)

        def validation_epoch_end(self, *args, **kwargs):
            self.validation_epoch_end_invoked = True
            return super().validation_epoch_end(*args, **kwargs)

    model = CurrentModel()

    trainer_options = dict(
        default_root_dir=tmpdir,
        enable_progress_bar=False,
        max_epochs=2,
        limit_train_batches=0.4,
        limit_val_batches=0.0,
        fast_dev_run=False,
    )

    trainer = Trainer(**trainer_options)
    trainer.fit(model)

    # check that limit_val_batches=0 turns off validation
    assert trainer.state.finished, f"Training failed with {trainer.state}"
    assert trainer.current_epoch == 2
    assert not model.validation_step_invoked, "`validation_step` should not run when `limit_val_batches=0`"
    assert not model.validation_epoch_end_invoked, "`validation_epoch_end` should not run when `limit_val_batches=0`"

    # check that limit_val_batches has no influence when fast_dev_run is turned on
    model = CurrentModel()
    trainer_options.update(fast_dev_run=True)
    trainer = Trainer(**trainer_options)
    trainer.fit(model)

    assert trainer.state.finished, f"Training failed with {trainer.state}"
    assert trainer.current_epoch == 1
    assert model.validation_step_invoked, "did not run `validation_step` with `fast_dev_run=True`"
    assert model.validation_epoch_end_invoked, "did not run `validation_epoch_end` with `fast_dev_run=True`"


@mock.patch("torch.Tensor.backward")
def test_nan_loss_detection(backward_mock, tmpdir):
    class CurrentModel(BoringModel):
        test_batch_inf = 3

        def training_step(self, batch, batch_idx):
            output = super().training_step(batch, batch_idx)
            if batch_idx == self.test_batch_inf:
                if isinstance(output, dict):
                    output["loss"] *= torch.tensor(math.inf)  # make loss infinite
                else:
                    output /= 0
            return output

    model = CurrentModel()

    with pytest.deprecated_call(match="terminate_on_nan` was deprecated in v1.5"):
        trainer = Trainer(default_root_dir=tmpdir, max_steps=(model.test_batch_inf + 1), terminate_on_nan=True)

    with pytest.raises(ValueError, match=r".*The loss returned in `training_step` is.*"):
        trainer.fit(model)
        assert trainer.global_step == model.test_batch_inf
        assert backward_mock.call_count == model.test_batch_inf

    for param in model.parameters():
        assert torch.isfinite(param).all()


def test_invalid_terminate_on_nan(tmpdir):
    with pytest.raises(TypeError, match="`terminate_on_nan` should be a bool"), pytest.deprecated_call(
        match="terminate_on_nan` was deprecated in v1.5"
    ):
        Trainer(default_root_dir=tmpdir, terminate_on_nan="False")


@pytest.mark.parametrize("track_grad_norm", [0, torch.tensor(1), "nan"])
def test_invalid_track_grad_norm(tmpdir, track_grad_norm):
    with pytest.raises(MisconfigurationException, match="`track_grad_norm` must be a positive number or 'inf'"):
        Trainer(default_root_dir=tmpdir, track_grad_norm=track_grad_norm)


@mock.patch("torch.Tensor.backward")
def test_nan_params_detection(backward_mock, tmpdir):
    class CurrentModel(BoringModel):
        test_batch_nan = 3

        def on_after_backward(self):
            if self.global_step == self.test_batch_nan:
                # simulate parameter that became nan
                torch.nn.init.constant_(self.layer.bias, math.nan)

    model = CurrentModel()

    with pytest.deprecated_call(match="terminate_on_nan` was deprecated in v1.5"):
        trainer = Trainer(default_root_dir=tmpdir, max_steps=(model.test_batch_nan + 1), terminate_on_nan=True)

    with pytest.raises(ValueError, match=r".*Detected nan and/or inf values in `layer.bias`.*"):
        trainer.fit(model)
        assert trainer.global_step == model.test_batch_nan
        assert backward_mock.call_count == model.test_batch_nan + 1

    # after aborting the training loop, model still has nan-valued params
    params = torch.cat([param.view(-1) for param in model.parameters()])
    assert not torch.isfinite(params).all()


def test_on_exception_hook(tmpdir):
    """Test the on_exception callback hook and the trainer interrupted flag."""

    model = BoringModel()

    class InterruptCallback(Callback):
        def __init__(self):
            super().__init__()

        def on_train_batch_start(self, trainer, pl_module, batch, batch_idx):
            raise KeyboardInterrupt

        def on_test_start(self, trainer, pl_module):
            raise MisconfigurationException

    class HandleInterruptCallback(Callback):
        def __init__(self):
            super().__init__()
            self.exception = None
            self.exc_info = None

        def on_exception(self, trainer, pl_module, exception):
            self.exception = exception

        def on_keyboard_interrupt(self, trainer, pl_module):
            self.exc_info = sys.exc_info()

    interrupt_callback = InterruptCallback()
    handle_interrupt_callback = HandleInterruptCallback()

    trainer = Trainer(
        callbacks=[interrupt_callback, handle_interrupt_callback],
        max_epochs=1,
        limit_val_batches=0.1,
        limit_train_batches=0.2,
        enable_progress_bar=False,
        logger=False,
        default_root_dir=tmpdir,
    )
    assert not trainer.interrupted
    assert handle_interrupt_callback.exception is None
    assert handle_interrupt_callback.exc_info is None
    with pytest.deprecated_call(match="on_keyboard_interrupt` callback hook was deprecated in v1.5"):
        trainer.fit(model)
    assert trainer.interrupted
    assert isinstance(handle_interrupt_callback.exception, KeyboardInterrupt)
    assert isinstance(handle_interrupt_callback.exc_info[1], KeyboardInterrupt)
    with pytest.raises(MisconfigurationException), pytest.deprecated_call(
        match="on_keyboard_interrupt` callback hook was deprecated in v1.5"
    ):
        trainer.test(model)
    assert trainer.interrupted
    assert isinstance(handle_interrupt_callback.exception, MisconfigurationException)


@pytest.mark.parametrize("precision", [32, pytest.param(16, marks=RunIf(min_gpus=1))])
def test_gradient_clipping_by_norm(tmpdir, precision):
    """Test gradient clipping by norm."""
    tutils.reset_seed()

    trainer = Trainer(
        default_root_dir=tmpdir,
        max_steps=1,
        max_epochs=1,
        accelerator="auto",
        devices=1,
        precision=precision,
        gradient_clip_algorithm="norm",
        gradient_clip_val=0.05,
    )

    class TestModel(ClassificationModel):
        def configure_gradient_clipping(self, *args, **kwargs):
            super().configure_gradient_clipping(*args, **kwargs)
            # test that gradient is clipped correctly
            parameters = self.parameters()
            grad_norm = torch.norm(torch.stack([torch.norm(p.grad.detach(), 2) for p in parameters]), 2)
            torch.testing.assert_allclose(grad_norm, torch.tensor(0.05))
            self.assertion_called = True

    model = TestModel()
    trainer.fit(model, ClassifDataModule())
    assert model.assertion_called


@pytest.mark.parametrize("precision", [32, pytest.param(16, marks=RunIf(min_gpus=1))])
def test_gradient_clipping_by_value(tmpdir, precision):
    """Test gradient clipping by value."""
    tutils.reset_seed()

    trainer = Trainer(
        default_root_dir=tmpdir,
        max_steps=1,
        max_epochs=1,
        accelerator="auto",
        devices=1,
        precision=precision,
        gradient_clip_algorithm="value",
        gradient_clip_val=1e-10,
    )

    class TestModel(BoringModel):
        def configure_gradient_clipping(self, *args, **kwargs):
            super().configure_gradient_clipping(*args, **kwargs)
            # test that gradient is clipped correctly
            parameters = self.parameters()
            grad_max_list = [torch.max(p.grad.detach().abs()) for p in parameters]
            grad_max = torch.max(torch.stack(grad_max_list))
            torch.testing.assert_allclose(grad_max.abs(), torch.tensor(1e-10))
            self.assertion_called = True

    model = TestModel()
    trainer.fit(model)
    assert model.assertion_called


def test_invalid_gradient_clip_value(tmpdir):
    with pytest.raises(TypeError, match="`gradient_clip_val` should be an int or a float"):
        Trainer(default_root_dir=tmpdir, gradient_clip_val=(1, 2))


def test_invalid_gradient_clip_algo(tmpdir):
    with pytest.raises(MisconfigurationException, match="`gradient_clip_algorithm` norm2 is invalid"):
        Trainer(default_root_dir=tmpdir, gradient_clip_algorithm="norm2")


def test_gpu_choice(tmpdir):
    trainer_options = dict(default_root_dir=tmpdir)
    # Only run if CUDA is available
    if not torch.cuda.is_available():
        return

    num_gpus = torch.cuda.device_count()
    Trainer(**trainer_options, accelerator="gpu", devices=num_gpus, auto_select_gpus=True)

    with pytest.raises(MisconfigurationException, match=r".*But your machine only has.*"):
        Trainer(**trainer_options, accelerator="gpu", devices=num_gpus + 1, auto_select_gpus=True)


@pytest.mark.parametrize("limit_val_batches", [0.0, 1, 1.0, 0.5, 5])
def test_num_sanity_val_steps(tmpdir, limit_val_batches):
    """Test that the number of sanity check batches is clipped to `limit_val_batches`."""

    class CustomModel(BoringModel):
        def validation_step(self, batch, batch_idx, dataloader_idx):
            return super().validation_step(batch, batch_idx)

        def val_dataloader(self):
            return [DataLoader(RandomDataset(32, 64)), DataLoader(RandomDataset(32, 64))]

    model = CustomModel()
    model.validation_epoch_end = None
    num_sanity_val_steps = 4

    trainer = Trainer(
        default_root_dir=tmpdir,
        num_sanity_val_steps=num_sanity_val_steps,
        limit_val_batches=limit_val_batches,
        max_steps=1,
    )
    assert trainer.num_sanity_val_steps == num_sanity_val_steps

    class CustomModelMixedVal(CustomModel):
        def val_dataloader(self):
            return [DataLoader(RandomDataset(32, 64), batch_size=8), DataLoader(RandomDataset(32, 64))]

    model = CustomModelMixedVal()
    model.validation_epoch_end = None

    with patch.object(
        trainer.fit_loop.epoch_loop.val_loop.epoch_loop,
        "_evaluation_step",
        wraps=trainer.fit_loop.epoch_loop.val_loop.epoch_loop._evaluation_step,
    ) as mocked:
        trainer.fit(model)
        assert mocked.call_count == sum(
            min(num_sanity_val_steps, num_batches) for num_batches in trainer.num_val_batches
        )


@pytest.mark.parametrize("limit_val_batches", [0.0, 1, 1.0, 0.3])
def test_num_sanity_val_steps_neg_one(tmpdir, limit_val_batches):
    """Test that `num_sanity_val_steps=-1` runs through all validation data once, and as many batches as limited by
    `limit_val_batches` Trainer argument."""

    class CustomModel(BoringModel):
        def validation_step(self, batch, batch_idx, dataloader_idx):
            return super().validation_step(batch, batch_idx)

        def val_dataloader(self):
            return [DataLoader(RandomDataset(32, 64)), DataLoader(RandomDataset(32, 64))]

    model = CustomModel()
    model.validation_epoch_end = None
    trainer = Trainer(
        default_root_dir=tmpdir, num_sanity_val_steps=-1, limit_val_batches=limit_val_batches, max_steps=1
    )
    assert trainer.num_sanity_val_steps == float("inf")

    with patch.object(
        trainer.fit_loop.epoch_loop.val_loop.epoch_loop,
        "_evaluation_step",
        wraps=trainer.fit_loop.epoch_loop.val_loop.epoch_loop._evaluation_step,
    ) as mocked:
        val_dataloaders = model.val_dataloader()
        trainer.fit(model, val_dataloaders=val_dataloaders)

        assert mocked.call_count == sum(trainer.num_val_batches)


@pytest.mark.parametrize(  # TODO: please update tests, @daniellepintz
    "trainer_kwargs,expected",
    [
        (
            dict(accelerator=None, gpus=None),
            dict(_strategy_type="single_device", _device_type=_AcceleratorType.CPU, num_gpus=0),
        ),
        (
            dict(accelerator="dp", gpus=None),
            dict(_strategy_type="ddp", _device_type=_AcceleratorType.CPU, num_gpus=0),
        ),
        (
            dict(accelerator="ddp", gpus=None),
            dict(_strategy_type="ddp", _device_type=_AcceleratorType.CPU, num_gpus=0),
        ),
        (
            dict(accelerator="ddp", num_processes=2, gpus=None),
            dict(_strategy_type="ddp", _device_type=_AcceleratorType.CPU, num_gpus=0),
        ),
        (
            dict(accelerator="ddp", num_nodes=2, gpus=None),
            dict(_strategy_type="ddp", _device_type=_AcceleratorType.CPU, num_gpus=0),
        ),
        (
            dict(accelerator="ddp_cpu", num_processes=2, gpus=None),
            dict(_strategy_type="ddp_spawn", _device_type=_AcceleratorType.CPU, num_gpus=0),
        ),
        (
            dict(accelerator="ddp2", gpus=None),
            dict(_strategy_type="ddp", _device_type=_AcceleratorType.CPU, num_gpus=0),
        ),
        (
            dict(accelerator=None, gpus=1),
            dict(_strategy_type="single_device", _device_type=_AcceleratorType.GPU, num_gpus=1),
        ),
        (
            dict(accelerator="dp", gpus=1),
            dict(_strategy_type="dp", _device_type=_AcceleratorType.GPU, num_gpus=1),
        ),
        (
            dict(accelerator="ddp", gpus=1),
            dict(_strategy_type="ddp", _device_type=_AcceleratorType.GPU, num_gpus=1),
        ),
        (
            dict(accelerator="ddp_cpu", num_processes=2, gpus=1),
            dict(_strategy_type="ddp_spawn", _device_type=_AcceleratorType.CPU, num_gpus=0),
        ),
        (
            dict(accelerator="ddp2", gpus=1),
            dict(_strategy_type="ddp2", _device_type=_AcceleratorType.GPU, num_gpus=1),
        ),
        (
            dict(accelerator=None, gpus=2),
            dict(_strategy_type="ddp_spawn", _device_type=_AcceleratorType.GPU, num_gpus=2),
        ),
        (
            dict(accelerator="dp", gpus=2),
            dict(_strategy_type="dp", _device_type=_AcceleratorType.GPU, num_gpus=2),
        ),
        (
            dict(accelerator="ddp", gpus=2),
            dict(_strategy_type="ddp", _device_type=_AcceleratorType.GPU, num_gpus=2),
        ),
        (
            dict(accelerator="ddp2", gpus=2),
            dict(_strategy_type="ddp2", _device_type=_AcceleratorType.GPU, num_gpus=2),
        ),
        (
            dict(accelerator="ddp2", num_processes=2, gpus=None),
            dict(_strategy_type="ddp", _device_type=_AcceleratorType.CPU, num_gpus=0),
        ),
        (
            dict(accelerator="dp", num_processes=2, gpus=None),
            dict(_strategy_type="ddp", _device_type=_AcceleratorType.CPU, num_gpus=0),
        ),
    ],
)
def test_trainer_config(trainer_kwargs, expected, monkeypatch):
    if trainer_kwargs["gpus"] is not None:
        monkeypatch.setattr(torch.cuda, "is_available", lambda: True)
        monkeypatch.setattr(torch.cuda, "device_count", lambda: trainer_kwargs["gpus"])
    if trainer_kwargs["accelerator"] in (None, "ddp_cpu"):
        trainer = Trainer(**trainer_kwargs)
    else:
        with pytest.deprecated_call(match=r"accelerator='.*'\)` has been deprecated in v1.5"):
            trainer = Trainer(**trainer_kwargs)
    assert len(expected) == 3
    for k, v in expected.items():
        assert getattr(trainer, k) == v, f"Failed on {trainer_kwargs}, where {k}={ getattr(trainer, k)}, not {v}"


def test_trainer_subclassing():
    model = BoringModel()

    # First way of pulling out args from signature is to list them
    class TrainerSubclass(Trainer):
        def __init__(self, custom_arg, *args, custom_kwarg="test", **kwargs):
            super().__init__(*args, **kwargs)
            self.custom_arg = custom_arg
            self.custom_kwarg = custom_kwarg

    trainer = TrainerSubclass(123, custom_kwarg="custom", fast_dev_run=True)
    trainer.fit(model)
    assert trainer.state.finished, f"Training failed with {trainer.state}"
    assert trainer.custom_arg == 123
    assert trainer.custom_kwarg == "custom"
    assert trainer.fast_dev_run

    # Second way is to pop from the dict
    # It's a special case because Trainer does not have any positional args
    class TrainerSubclass(Trainer):
        def __init__(self, **kwargs):
            self.custom_arg = kwargs.pop("custom_arg", 0)
            self.custom_kwarg = kwargs.pop("custom_kwarg", "test")
            super().__init__(**kwargs)

    trainer = TrainerSubclass(custom_kwarg="custom", fast_dev_run=True)
    trainer.fit(model)
    assert trainer.state.finished, f"Training failed with {trainer.state}"
    assert trainer.custom_kwarg == "custom"
    assert trainer.fast_dev_run

    # when we pass in an unknown arg, the base class should complain
    with pytest.raises(TypeError, match=r"__init__\(\) got an unexpected keyword argument 'abcdefg'"):
        TrainerSubclass(abcdefg="unknown_arg")


@RunIf(omegaconf=True)
@pytest.mark.parametrize(
    "trainer_params",
    [{"max_epochs": 1, "accelerator": "gpu", "devices": 1}, {"max_epochs": 1, "accelerator": "gpu", "devices": [0]}],
)
@mock.patch("torch.cuda.is_available", return_value=True)
@mock.patch("torch.cuda.device_count", return_value=1)
def test_trainer_omegaconf(_, __, trainer_params):
    config = OmegaConf.create(trainer_params)
    Trainer(**config)


def test_trainer_pickle(tmpdir):
    trainer = Trainer(max_epochs=1, default_root_dir=tmpdir)
    pickle.dumps(trainer)
    cloudpickle.dumps(trainer)


@pytest.mark.parametrize("stage", ("fit", "validate", "test"))
def test_trainer_setup_call(tmpdir, stage):
    """Test setup call gets the correct stage."""

    class CurrentModel(BoringModel):
        def setup(self, stage):
            self.stage = stage

    class CurrentCallback(Callback):
        def setup(self, trainer, model, stage):
            assert model is not None
            self.stage = stage

    model = CurrentModel()
    callback = CurrentCallback()
    trainer = Trainer(default_root_dir=tmpdir, max_epochs=1, enable_checkpointing=False, callbacks=[callback])

    if stage == "fit":
        trainer.fit(model)
    elif stage == "validate":
        trainer.validate(model)
    else:
        trainer.test(model)

    assert callback.stage == stage
    assert model.stage == stage


@pytest.mark.parametrize("train_batches, max_steps, log_interval", [(10, 10, 1), (3, 10, 1), (3, 10, 5)])
@patch("pytorch_lightning.loggers.tensorboard.TensorBoardLogger.log_metrics")
def test_log_every_n_steps(log_metrics_mock, tmpdir, train_batches, max_steps, log_interval):
    class TestModel(BoringModel):
        def training_step(self, *args, **kwargs):
            self.log("foo", -1)
            return super().training_step(*args, **kwargs)

    model = TestModel()
    trainer = Trainer(
        default_root_dir=tmpdir,
        log_every_n_steps=log_interval,
        limit_train_batches=train_batches,
        limit_val_batches=0,
        max_steps=max_steps,
    )
    trainer.fit(model)
    expected_calls = [call(metrics=ANY, step=s) for s in range(log_interval - 1, max_steps, log_interval)]
    log_metrics_mock.assert_has_calls(expected_calls)


class TestLightningDataModule(LightningDataModule):
    def __init__(self, dataloaders):
        super().__init__()
        self._dataloaders = dataloaders

    def test_dataloader(self):
        return self._dataloaders

    def predict_dataloader(self):
        return self._dataloaders


class CustomPredictionWriter(BasePredictionWriter):

    write_on_batch_end_called = False
    write_on_epoch_end_called = False

    def __init__(self, output_dir: str, *args, **kwargs):
        super().__init__(*args, **kwargs)
        self.output_dir = output_dir

    def write_on_batch_end(self, trainer, pl_module, prediction, batch_indices, *args, **kwargs):
        assert prediction.shape == torch.Size([1, 2])
        assert len(batch_indices) == 1
        self.write_on_batch_end_called = True

    def write_on_epoch_end(self, trainer, pl_module, predictions, batch_indices):
        expected = 1 if trainer._accelerator_connector.is_distributed else 2
        assert len(predictions) == 2
        assert len(predictions[0]) == expected
        assert len(batch_indices) == 2
        assert len(batch_indices[0]) == expected
        self.write_on_epoch_end_called = True

    def on_predict_epoch_end(self, trainer, pl_module, outputs):
        if trainer._accelerator_connector.is_distributed:
            for idx in range(2):
                assert isinstance(trainer.predict_dataloaders[idx].batch_sampler.sampler, UnrepeatedDistributedSampler)
                assert isinstance(trainer.predict_dataloaders[idx].batch_sampler, IndexBatchSamplerWrapper)
        super().on_predict_epoch_end(trainer, pl_module, outputs)


def predict(
    tmpdir,
    strategy=None,
    accelerator=None,
    devices=None,
    model=None,
    plugins=None,
    datamodule=True,
    enable_progress_bar=True,
    use_callbacks=True,
):
    dataloaders = [torch.utils.data.DataLoader(RandomDataset(32, 2)), torch.utils.data.DataLoader(RandomDataset(32, 2))]

    model = model or BoringModel()
    dm = TestLightningDataModule(dataloaders)

    cb = CustomPredictionWriter(tmpdir, write_interval="batch")
    cb_1 = CustomPredictionWriter(tmpdir, write_interval="epoch")

    trainer = Trainer(
        default_root_dir=tmpdir,
        max_epochs=1,
        log_every_n_steps=1,
        enable_model_summary=False,
        strategy=strategy,
        accelerator=accelerator,
        devices=devices,
        plugins=plugins,
        enable_progress_bar=enable_progress_bar,
        callbacks=[cb, cb_1] if use_callbacks else [],
    )
    if strategy == "ddp_spawn":
        with pytest.raises(ProcessRaisedException, match="`return_predictions` should be set to `False`"):
            trainer.predict(model, datamodule=dm, return_predictions=True)

    if datamodule:
        results = trainer.predict(model, datamodule=dm)
    else:
        results = trainer.predict(model, dataloaders=dataloaders)

    if not isinstance(trainer.strategy, DDPSpawnStrategy):
        if use_callbacks:
            assert cb.write_on_batch_end_called
            assert not cb.write_on_epoch_end_called

            assert not cb_1.write_on_batch_end_called
            assert cb_1.write_on_epoch_end_called

        num_samples = 1 if strategy == "ddp" else 2
        assert len(results) == 2
        assert len(results[0]) == num_samples
        assert results[0][0].shape == torch.Size([1, 2])


def test_trainer_predict_no_return(tmpdir):
    """Test trainer.predict warns when nothing is returned."""

    class CustomBoringModel(BoringModel):
        def predict_step(self, batch, batch_idx, dataloader_idx=0):
            if (batch_idx + 1) % 2 == 0:
                return

            return super().predict_step(batch, batch_idx, dataloader_idx)

    with pytest.warns(UserWarning, match="predict returned None"):
        predict(tmpdir, model=CustomBoringModel(), use_callbacks=False)


def test_trainer_predict_grad(tmpdir):
    class CustomBoringModel(BoringModel):
        def predict_step(self, batch, batch_idx, dataloader_idx=0):
            assert batch.expand_as(batch).grad_fn is None
            return super().predict_step(batch, batch_idx, dataloader_idx)

    predict(tmpdir, model=CustomBoringModel(), use_callbacks=False)

    x = torch.zeros(1, requires_grad=True)
    assert x.expand_as(x).grad_fn is not None


@pytest.mark.parametrize("enable_progress_bar", [False, True])
@pytest.mark.parametrize("datamodule", [False, True])
def test_trainer_predict_cpu(tmpdir, datamodule, enable_progress_bar):
    predict(tmpdir, datamodule=datamodule, enable_progress_bar=enable_progress_bar)


@RunIf(min_gpus=2, standalone=True)
@pytest.mark.parametrize(
    "kwargs",
    [
        {"strategy": "dp", "devices": 1},
        {"strategy": "dp", "devices": 2},
        {"strategy": "ddp", "devices": 2},
    ],
)
def test_trainer_predict_standalone(tmpdir, kwargs):
    predict(tmpdir, accelerator="gpu", **kwargs)


@RunIf(min_gpus=1)
def test_trainer_predict_1_gpu(tmpdir):
    predict(tmpdir, accelerator="gpu", devices=1)


@RunIf(skip_windows=True)
def test_trainer_predict_ddp_spawn(tmpdir):
    predict(tmpdir, strategy="ddp_spawn", accelerator="auto", devices=2)


@pytest.mark.parametrize("dataset_cls", [RandomDataset, RandomIterableDatasetWithLen, RandomIterableDataset])
def test_index_batch_sampler_wrapper_with_iterable_dataset(dataset_cls, tmpdir):

    ds = dataset_cls(32, 8)
    loader = DataLoader(ds)
    is_iterable_dataset = isinstance(ds, IterableDataset)

    class CustomPredictionWriter(BasePredictionWriter):
        def __init__(self, output_dir: str, *args, **kwargs):
            super().__init__(*args, **kwargs)
            self.output_dir = output_dir

        def write_on_batch_end(self, trainer, pl_module, prediction, batch_indices, *args, **kwargs):
            assert not batch_indices if is_iterable_dataset else batch_indices

    cb = CustomPredictionWriter(tmpdir)
    trainer = Trainer(default_root_dir=tmpdir, callbacks=cb)
    predictions = trainer.predict(BoringModel(), dataloaders=loader)
    assert len(predictions) == 8


@pytest.mark.skipif(_IS_WINDOWS and not _TORCH_GREATER_EQUAL_1_8, reason="torch.distributed support required")
def test_spawn_predict_return_predictions(tmpdir):
    """Test that `return_predictions=True` raise a MisconfigurationException with spawn training type plugins."""
    model = BoringModel()
    trainer = Trainer(default_root_dir=tmpdir, accelerator="cpu", strategy="ddp_spawn", devices=2, fast_dev_run=True)
    assert isinstance(trainer.strategy, DDPSpawnStrategy)
    with pytest.raises(ProcessRaisedException, match="`return_predictions` should be set to `False`"):
        trainer.predict(model, dataloaders=model.train_dataloader(), return_predictions=True)


@pytest.mark.parametrize("return_predictions", [None, False, True])
@pytest.mark.parametrize("precision", [32, 64])
def test_predict_return_predictions_cpu(return_predictions, precision, tmpdir):
    """Test that `return_predictions=True`."""
    seed_everything(42)
    model = BoringModel()

    trainer = Trainer(default_root_dir=tmpdir, fast_dev_run=True, precision=precision)
    preds = trainer.predict(model, dataloaders=model.train_dataloader(), return_predictions=return_predictions)
    if return_predictions or return_predictions is None:
        assert len(preds) == 1
        assert preds[0].shape == torch.Size([1, 2])
        assert preds[0].dtype == (torch.float64 if precision == 64 else torch.float32)


@pytest.mark.parametrize(
    ["limit_train_batches", "global_step", "num_training_batches", "current_epoch", "should_train"],
    [(0.2, 0, 0, 0, False), (0.5, 10, 2, 5, True)],
)
def test_disabled_training_for_insufficient_limit_train_batches(
    tmpdir, limit_train_batches, global_step, num_training_batches, current_epoch, should_train
):
    """Verify when `limit_train_batches` is float & between [0.0, 1.0] and.

    `int(self.num_training_batches * self.limit_train_batches) == 0`, the training loop is disabled.
    """

    class CurrentModel(BoringModel):

        training_step_invoked = False
        training_epoch_end_invoked = False

        def training_step(self, *args, **kwargs):
            self.training_step_invoked = True
            return super().training_step(*args, **kwargs)

        def training_epoch_end(self, *args, **kwargs):
            self.training_epoch_end_invoked = True
            return super().training_epoch_end(*args, **kwargs)

    dataset_len = 100
    batch_size = 25

    train = RandomDataset(32, length=dataset_len)
    train_loader = DataLoader(train, batch_size=batch_size)

    model = CurrentModel()

    trainer = Trainer(default_root_dir=tmpdir, max_epochs=5, limit_train_batches=limit_train_batches)
    trainer.fit(model, train_loader)

    params_string = f"""`limit_train_batches={limit_train_batches}`, `dataset_len={dataset_len}`
                        & `batch_size={batch_size}` as
                        `num_training_batches={num_training_batches}`"""
    if should_train:
        error_string = f"should run with {params_string}"
    else:
        error_string = f"should not run with {params_string}"

    assert trainer.state.finished, f"Training failed with {trainer.state}"
    assert trainer.global_step == global_step
    assert trainer.num_training_batches == num_training_batches
    assert trainer.current_epoch == current_epoch
    assert model.training_step_invoked == should_train, f"`training_step` {error_string}"
    assert model.training_epoch_end_invoked == should_train, f"`training_epoch_end` {error_string}"


@pytest.mark.parametrize(["max_steps", "max_epochs", "global_step"], [(10, 5, 10), (20, None, 20)])
def test_repeated_fit_calls_with_max_epochs_and_steps(tmpdir, max_steps, max_epochs, global_step):
    """Ensure that the training loop is bound by `max_steps` and `max_epochs` for repeated calls of `trainer.fit`,
    and disabled if the limit is reached."""

    dataset_len = 200
    batch_size = 10

    train_data = DataLoader(RandomDataset(32, dataset_len), batch_size=batch_size)

    model = BoringModel()

    trainer = Trainer(default_root_dir=tmpdir, max_steps=max_steps, max_epochs=max_epochs)
    trainer.fit(model, train_data)
    assert trainer.global_step == global_step
    trainer.fit(model, train_data)
    assert trainer.global_step == global_step


def test_trainer_access_in_configure_optimizers(tmpdir):
    """Verify that the configure optimizer function can reference the trainer."""

    class TestModel(BoringModel):
        def configure_optimizers(self):
            assert self.trainer is not None, "Expect to have access to the trainer within `configure_optimizers`"

    train_data = torch.utils.data.DataLoader(RandomDataset(32, 64))

    model = TestModel()
    trainer = Trainer(default_root_dir=tmpdir, fast_dev_run=True)
    trainer.fit(model, train_data)


@RunIf(min_gpus=1)
def test_setup_hook_move_to_device_correctly(tmpdir):
    """Verify that if a user defines a layer in the setup hook function, this is moved to the correct device."""

    class TestModel(BoringModel):
        def setup(self, stage: str) -> None:
            self.new_layer = torch.nn.Linear(2, 2)

        def training_step(self, batch, batch_idx):
            output = self.layer(batch)
            # will crash if not moved to correct device
            output = self.new_layer(output)
            loss = self.loss(batch, output)
            return {"loss": loss}

    # fake data
    train_data = torch.utils.data.DataLoader(RandomDataset(32, 64))

    # model
    model = TestModel()
    trainer = Trainer(default_root_dir=tmpdir, fast_dev_run=True, accelerator="gpu", devices=1)
    trainer.fit(model, train_data)


def test_train_loop_system(tmpdir):
    """
    Test the following methods are called in the order in automatic optimization.
    1. optimizer.step (skip when gradient accumulation)
    2. model.training_step
    3. optimizer.zero_grad (run when the first batch of gradient accumulation)
    4. model.backward

    Note that the order is NOT `training_step`->`zero_grad`->`backward`->`step`.
    This is because `optimizer.step(closure)` calls `closure()` which then calls
    the three remaining methods `training_step`, `zero_grad` and `backward` inside.
    """
    called_methods = []

    trainer_options = dict(
        default_root_dir=tmpdir,
        max_epochs=1,
        limit_train_batches=5,
        limit_val_batches=1,
        limit_test_batches=1,
        enable_progress_bar=False,
    )

    class TestOptimizer(SGD):
        def step(self, *args, **kwargs):
            called_methods.append("step")
            return super().step(*args, **kwargs)

        def zero_grad(self, *args, **kwargs):
            called_methods.append("zero_grad")
            return super().zero_grad(*args, **kwargs)

    class TestModel(BoringModel):
        def configure_optimizers(self):
            return TestOptimizer(self.parameters(), lr=0.1)

        def training_step(self, *args, **kwargs):
            called_methods.append("training_step")
            return super().training_step(*args, **kwargs)

        def backward(self, *args, **kwargs):
            called_methods.append("backward")
            return super().backward(*args, **kwargs)

    model = TestModel()
    trainer = Trainer(**trainer_options)

    # No methods are called yet.
    assert called_methods == []

    trainer.fit(model)
    assert called_methods == ["step", "training_step", "zero_grad", "backward"] * trainer.limit_train_batches

    called_methods.clear()
    trainer = Trainer(**trainer_options, accumulate_grad_batches=3)

    # No methods are called yet.
    assert called_methods == []

    trainer.fit(model)
    assert called_methods == [
        # 0
        "training_step",
        "zero_grad",
        "backward",
        # 1
        "training_step",
        "backward",
        # 2
        "step",
        "training_step",
        "backward",
        # 3
        "training_step",
        "zero_grad",
        "backward",
        # 4
        "step",
        "training_step",
        "backward",
    ]


def test_check_val_every_n_epoch_exception(tmpdir):

    with pytest.raises(MisconfigurationException, match="should be an integer."):
        Trainer(default_root_dir=tmpdir, max_epochs=1, check_val_every_n_epoch=1.2)


def test_trainer_attach_data_pipeline_to_model(tmpdir):
    class DataPipeline:

        pass

    class TestDataModule(LightningDataModule):

        data_pipeline = DataPipeline()

        def train_dataloader(self):
            return DataLoader(RandomDataset(32, 64))

        def val_dataloader(self):
            return DataLoader(RandomDataset(32, 64))

        def test_dataloader(self):
            return DataLoader(RandomDataset(32, 64))

    class TestCallback(Callback):
        def on_fit_start(self, trainer, pl_module: LightningModule) -> None:
            """Called when fit begins."""
            assert isinstance(pl_module.data_pipeline, DataPipeline)

    model = BoringModel()
    dm = TestDataModule()

    trainer = Trainer(default_root_dir=tmpdir, max_epochs=1, callbacks=[TestCallback()])
    trainer.fit(model, datamodule=dm)


def test_exception_when_testing_or_validating_with_fast_dev_run():
    trainer = Trainer(fast_dev_run=True)
    trainer.state.fn = TrainerFn.TESTING
    with pytest.raises(MisconfigurationException, match=r"with `fast_dev_run=True`. .* pass an exact checkpoint path"):
        trainer._Trainer__set_ckpt_path(ckpt_path="best", model_provided=False, model_connected=True)


class TrainerStagesModel(BoringModel):
    def on_train_start(self) -> None:
        assert self.trainer.model.training
        assert self.training

    def on_validation_start(self) -> None:
        assert not self.trainer.model.training
        assert not self.training

    def on_test_start(self) -> None:
        assert not self.trainer.model.training
        assert not self.training

    def on_predict_start(self) -> None:
        assert not self.trainer.model.training
        assert not self.training


@pytest.mark.parametrize(
    "strategy,num_processes", [(None, 1), pytest.param("ddp_spawn", 1, marks=RunIf(skip_windows=True, skip_49370=True))]
)
def test_model_in_correct_mode_during_stages(tmpdir, strategy, num_processes):
    model = TrainerStagesModel()
    trainer = Trainer(default_root_dir=tmpdir, strategy=strategy, num_processes=num_processes, fast_dev_run=True)
    trainer.fit(model)
    trainer.validate(model)
    trainer.test(model)
    trainer.predict(model, model.val_dataloader())


class TestDummyModelForCheckpoint(BoringModel):
    def validation_step(self, batch, batch_idx):
        output = self.layer(batch)
        loss = self.loss(batch, output)
        self.log("x", loss)

    def validation_epoch_end(self, outputs) -> None:
        pass


@RunIf(skip_windows=True, skip_49370=True)
def test_fit_test_synchronization(tmpdir):
    """Test that the trainer synchronizes processes before returning control back to the caller."""
    tutils.set_random_main_port()
    model = TestDummyModelForCheckpoint()
    checkpoint = ModelCheckpoint(dirpath=tmpdir, monitor="x", mode="min", save_top_k=1)
    trainer = Trainer(
        default_root_dir=tmpdir, max_epochs=2, strategy="ddp_spawn", num_processes=2, callbacks=[checkpoint]
    )
    trainer.fit(model)
    assert os.path.exists(checkpoint.best_model_path), f"Could not find checkpoint at rank {trainer.global_rank}"
    trainer.test()


class CustomCallbackOnLoadCheckpoint(Callback):
    def on_save_checkpoint(self, trainer, pl_module, checkpoint) -> dict:
        return {"a": None}


def test_on_load_checkpoint_missing_callbacks(tmpdir):
    """Test a warning appears when callbacks in the checkpoint don't match callbacks provided when resuming."""

    model = BoringModel()
    chk = ModelCheckpoint(dirpath=tmpdir, save_last=True)

    trainer = Trainer(default_root_dir=tmpdir, max_epochs=3, callbacks=[chk, CustomCallbackOnLoadCheckpoint()])
    trainer.fit(model)

    trainer = Trainer(default_root_dir=tmpdir, max_epochs=5)
    with pytest.warns(UserWarning, match="CustomCallbackOnLoadCheckpoint"):
        trainer.fit(model, ckpt_path=chk.last_model_path)


def test_module_current_fx_attributes_reset(tmpdir):
    """Ensure that lightning module's attributes related to current fx are reset at the end of execution."""
    model = BoringModel()
    trainer = Trainer(default_root_dir=tmpdir, fast_dev_run=1, enable_checkpointing=False, logger=False)

    trainer.fit(model)
    assert model._current_fx_name is None

    trainer.test(model)
    assert model._current_fx_name is None


def test_exception_when_lightning_module_is_not_set_on_trainer():
    trainer = Trainer()

    with pytest.raises(MisconfigurationException, match=r"`model` must be provided.*validate"):
        trainer.validate()
    with pytest.raises(MisconfigurationException, match=r"`model` must be provided.*test"):
        trainer.test()
    with pytest.raises(MisconfigurationException, match=r"`model` must be provided.*predict"):
        trainer.predict()


class CustomException(Exception):
    pass


@RunIf(min_gpus=2, standalone=True)
def test_ddp_terminate_when_deadlock_is_detected(tmpdir):
    """Test that DDP kills the remaining processes when only one rank is throwing an exception."""

    class TestModel(BoringModel):
        def training_step(self, batch, batch_idx):
            if batch_idx == 1 and self.trainer.is_global_zero:
                # rank 0: raises an exception
                # rank 1: continues training but will hang on the next barrier in the training loop
                raise CustomException
            return super().training_step(batch, batch_idx)

    model = TestModel()

    trainer = Trainer(
        default_root_dir=tmpdir,
        max_epochs=1,
        limit_train_batches=5,
        num_sanity_val_steps=0,
        accelerator="gpu",
        devices=2,
        strategy="ddp",
    )

    # simulate random failure in training_step on rank 0
    with pytest.raises(DeadlockDetectedException, match="CustomException"):
        trainer.fit(model)


@RunIf(min_gpus=1)
def test_multiple_trainer_constant_memory_allocated(tmpdir):
    """This tests ensures calling the trainer several times reset the memory back to 0."""

    class TestModel(BoringModel):
        def training_step(self, batch, batch_idx):
            loss = super().training_step(batch, batch_idx)
            self.log("train_loss", loss["loss"])
            return loss

        def configure_optimizers(self):
            return torch.optim.Adam(self.layer.parameters(), lr=0.1)

    class Check(Callback):
        def on_train_epoch_start(self, trainer, *_):
            assert isinstance(trainer.strategy.model, DistributedDataParallel)

    def current_memory():
        # before measuring the memory force release any leftover allocations, including CUDA tensors
        gc.collect()
        return torch.cuda.memory_allocated(0)

    initial = current_memory()

    model = TestModel()
    trainer_kwargs = dict(
        default_root_dir=tmpdir,
        fast_dev_run=True,
        accelerator="gpu",
        devices=1,
        strategy="ddp",
        enable_progress_bar=False,
        callbacks=Check(),
    )
    trainer = Trainer(**trainer_kwargs)
    trainer.fit(model)

    assert trainer.strategy.model is model
    assert list(trainer.optimizers[0].state.values())[0]["exp_avg_sq"].device == torch.device("cpu")
    assert trainer.callback_metrics["train_loss"].device == torch.device("cpu")

    assert current_memory() <= initial

    deepcopy(trainer)

    assert current_memory() <= initial

    trainer_2 = Trainer(**trainer_kwargs)
    trainer_2.fit(model)

    assert current_memory() <= initial


class TrainerStagesErrorsModel(BoringModel):
    def on_train_start(self) -> None:
        raise Exception("Error during train")

    def on_validation_start(self) -> None:
        raise Exception("Error during validation")

    def on_test_start(self) -> None:
        raise Exception("Error during test")

    def on_predict_start(self) -> None:
        raise Exception("Error during predict")


@pytest.mark.parametrize(
    "strategy,num_processes",
    [
        (None, 1),
        pytest.param("ddp_spawn", 1, marks=RunIf(skip_windows=True)),
    ],
)
def test_error_handling_all_stages(tmpdir, strategy, num_processes):
    model = TrainerStagesErrorsModel()
    trainer = Trainer(default_root_dir=tmpdir, strategy=strategy, num_processes=num_processes, fast_dev_run=True)

    with pytest.raises(Exception, match=r"Error during train"), patch(
        "pytorch_lightning.Trainer._on_exception"
    ) as exception_hook:
        trainer.fit(model)
    exception_hook.assert_called()

    with pytest.raises(Exception, match=r"Error during validation"), patch(
        "pytorch_lightning.Trainer._on_exception"
    ) as exception_hook:
        trainer.validate(model)
    exception_hook.assert_called()

    with pytest.raises(Exception, match=r"Error during test"), patch(
        "pytorch_lightning.Trainer._on_exception"
    ) as exception_hook:
        trainer.test(model)
    exception_hook.assert_called()

    with pytest.raises(Exception, match=r"Error during predict"), patch(
        "pytorch_lightning.Trainer._on_exception"
    ) as exception_hook:
        trainer.predict(model, model.val_dataloader(), return_predictions=False)
    exception_hook.assert_called()


def test_trainer_metrics_reset_before_each_task(tmpdir):
    """Test that callback, logged and progress bar metrics are reset before each task starts."""

    class TestMetricRestartCallback(Callback):
        def _make_assertions(self, trainer):
            assert trainer.callback_metrics == {}
            assert trainer.progress_bar_metrics == {}
            assert trainer.logged_metrics == {}

        def on_train_start(self, trainer, *args, **kwargs):
            self._make_assertions(trainer)

        def on_validation_start(self, trainer, *args, **kwargs):
            if trainer.state.fn == TrainerFn.VALIDATING:
                self._make_assertions(trainer)

        def on_test_start(self, trainer, *args, **kwargs):
            self._make_assertions(trainer)

        def on_predict_start(self, trainer, *args, **kwargs):
            self._make_assertions(trainer)

    class CustomBoringModel(BoringModel):
        def __init__(self):
            super().__init__()

        def training_step(self, *args, **kwargs):
            self.log("train/metric", 7.0)
            return super().training_step(*args, **kwargs)

        def validation_step(self, *args, **kwargs):
            self.log("val/metric", 14.0)
            return super().validation_step(*args, **kwargs)

        def test_step(self, *args, **kwargs):
            self.log("test/metric", 21.0)
            return super().test_step(*args, **kwargs)

    model = CustomBoringModel()
    trainer = Trainer(default_root_dir=tmpdir, fast_dev_run=4, callbacks=[TestMetricRestartCallback()])
    trainer.fit(model)
    trainer.validate(model)
    trainer.test(model)
    trainer.predict(model)


def test_detect_anomaly_nan(tmpdir):
    class NanModel(BoringModel):
        def training_step(self, batch, batch_idx):
            output = super().training_step(batch, batch_idx)
            output["loss"] = output["loss"] * torch.tensor(float("nan"))
            return output

    model = NanModel()
    trainer = Trainer(default_root_dir=tmpdir, detect_anomaly=True)
    with pytest.raises(RuntimeError, match=r"returned nan values in its 0th output."):
        with pytest.warns(
            UserWarning, match=r".*Error detected in.* Traceback of forward call that caused the error.*"
        ):
            trainer.fit(model)


@pytest.mark.parametrize(  # TODO: please update tests, @daniellepintz
    "trainer_kwargs,expected",
    [
        (
            dict(strategy=None, gpus=None),
            dict(_strategy_type="single_device", _device_type=_AcceleratorType.CPU, num_gpus=0),
        ),
        (
            dict(strategy="dp", gpus=None),
            dict(_strategy_type="ddp", _device_type=_AcceleratorType.CPU, num_gpus=0),
        ),
        (
            dict(strategy="ddp", gpus=None),
            dict(_strategy_type="ddp", _device_type=_AcceleratorType.CPU, num_gpus=0),
        ),
        (
            dict(strategy="ddp", num_processes=2, gpus=None),
            dict(_strategy_type="ddp", _device_type=_AcceleratorType.CPU, num_gpus=0),
        ),
        (
            dict(strategy="ddp", num_nodes=2, gpus=None),
            dict(_strategy_type="ddp", _device_type=_AcceleratorType.CPU, num_gpus=0),
        ),
        (
            dict(strategy="ddp2", gpus=None),
            dict(_strategy_type="ddp", _device_type=_AcceleratorType.CPU, num_gpus=0),
        ),
        (
            dict(strategy=None, gpus=1),
            dict(_strategy_type="single_device", _device_type=_AcceleratorType.GPU, num_gpus=1),
        ),
        (
            dict(strategy="dp", gpus=1),
            dict(_strategy_type="dp", _device_type=_AcceleratorType.GPU, num_gpus=1),
        ),
        (
            dict(strategy="ddp", gpus=1),
            dict(_strategy_type="ddp", _device_type=_AcceleratorType.GPU, num_gpus=1),
        ),
        (
            dict(strategy="ddp_spawn", gpus=1),
            dict(_strategy_type="ddp_spawn", _device_type=_AcceleratorType.GPU, num_gpus=1),
        ),
        (
            dict(strategy="ddp2", gpus=1),
            dict(_strategy_type="ddp2", _device_type=_AcceleratorType.GPU, num_gpus=1),
        ),
        (
            dict(strategy=None, gpus=2),
            dict(_strategy_type="ddp_spawn", _device_type=_AcceleratorType.GPU, num_gpus=2),
        ),
        (
            dict(strategy="dp", gpus=2),
            dict(_strategy_type="dp", _device_type=_AcceleratorType.GPU, num_gpus=2),
        ),
        (
            dict(strategy="ddp", gpus=2),
            dict(_strategy_type="ddp", _device_type=_AcceleratorType.GPU, num_gpus=2),
        ),
        (
            dict(strategy="ddp2", gpus=2),
            dict(_strategy_type="ddp2", _device_type=_AcceleratorType.GPU, num_gpus=2),
        ),
        (
            dict(strategy="ddp2", num_processes=2, gpus=None),
            dict(_strategy_type="ddp", _device_type=_AcceleratorType.CPU, num_gpus=0),
        ),
        (
            dict(strategy="dp", num_processes=2, gpus=None),
            dict(_strategy_type="ddp", _device_type=_AcceleratorType.CPU, num_gpus=0),
        ),
        (
            dict(strategy="ddp_spawn", num_processes=2, gpus=None),
            dict(_strategy_type="ddp_spawn", _device_type=_AcceleratorType.CPU, num_gpus=0),
        ),
        (
            dict(strategy="ddp_spawn", num_processes=1, gpus=None),
            dict(_strategy_type="ddp_spawn", _device_type=_AcceleratorType.CPU, num_gpus=0),
        ),
        (
            dict(strategy="ddp_fully_sharded", gpus=1),
            dict(_strategy_type="ddp_fully_sharded", _device_type=_AcceleratorType.GPU, num_gpus=1),
        ),
        (
            dict(strategy=DDPSpawnStrategy(), num_processes=2, gpus=None),
            dict(_strategy_type="ddp_spawn", _device_type=_AcceleratorType.CPU, num_gpus=0),
        ),
        (
            dict(strategy=DDPSpawnStrategy(), gpus=2),
            dict(_strategy_type="ddp_spawn", _device_type=_AcceleratorType.GPU, num_gpus=2),
        ),
        (
            dict(strategy=DDPStrategy(), num_processes=2, gpus=None),
            dict(_strategy_type="ddp", _device_type=_AcceleratorType.CPU, num_gpus=0),
        ),
        (
            dict(strategy=DDPStrategy(), gpus=2),
            dict(_strategy_type="ddp", _device_type=_AcceleratorType.GPU, num_gpus=2),
        ),
        (
            dict(strategy=DDP2Strategy(), gpus=2),
            dict(_strategy_type="ddp2", _device_type=_AcceleratorType.GPU, num_gpus=2),
        ),
        (
            dict(strategy=DataParallelStrategy(), gpus=2),
            dict(_strategy_type="dp", _device_type=_AcceleratorType.GPU, num_gpus=2),
        ),
        (
            dict(strategy=DDPFullyShardedStrategy(), gpus=2),
            dict(
                _strategy_type="ddp_fully_sharded",
                _device_type=_AcceleratorType.GPU,
                num_gpus=2,
            ),
        ),
        (
            dict(strategy=DDPSpawnShardedStrategy(), gpus=2),
            dict(
                _strategy_type="ddp_sharded_spawn",
                _device_type=_AcceleratorType.GPU,
                num_gpus=2,
            ),
        ),
        (
            dict(strategy=DDPShardedStrategy(), gpus=2),
            dict(_strategy_type="ddp_sharded", _device_type=_AcceleratorType.GPU, num_gpus=2),
        ),
    ],
)
def test_trainer_config_strategy(trainer_kwargs, expected, monkeypatch):
    if trainer_kwargs["gpus"] is not None:
        monkeypatch.setattr(torch.cuda, "is_available", lambda: True)
        monkeypatch.setattr(torch.cuda, "device_count", lambda: trainer_kwargs["gpus"])
    trainer = Trainer(**trainer_kwargs)
    assert len(expected) == 3
    for k, v in expected.items():
<<<<<<< HEAD
        assert getattr(trainer, k) == v, f"Failed {k}: {v}"


@pytest.mark.parametrize(
    "running_stage", [RunningStage.TRAINING, RunningStage.VALIDATING, RunningStage.TESTING, RunningStage.PREDICTING]
)
def test_dataloaders_are_not_loaded_if_limit_batches_is_disabled(running_stage):
    dl_prefix = running_stage.dataloader_prefix
    trainer_kwargs = {f"limit_{dl_prefix}_batches": 0}
    trainer = Trainer(**trainer_kwargs)
    model = BoringModel()
    trainer._data_connector.attach_data(model)
    reset_dataloader = getattr(trainer, f"reset_{dl_prefix}_dataloader")
    reset_dataloader(model)
    dl = (
        trainer.train_dataloader
        if running_stage == RunningStage.TRAINING
        else getattr(trainer, f"{dl_prefix}_dataloaders")
    )
    assert dl is None
=======
        assert getattr(trainer, k) == v, f"Failed on {trainer_kwargs}, where {k}={ getattr(trainer, k)}, not {v}"
>>>>>>> e15a6641
<|MERGE_RESOLUTION|>--- conflicted
+++ resolved
@@ -46,13 +46,8 @@
     DDPSpawnStrategy,
     DDPStrategy,
 )
-<<<<<<< HEAD
 from pytorch_lightning.trainer.states import RunningStage, TrainerFn
-from pytorch_lightning.utilities import _AcceleratorType, _StrategyType
-=======
-from pytorch_lightning.trainer.states import TrainerFn
 from pytorch_lightning.utilities import _AcceleratorType
->>>>>>> e15a6641
 from pytorch_lightning.utilities.cloud_io import load as pl_load
 from pytorch_lightning.utilities.exceptions import DeadlockDetectedException, MisconfigurationException
 from pytorch_lightning.utilities.imports import _IS_WINDOWS, _OMEGACONF_AVAILABLE, _TORCH_GREATER_EQUAL_1_8
@@ -2233,8 +2228,7 @@
     trainer = Trainer(**trainer_kwargs)
     assert len(expected) == 3
     for k, v in expected.items():
-<<<<<<< HEAD
-        assert getattr(trainer, k) == v, f"Failed {k}: {v}"
+        assert getattr(trainer, k) == v, f"Failed on {trainer_kwargs}, where {k}={ getattr(trainer, k)}, not {v}"
 
 
 @pytest.mark.parametrize(
@@ -2253,7 +2247,4 @@
         if running_stage == RunningStage.TRAINING
         else getattr(trainer, f"{dl_prefix}_dataloaders")
     )
-    assert dl is None
-=======
-        assert getattr(trainer, k) == v, f"Failed on {trainer_kwargs}, where {k}={ getattr(trainer, k)}, not {v}"
->>>>>>> e15a6641
+    assert dl is None
--- conflicted
+++ resolved
@@ -9,11 +9,7 @@
 
 ```bash
 # clone the repo
-<<<<<<< HEAD
-git clone https://github.com/Lightning-AI/lightning
-=======
 git clone https://github.com/Lightning-AI/lightning.git
->>>>>>> 511875e5
 cd lightning
 
 # install required depedencies

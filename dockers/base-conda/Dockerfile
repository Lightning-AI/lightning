--- conflicted
+++ resolved
@@ -91,12 +91,11 @@
 RUN \
     pip list | grep torch && \
     python -c "import torch; print(torch.__version__)" && \
-<<<<<<< HEAD
     python requirements/adjust-versions.py requirements/extra.txt && \
     python -c "print(' '.join([ln for ln in open('requirements/extra.txt').readlines() if 'horovod' in ln]))" > requirements/horovod.txt && \
     python ./requirements/adjust-versions.py requirements/examples.txt && \
     pip install -q -r .actions/requirements.txt && \
-    python .actions/assistant.py requirements_prune_pkgs requirements/extra.txt "horovod" && \
+    python .actions/assistant.py requirements_prune_pkgs "horovod" && \
     python .actions/assistant.py replace_locked_versions && \
     # Install remaining requirements \
     pip install \
@@ -106,18 +105,6 @@
       --no-cache-dir --find-links https://download.pytorch.org/whl/test/torch_test.html && \
     rm requirements.* && \
     rm -rf .actions/
-=======
-    python requirements_adjust_versions.py requirements-extra.txt && \
-    python -c "print(' '.join([ln for ln in open('requirements-extra.txt').readlines() if 'horovod' in ln]))" > requirements_horovod.txt && \
-    pip install -q fire && \
-    python assistant.py requirements_prune_pkgs "horovod" --req_files requirements-extra.txt && \
-    python requirements_adjust_versions.py requirements-examples.txt && \
-    # Install remaining requirements
-    pip install -r requirements.txt --no-cache-dir --find-links https://download.pytorch.org/whl/test/torch_test.html && \
-    pip install -r requirements-extra.txt --no-cache-dir --find-links https://download.pytorch.org/whl/test/torch_test.html && \
-    pip install -r requirements-examples.txt --no-cache-dir --find-links https://download.pytorch.org/whl/test/torch_test.html && \
-    rm assistant.py
->>>>>>> fe940e19
 
 RUN \
    apt-get purge -y cmake && \

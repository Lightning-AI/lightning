# Copyright The Lightning AI team.
#
# Licensed under the Apache License, Version 2.0 (the "License");
# you may not use this file except in compliance with the License.
# You may obtain a copy of the License at
#
#     http://www.apache.org/licenses/LICENSE-2.0
#
# Unless required by applicable law or agreed to in writing, software
# distributed under the License is distributed on an "AS IS" BASIS,
# WITHOUT WARRANTIES OR CONDITIONS OF ANY KIND, either express or implied.
# See the License for the specific language governing permissions and
# limitations under the License.

ARG UBUNTU_VERSION=20.04
ARG CUDA_VERSION=11.7.1


FROM nvidia/cuda:${CUDA_VERSION}-devel-ubuntu${UBUNTU_VERSION}

ARG PYTHON_VERSION=3.10
ARG PYTORCH_VERSION=2.0
ARG MAX_ALLOWED_NCCL=2.16.2

SHELL ["/bin/bash", "-c"]
# https://techoverflow.net/2019/05/18/how-to-fix-configuring-tzdata-interactive-input-when-building-docker-images/
ENV \
    DEBIAN_FRONTEND="noninteractive" \
    TZ="Etc/UTC" \
    PATH="$PATH:/root/.local/bin" \
    CUDA_TOOLKIT_ROOT_DIR="/usr/local/cuda" \
    MKL_THREADING_LAYER="GNU" \
    # MAKEFLAGS="-j$(nproc)"
    MAKEFLAGS="-j2"

RUN \
    # TODO: Remove the manual key installation once the base image is updated.
    # https://github.com/NVIDIA/nvidia-docker/issues/1631
    # https://github.com/NVIDIA/nvidia-docker/issues/1631#issuecomment-1264715214
    apt-get update && apt-get install -y wget && \
    wget https://developer.download.nvidia.com/compute/cuda/repos/ubuntu2004/x86_64/3bf863cc.pub && \
    mkdir -p /etc/apt/keyrings/ && mv 3bf863cc.pub /etc/apt/keyrings/ && \
    echo "deb [signed-by=/etc/apt/keyrings/3bf863cc.pub] https://developer.download.nvidia.com/compute/cuda/repos/ubuntu2204/x86_64/ /" /etc/apt/sources.list.d/cuda.list && \
    apt-get update -qq --fix-missing && \
    NCCL_VER=$(dpkg -s libnccl2 | grep '^Version:' | awk -F ' ' '{print $2}' | awk -F '-' '{print $1}' | grep -ve '^\s*$') && \
    CUDA_VERSION_MM=${CUDA_VERSION%.*} && \
    TO_INSTALL_NCCL=$(echo -e "$MAX_ALLOWED_NCCL\n$NCCL_VER" | sort -V  | head -n1)-1+cuda${CUDA_VERSION_MM} && \
    apt-get install -y --no-install-recommends --allow-downgrades --allow-change-held-packages \
        build-essential \
        pkg-config \
        cmake \
        git \
        wget \
        curl \
        unzip \
        ca-certificates \
        software-properties-common \
        libopenmpi-dev \
        openmpi-bin \
        ssh \
        ninja-build \
        libnccl2=$TO_INSTALL_NCCL \
        libnccl-dev=$TO_INSTALL_NCCL && \
    # Install python
    add-apt-repository ppa:deadsnakes/ppa && \
    apt-get install -y \
        python${PYTHON_VERSION} \
        python${PYTHON_VERSION}-distutils \
        python${PYTHON_VERSION}-dev \
    && \
    update-alternatives --install /usr/bin/python${PYTHON_VERSION%%.*} python${PYTHON_VERSION%%.*} /usr/bin/python${PYTHON_VERSION} 1 && \
    update-alternatives --install /usr/bin/python python /usr/bin/python${PYTHON_VERSION} 1 && \
    # Cleaning
    apt-get autoremove -y && \
    apt-get clean && \
    rm -rf /root/.cache && \
    rm -rf /var/lib/apt/lists/*

COPY requirements/pytorch/ requirements/pytorch/
COPY requirements/_integrations/ requirements/_integrations/

ENV PYTHONPATH="/usr/lib/python${PYTHON_VERSION}/site-packages"

RUN \
    wget https://bootstrap.pypa.io/get-pip.py --progress=bar:force:noscroll --no-check-certificate && \
    python${PYTHON_VERSION} get-pip.py && \
    rm get-pip.py && \
    # Disable cache \
    pip config set global.cache-dir false && \
    # set particular PyTorch version \
    for fpath in `ls requirements/**/*.txt`; do \
      python ./requirements/pytorch/adjust-versions.py $fpath ${PYTORCH_VERSION}; \
    done && \
    CUDA_VERSION_MM=${CUDA_VERSION%.*} && \
<<<<<<< HEAD
    cat requirements/pytorch/strategies.txt && \
    pip install \
      -r requirements/pytorch/base.txt \
      -r requirements/pytorch/extra.txt \
      -r requirements/pytorch/test.txt \
      -r requirements/pytorch/strategies.txt \
      --no-cache-dir --find-links "https://download.pytorch.org/whl/cu${CUDA_VERSION_MM//'.'/''}/torch_stable.html"

COPY requirements/pytorch/check-avail-extras.py check-avail-extras.py
COPY requirements/pytorch/check-avail-strategies.py check-avail-strategies.py
=======
    pip install \
      -r requirements/pytorch/devel.txt \
      -r requirements/pytorch/strategies.txt \
      --find-links "https://download.pytorch.org/whl/cu${CUDA_VERSION_MM//'.'/''}/torch_stable.html"
>>>>>>> 9627121d

RUN \
    # Show what we have
    pip --version && \
    pip list && \
    python -c "import sys; ver = sys.version_info ; assert f'{ver.major}.{ver.minor}' == '$PYTHON_VERSION', ver" && \
    python -c "import torch; assert torch.__version__.startswith('$PYTORCH_VERSION'), torch.__version__" && \
    python requirements/pytorch/check-avail-extras.py && \
    rm -rf requirements/<|MERGE_RESOLUTION|>--- conflicted
+++ resolved
@@ -92,23 +92,12 @@
       python ./requirements/pytorch/adjust-versions.py $fpath ${PYTORCH_VERSION}; \
     done && \
     CUDA_VERSION_MM=${CUDA_VERSION%.*} && \
-<<<<<<< HEAD
-    cat requirements/pytorch/strategies.txt && \
     pip install \
       -r requirements/pytorch/base.txt \
       -r requirements/pytorch/extra.txt \
       -r requirements/pytorch/test.txt \
       -r requirements/pytorch/strategies.txt \
-      --no-cache-dir --find-links "https://download.pytorch.org/whl/cu${CUDA_VERSION_MM//'.'/''}/torch_stable.html"
-
-COPY requirements/pytorch/check-avail-extras.py check-avail-extras.py
-COPY requirements/pytorch/check-avail-strategies.py check-avail-strategies.py
-=======
-    pip install \
-      -r requirements/pytorch/devel.txt \
-      -r requirements/pytorch/strategies.txt \
       --find-links "https://download.pytorch.org/whl/cu${CUDA_VERSION_MM//'.'/''}/torch_stable.html"
->>>>>>> 9627121d
 
 RUN \
     # Show what we have
